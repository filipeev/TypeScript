--- conflicted
+++ resolved
@@ -1,634 +1,620 @@
-/* @internal */
-namespace ts.SymbolDisplay {
-    // TODO(drosen): use contextual SemanticMeaning.
-    export function getSymbolKind(typeChecker: TypeChecker, symbol: Symbol, location: Node): ScriptElementKind {
-        const flags = getCombinedLocalAndExportSymbolFlags(symbol);
-
-        if (flags & SymbolFlags.Class) {
-            return getDeclarationOfKind(symbol, SyntaxKind.ClassExpression) ?
-            ScriptElementKind.localClassElement : ScriptElementKind.classElement;
-        }
-        if (flags & SymbolFlags.Enum) return ScriptElementKind.enumElement;
-        if (flags & SymbolFlags.TypeAlias) return ScriptElementKind.typeElement;
-        if (flags & SymbolFlags.Interface) return ScriptElementKind.interfaceElement;
-        if (flags & SymbolFlags.TypeParameter) return ScriptElementKind.typeParameterElement;
-
-        const result = getSymbolKindOfConstructorPropertyMethodAccessorFunctionOrVar(typeChecker, symbol, location);
-        if (result === ScriptElementKind.unknown) {
-            if (flags & SymbolFlags.TypeParameter) return ScriptElementKind.typeParameterElement;
-            if (flags & SymbolFlags.EnumMember) return ScriptElementKind.enumMemberElement;
-            if (flags & SymbolFlags.Alias) return ScriptElementKind.alias;
-            if (flags & SymbolFlags.Module) return ScriptElementKind.moduleElement;
-        }
-
-        return result;
-    }
-
-    function getSymbolKindOfConstructorPropertyMethodAccessorFunctionOrVar(typeChecker: TypeChecker, symbol: Symbol, location: Node): ScriptElementKind {
-        if (typeChecker.isUndefinedSymbol(symbol)) {
-            return ScriptElementKind.variableElement;
-        }
-        if (typeChecker.isArgumentsSymbol(symbol)) {
-            return ScriptElementKind.localVariableElement;
-        }
-        if (location.kind === SyntaxKind.ThisKeyword && isExpression(location)) {
-            return ScriptElementKind.parameterElement;
-        }
-        const flags = getCombinedLocalAndExportSymbolFlags(symbol);
-        if (flags & SymbolFlags.Variable) {
-            if (isFirstDeclarationOfSymbolParameter(symbol)) {
-                return ScriptElementKind.parameterElement;
-            }
-            else if (symbol.valueDeclaration && isConst(symbol.valueDeclaration)) {
-                return ScriptElementKind.constElement;
-            }
-            else if (forEach(symbol.declarations, isLet)) {
-                return ScriptElementKind.letElement;
-            }
-            return isLocalVariableOrFunction(symbol) ? ScriptElementKind.localVariableElement : ScriptElementKind.variableElement;
-        }
-        if (flags & SymbolFlags.Function) return isLocalVariableOrFunction(symbol) ? ScriptElementKind.localFunctionElement : ScriptElementKind.functionElement;
-        if (flags & SymbolFlags.GetAccessor) return ScriptElementKind.memberGetAccessorElement;
-        if (flags & SymbolFlags.SetAccessor) return ScriptElementKind.memberSetAccessorElement;
-        if (flags & SymbolFlags.Method) return ScriptElementKind.memberFunctionElement;
-        if (flags & SymbolFlags.Constructor) return ScriptElementKind.constructorImplementationElement;
-
-        if (flags & SymbolFlags.Property) {
-            if (flags & SymbolFlags.Transient && (<TransientSymbol>symbol).checkFlags & CheckFlags.Synthetic) {
-                // If union property is result of union of non method (property/accessors/variables), it is labeled as property
-                const unionPropertyKind = forEach(typeChecker.getRootSymbols(symbol), rootSymbol => {
-                    const rootSymbolFlags = rootSymbol.getFlags();
-                    if (rootSymbolFlags & (SymbolFlags.PropertyOrAccessor | SymbolFlags.Variable)) {
-                        return ScriptElementKind.memberVariableElement;
-                    }
-                    // May be a Function if this was from `typeof N` with `namespace N { function f();. }`.
-                    Debug.assert(!!(rootSymbolFlags & (SymbolFlags.Method | SymbolFlags.Function)));
-                });
-                if (!unionPropertyKind) {
-                    // If this was union of all methods,
-                    // make sure it has call signatures before we can label it as method
-                    const typeOfUnionProperty = typeChecker.getTypeOfSymbolAtLocation(symbol, location);
-                    if (typeOfUnionProperty.getCallSignatures().length) {
-                        return ScriptElementKind.memberFunctionElement;
-                    }
-                    return ScriptElementKind.memberVariableElement;
-                }
-                return unionPropertyKind;
-            }
-            // If we requested completions after `x.` at the top-level, we may be at a source file location.
-            switch (location.parent && location.parent.kind) {
-                // If we've typed a character of the attribute name, will be 'JsxAttribute', else will be 'JsxOpeningElement'.
-                case SyntaxKind.JsxOpeningElement:
-                    return location.kind === SyntaxKind.Identifier ? ScriptElementKind.memberVariableElement : ScriptElementKind.jsxAttribute;
-                case SyntaxKind.JsxAttribute:
-                    return ScriptElementKind.jsxAttribute;
-                default:
-                    return ScriptElementKind.memberVariableElement;
-            }
-        }
-
-        return ScriptElementKind.unknown;
-    }
-
-    export function getSymbolModifiers(symbol: Symbol): string {
-        const nodeModifiers = symbol && symbol.declarations && symbol.declarations.length > 0
-            ? getNodeModifiers(symbol.declarations[0])
-            : ScriptElementKindModifier.none;
-
-        const symbolModifiers = symbol && symbol.flags & SymbolFlags.Optional ?
-            ScriptElementKindModifier.optionalModifier
-            : ScriptElementKindModifier.none;
-        return nodeModifiers && symbolModifiers ? nodeModifiers + "," + symbolModifiers : nodeModifiers || symbolModifiers;
-    }
-
-    interface SymbolDisplayPartsDocumentationAndSymbolKind {
-        displayParts: SymbolDisplayPart[];
-        documentation: SymbolDisplayPart[];
-        symbolKind: ScriptElementKind;
-        tags: JSDocTagInfo[] | undefined;
-    }
-
-    // TODO(drosen): Currently completion entry details passes the SemanticMeaning.All instead of using semanticMeaning of location
-<<<<<<< HEAD
-    export function getSymbolDisplayPartsDocumentationAndSymbolKind(typeChecker: TypeChecker, symbol: Symbol, sourceFile: SourceFile, enclosingDeclaration: Node | undefined,
-        location: Node, semanticMeaning = getMeaningFromLocation(location)): SymbolDisplayPartsDocumentationAndSymbolKind {
-=======
-    export function getSymbolDisplayPartsDocumentationAndSymbolKind(typeChecker: TypeChecker, symbol: Symbol, sourceFile: SourceFile, enclosingDeclaration: Node,
-        location: Node, semanticMeaning = getMeaningFromLocation(location), alias?: Symbol): SymbolDisplayPartsDocumentationAndSymbolKind {
->>>>>>> b8acf8d0
-
-        const displayParts: SymbolDisplayPart[] = [];
-        let documentation: SymbolDisplayPart[] | undefined;
-        let tags: JSDocTagInfo[] | undefined;
-        const symbolFlags = ts.getCombinedLocalAndExportSymbolFlags(symbol);
-        let symbolKind = getSymbolKindOfConstructorPropertyMethodAccessorFunctionOrVar(typeChecker, symbol, location);
-        let hasAddedSymbolInfo = false;
-        const isThisExpression = location.kind === SyntaxKind.ThisKeyword && isExpression(location);
-<<<<<<< HEAD
-        let type: Type | undefined;
-=======
-        let type: Type;
-        let documentationFromAlias: SymbolDisplayPart[];
->>>>>>> b8acf8d0
-
-        // Class at constructor site need to be shown as constructor apart from property,method, vars
-        if (symbolKind !== ScriptElementKind.unknown || symbolFlags & SymbolFlags.Class || symbolFlags & SymbolFlags.Alias) {
-            // If it is accessor they are allowed only if location is at name of the accessor
-            if (symbolKind === ScriptElementKind.memberGetAccessorElement || symbolKind === ScriptElementKind.memberSetAccessorElement) {
-                symbolKind = ScriptElementKind.memberVariableElement;
-            }
-
-            let signature: Signature | undefined;
-            type = isThisExpression ? typeChecker.getTypeAtLocation(location) : typeChecker.getTypeOfSymbolAtLocation(symbol.exportSymbol || symbol, location);
-
-            if (location.parent && location.parent.kind === SyntaxKind.PropertyAccessExpression) {
-                const right = (<PropertyAccessExpression>location.parent).name;
-                // Either the location is on the right of a property access, or on the left and the right is missing
-                if (right === location || (right && right.getFullWidth() === 0)) {
-                    location = location.parent;
-                }
-            }
-
-            // try get the call/construct signature from the type if it matches
-            let callExpressionLike: CallExpression | NewExpression | JsxOpeningLikeElement | undefined;
-            if (isCallOrNewExpression(location)) {
-                callExpressionLike = <CallExpression | NewExpression>location;
-            }
-            else if (isCallExpressionTarget(location) || isNewExpressionTarget(location)) {
-                callExpressionLike = <CallExpression | NewExpression>location.parent;
-            }
-            else if (location.parent && isJsxOpeningLikeElement(location.parent) && isFunctionLike(symbol.valueDeclaration!)) {
-                callExpressionLike = <JsxOpeningLikeElement>location.parent;
-            }
-
-            if (callExpressionLike) {
-                const candidateSignatures: Signature[] = [];
-                signature = typeChecker.getResolvedSignature(callExpressionLike, candidateSignatures)!; // TODO: GH#18217
-
-                const useConstructSignatures = callExpressionLike.kind === SyntaxKind.NewExpression || (isCallExpression(callExpressionLike) && callExpressionLike.expression.kind === SyntaxKind.SuperKeyword);
-
-                const allSignatures = useConstructSignatures ? type!.getConstructSignatures() : type!.getCallSignatures();
-
-                if (!contains(allSignatures, signature.target) && !contains(allSignatures, signature)) {
-                    // Get the first signature if there is one -- allSignatures may contain
-                    // either the original signature or its target, so check for either
-                    signature = allSignatures.length ? allSignatures[0] : undefined;
-                }
-
-                if (signature) {
-                    if (useConstructSignatures && (symbolFlags & SymbolFlags.Class)) {
-                        // Constructor
-                        symbolKind = ScriptElementKind.constructorImplementationElement;
-                        addPrefixForAnyFunctionOrVar(type!.symbol!, symbolKind);
-                    }
-                    else if (symbolFlags & SymbolFlags.Alias) {
-                        symbolKind = ScriptElementKind.alias;
-                        pushTypePart(symbolKind);
-                        displayParts.push(spacePart());
-                        if (useConstructSignatures) {
-                            displayParts.push(keywordPart(SyntaxKind.NewKeyword));
-                            displayParts.push(spacePart());
-                        }
-                        addFullSymbolName(symbol);
-                    }
-                    else {
-                        addPrefixForAnyFunctionOrVar(symbol, symbolKind);
-                    }
-
-                    switch (symbolKind) {
-                        case ScriptElementKind.jsxAttribute:
-                        case ScriptElementKind.memberVariableElement:
-                        case ScriptElementKind.variableElement:
-                        case ScriptElementKind.constElement:
-                        case ScriptElementKind.letElement:
-                        case ScriptElementKind.parameterElement:
-                        case ScriptElementKind.localVariableElement:
-                            // If it is call or construct signature of lambda's write type name
-                            displayParts.push(punctuationPart(SyntaxKind.ColonToken));
-                            displayParts.push(spacePart());
-                            if (!(type!.flags & TypeFlags.Object && (<ObjectType>type).objectFlags & ObjectFlags.Anonymous) && type!.symbol) {
-                                addRange(displayParts, symbolToDisplayParts(typeChecker, type!.symbol!, enclosingDeclaration, /*meaning*/ undefined, SymbolFormatFlags.WriteTypeParametersOrArguments));
-                                displayParts.push(lineBreakPart());
-                            }
-                            if (useConstructSignatures) {
-                                displayParts.push(keywordPart(SyntaxKind.NewKeyword));
-                                displayParts.push(spacePart());
-                            }
-                            addSignatureDisplayParts(signature, allSignatures, TypeFormatFlags.WriteArrowStyleSignature);
-                            break;
-
-                        default:
-                            // Just signature
-                            addSignatureDisplayParts(signature, allSignatures);
-                    }
-                    hasAddedSymbolInfo = true;
-                }
-            }
-            else if ((isNameOfFunctionDeclaration(location) && !(symbolFlags & SymbolFlags.Accessor)) || // name of function declaration
-                (location.kind === SyntaxKind.ConstructorKeyword && location.parent.kind === SyntaxKind.Constructor)) { // At constructor keyword of constructor declaration
-                // get the signature from the declaration and write it
-                const functionDeclaration = <FunctionLike>location.parent;
-                // Use function declaration to write the signatures only if the symbol corresponding to this declaration
-                const locationIsSymbolDeclaration = find(symbol.declarations!, declaration => // TODO: GH#18217
-                    declaration === (location.kind === SyntaxKind.ConstructorKeyword ? functionDeclaration.parent : functionDeclaration));
-
-                if (locationIsSymbolDeclaration) {
-                    const allSignatures = functionDeclaration.kind === SyntaxKind.Constructor ? type!.getNonNullableType().getConstructSignatures() : type!.getNonNullableType().getCallSignatures();
-                    if (!typeChecker.isImplementationOfOverload(functionDeclaration)) {
-                        signature = typeChecker.getSignatureFromDeclaration(functionDeclaration)!; // TODO: GH#18217
-                    }
-                    else {
-                        signature = allSignatures[0];
-                    }
-
-                    if (functionDeclaration.kind === SyntaxKind.Constructor) {
-                        // show (constructor) Type(...) signature
-                        symbolKind = ScriptElementKind.constructorImplementationElement;
-                        addPrefixForAnyFunctionOrVar(type!.symbol!, symbolKind);
-                    }
-                    else {
-                        // (function/method) symbol(..signature)
-                        addPrefixForAnyFunctionOrVar(functionDeclaration.kind === SyntaxKind.CallSignature &&
-                            !(type!.symbol!.flags & SymbolFlags.TypeLiteral || type!.symbol!.flags & SymbolFlags.ObjectLiteral) ? type!.symbol! : symbol, symbolKind);
-                    }
-
-                    addSignatureDisplayParts(signature, allSignatures);
-                    hasAddedSymbolInfo = true;
-                }
-            }
-        }
-        if (symbolFlags & SymbolFlags.Class && !hasAddedSymbolInfo && !isThisExpression) {
-            addAliasPrefixIfNecessary();
-            if (getDeclarationOfKind(symbol, SyntaxKind.ClassExpression)) {
-                // Special case for class expressions because we would like to indicate that
-                // the class name is local to the class body (similar to function expression)
-                //      (local class) class <className>
-                pushTypePart(ScriptElementKind.localClassElement);
-            }
-            else {
-                // Class declaration has name which is not local.
-                displayParts.push(keywordPart(SyntaxKind.ClassKeyword));
-            }
-            displayParts.push(spacePart());
-            addFullSymbolName(symbol);
-            writeTypeParametersOfSymbol(symbol, sourceFile);
-        }
-        if ((symbolFlags & SymbolFlags.Interface) && (semanticMeaning & SemanticMeaning.Type)) {
-            prefixNextMeaning();
-            displayParts.push(keywordPart(SyntaxKind.InterfaceKeyword));
-            displayParts.push(spacePart());
-            addFullSymbolName(symbol);
-            writeTypeParametersOfSymbol(symbol, sourceFile);
-        }
-        if (symbolFlags & SymbolFlags.TypeAlias) {
-            prefixNextMeaning();
-            displayParts.push(keywordPart(SyntaxKind.TypeKeyword));
-            displayParts.push(spacePart());
-            addFullSymbolName(symbol);
-            writeTypeParametersOfSymbol(symbol, sourceFile);
-            displayParts.push(spacePart());
-            displayParts.push(operatorPart(SyntaxKind.EqualsToken));
-            displayParts.push(spacePart());
-            addRange(displayParts, typeToDisplayParts(typeChecker, typeChecker.getDeclaredTypeOfSymbol(symbol), enclosingDeclaration, TypeFormatFlags.InTypeAlias));
-        }
-        if (symbolFlags & SymbolFlags.Enum) {
-            prefixNextMeaning();
-            if (forEach(symbol.declarations, isConstEnumDeclaration)) {
-                displayParts.push(keywordPart(SyntaxKind.ConstKeyword));
-                displayParts.push(spacePart());
-            }
-            displayParts.push(keywordPart(SyntaxKind.EnumKeyword));
-            displayParts.push(spacePart());
-            addFullSymbolName(symbol);
-        }
-        if (symbolFlags & SymbolFlags.Module) {
-            prefixNextMeaning();
-            const declaration = getDeclarationOfKind<ModuleDeclaration>(symbol, SyntaxKind.ModuleDeclaration);
-            const isNamespace = declaration && declaration.name && declaration.name.kind === SyntaxKind.Identifier;
-            displayParts.push(keywordPart(isNamespace ? SyntaxKind.NamespaceKeyword : SyntaxKind.ModuleKeyword));
-            displayParts.push(spacePart());
-            addFullSymbolName(symbol);
-        }
-        if ((symbolFlags & SymbolFlags.TypeParameter) && (semanticMeaning & SemanticMeaning.Type)) {
-            prefixNextMeaning();
-            displayParts.push(punctuationPart(SyntaxKind.OpenParenToken));
-            displayParts.push(textPart("type parameter"));
-            displayParts.push(punctuationPart(SyntaxKind.CloseParenToken));
-            displayParts.push(spacePart());
-            addFullSymbolName(symbol);
-            if (symbol.parent) {
-                // Class/Interface type parameter
-                addInPrefix();
-                addFullSymbolName(symbol.parent, enclosingDeclaration);
-                writeTypeParametersOfSymbol(symbol.parent, enclosingDeclaration);
-            }
-            else {
-                // Method/function type parameter
-                const decl = getDeclarationOfKind(symbol, SyntaxKind.TypeParameter);
-                Debug.assert(decl !== undefined);
-                const declaration = decl!.parent;
-
-                if (declaration) {
-                    if (isFunctionLikeKind(declaration.kind)) {
-                        addInPrefix();
-                        const signature = typeChecker.getSignatureFromDeclaration(<SignatureDeclaration>declaration)!; // TODO: GH#18217
-                        if (declaration.kind === SyntaxKind.ConstructSignature) {
-                            displayParts.push(keywordPart(SyntaxKind.NewKeyword));
-                            displayParts.push(spacePart());
-                        }
-                        else if (declaration.kind !== SyntaxKind.CallSignature && (<SignatureDeclaration>declaration).name) {
-                            addFullSymbolName(declaration.symbol!);
-                        }
-                        addRange(displayParts, signatureToDisplayParts(typeChecker, signature, sourceFile, TypeFormatFlags.WriteTypeArgumentsOfSignature));
-                    }
-                    else if (declaration.kind === SyntaxKind.TypeAliasDeclaration) {
-                        // Type alias type parameter
-                        // For example
-                        //      type list<T> = T[]; // Both T will go through same code path
-                        addInPrefix();
-                        displayParts.push(keywordPart(SyntaxKind.TypeKeyword));
-                        displayParts.push(spacePart());
-                        addFullSymbolName(declaration.symbol!);
-                        writeTypeParametersOfSymbol(declaration.symbol!, sourceFile);
-                    }
-                }
-            }
-        }
-        if (symbolFlags & SymbolFlags.EnumMember) {
-            symbolKind = ScriptElementKind.enumMemberElement;
-            addPrefixForAnyFunctionOrVar(symbol, "enum member");
-            const declaration = symbol.declarations![0];
-            if (declaration.kind === SyntaxKind.EnumMember) {
-                const constantValue = typeChecker.getConstantValue(<EnumMember>declaration);
-                if (constantValue !== undefined) {
-                    displayParts.push(spacePart());
-                    displayParts.push(operatorPart(SyntaxKind.EqualsToken));
-                    displayParts.push(spacePart());
-                    displayParts.push(displayPart(getTextOfConstantValue(constantValue),
-                        typeof constantValue === "number" ? SymbolDisplayPartKind.numericLiteral : SymbolDisplayPartKind.stringLiteral));
-                }
-            }
-        }
-        if (symbolFlags & SymbolFlags.Alias) {
-<<<<<<< HEAD
-            addNewLineIfDisplayPartsExist();
-            switch (symbol.declarations![0].kind) {
-=======
-            prefixNextMeaning();
-            if (!hasAddedSymbolInfo) {
-                const resolvedSymbol = typeChecker.getAliasedSymbol(symbol);
-                if (resolvedSymbol !== symbol && resolvedSymbol.declarations && resolvedSymbol.declarations.length > 0) {
-                    const resolvedNode = resolvedSymbol.declarations[0];
-                    const declarationName = ts.getNameOfDeclaration(resolvedNode);
-                    if (declarationName) {
-                        const isExternalModuleDeclaration =
-                            ts.isModuleWithStringLiteralName(resolvedNode) &&
-                            ts.hasModifier(resolvedNode, ModifierFlags.Ambient);
-                        const shouldUseAliasName = symbol.name !== "default" && !isExternalModuleDeclaration;
-                        const resolvedInfo = getSymbolDisplayPartsDocumentationAndSymbolKind(
-                            typeChecker,
-                            resolvedSymbol,
-                            ts.getSourceFileOfNode(resolvedNode),
-                            resolvedNode,
-                            declarationName,
-                            semanticMeaning,
-                            shouldUseAliasName ? symbol : resolvedSymbol);
-                        displayParts.push(...resolvedInfo.displayParts);
-                        displayParts.push(lineBreakPart());
-                        documentationFromAlias = resolvedInfo.documentation;
-                    }
-                }
-            }
-
-            switch (symbol.declarations[0].kind) {
->>>>>>> b8acf8d0
-                case SyntaxKind.NamespaceExportDeclaration:
-                    displayParts.push(keywordPart(SyntaxKind.ExportKeyword));
-                    displayParts.push(spacePart());
-                    displayParts.push(keywordPart(SyntaxKind.NamespaceKeyword));
-                    break;
-                case SyntaxKind.ExportAssignment:
-                    displayParts.push(keywordPart(SyntaxKind.ExportKeyword));
-                    displayParts.push(spacePart());
-                    displayParts.push(keywordPart((symbol.declarations![0] as ExportAssignment).isExportEquals ? SyntaxKind.EqualsToken : SyntaxKind.DefaultKeyword));
-                    break;
-                default:
-                    displayParts.push(keywordPart(SyntaxKind.ImportKeyword));
-            }
-            displayParts.push(spacePart());
-            addFullSymbolName(symbol);
-            ts.forEach(symbol.declarations, declaration => {
-                if (declaration.kind === SyntaxKind.ImportEqualsDeclaration) {
-                    const importEqualsDeclaration = <ImportEqualsDeclaration>declaration;
-                    if (isExternalModuleImportEqualsDeclaration(importEqualsDeclaration)) {
-                        displayParts.push(spacePart());
-                        displayParts.push(operatorPart(SyntaxKind.EqualsToken));
-                        displayParts.push(spacePart());
-                        displayParts.push(keywordPart(SyntaxKind.RequireKeyword));
-                        displayParts.push(punctuationPart(SyntaxKind.OpenParenToken));
-                        displayParts.push(displayPart(getTextOfNode(getExternalModuleImportEqualsDeclarationExpression(importEqualsDeclaration)), SymbolDisplayPartKind.stringLiteral));
-                        displayParts.push(punctuationPart(SyntaxKind.CloseParenToken));
-                    }
-                    else {
-                        const internalAliasSymbol = typeChecker.getSymbolAtLocation(importEqualsDeclaration.moduleReference);
-                        if (internalAliasSymbol) {
-                            displayParts.push(spacePart());
-                            displayParts.push(operatorPart(SyntaxKind.EqualsToken));
-                            displayParts.push(spacePart());
-                            addFullSymbolName(internalAliasSymbol, enclosingDeclaration);
-                        }
-                    }
-                    return true;
-                }
-            });
-        }
-        if (!hasAddedSymbolInfo) {
-            if (symbolKind !== ScriptElementKind.unknown) {
-                if (type) {
-                    if (isThisExpression) {
-                        prefixNextMeaning();
-                        displayParts.push(keywordPart(SyntaxKind.ThisKeyword));
-                    }
-                    else {
-                        addPrefixForAnyFunctionOrVar(symbol, symbolKind);
-                    }
-
-                    // For properties, variables and local vars: show the type
-                    if (symbolKind === ScriptElementKind.memberVariableElement ||
-                        symbolKind === ScriptElementKind.jsxAttribute ||
-                        symbolFlags & SymbolFlags.Variable ||
-                        symbolKind === ScriptElementKind.localVariableElement ||
-                        isThisExpression) {
-                        displayParts.push(punctuationPart(SyntaxKind.ColonToken));
-                        displayParts.push(spacePart());
-                        // If the type is type parameter, format it specially
-                        if (type.symbol && type.symbol.flags & SymbolFlags.TypeParameter) {
-                            const typeParameterParts = mapToDisplayParts(writer => {
-                                typeChecker.getSymbolDisplayBuilder().buildTypeParameterDisplay(<TypeParameter>type, writer, enclosingDeclaration);
-                            });
-                            addRange(displayParts, typeParameterParts);
-                        }
-                        else {
-                            addRange(displayParts, typeToDisplayParts(typeChecker, type, enclosingDeclaration));
-                        }
-                    }
-                    else if (symbolFlags & SymbolFlags.Function ||
-                        symbolFlags & SymbolFlags.Method ||
-                        symbolFlags & SymbolFlags.Constructor ||
-                        symbolFlags & SymbolFlags.Signature ||
-                        symbolFlags & SymbolFlags.Accessor ||
-                        symbolKind === ScriptElementKind.memberFunctionElement) {
-                        const allSignatures = type.getNonNullableType().getCallSignatures();
-                        if (allSignatures.length) {
-                            addSignatureDisplayParts(allSignatures[0], allSignatures);
-                        }
-                    }
-                }
-            }
-            else {
-                symbolKind = getSymbolKind(typeChecker, symbol, location);
-            }
-        }
-
-        if (!documentation) {
-            documentation = symbol.getDocumentationComment(typeChecker);
-            tags = symbol.getJsDocTags();
-            if (documentation.length === 0 && symbolFlags & SymbolFlags.Property) {
-                // For some special property access expressions like `exports.foo = foo` or `module.exports.foo = foo`
-                // there documentation comments might be attached to the right hand side symbol of their declarations.
-                // The pattern of such special property access is that the parent symbol is the symbol of the file.
-                if (symbol.parent && forEach(symbol.parent.declarations, declaration => declaration.kind === SyntaxKind.SourceFile)) {
-                    for (const declaration of symbol.declarations!) {
-                        if (!declaration.parent || declaration.parent.kind !== SyntaxKind.BinaryExpression) {
-                            continue;
-                        }
-
-                        const rhsSymbol = typeChecker.getSymbolAtLocation((<BinaryExpression>declaration.parent).right);
-                        if (!rhsSymbol) {
-                            continue;
-                        }
-
-                        documentation = rhsSymbol.getDocumentationComment(typeChecker);
-                        tags = rhsSymbol.getJsDocTags();
-                        if (documentation.length > 0) {
-                            break;
-                        }
-                    }
-                }
-            }
-        }
-
-        if (documentation.length === 0 && documentationFromAlias) {
-            documentation = documentationFromAlias;
-        }
-
-        return { displayParts, documentation, symbolKind, tags };
-
-        function prefixNextMeaning() {
-            if (displayParts.length) {
-                displayParts.push(lineBreakPart());
-            }
-            addAliasPrefixIfNecessary();
-        }
-
-        function addAliasPrefixIfNecessary() {
-            if (alias) {
-                pushTypePart(ScriptElementKind.alias);
-                displayParts.push(spacePart());
-            }
-        }
-
-        function addInPrefix() {
-            displayParts.push(spacePart());
-            displayParts.push(keywordPart(SyntaxKind.InKeyword));
-            displayParts.push(spacePart());
-        }
-
-        function addFullSymbolName(symbolToDisplay: Symbol, enclosingDeclaration?: Node) {
-            if (alias && symbolToDisplay === symbol) {
-                symbolToDisplay = alias;
-            }
-            const fullSymbolDisplayParts = symbolToDisplayParts(typeChecker, symbolToDisplay, enclosingDeclaration || sourceFile, /*meaning*/ undefined,
-                SymbolFormatFlags.WriteTypeParametersOrArguments | SymbolFormatFlags.UseOnlyExternalAliasing);
-            addRange(displayParts, fullSymbolDisplayParts);
-        }
-
-        function addPrefixForAnyFunctionOrVar(symbol: Symbol, symbolKind: string) {
-            prefixNextMeaning();
-            if (symbolKind) {
-                pushTypePart(symbolKind);
-                if (symbol && !some(symbol.declarations, d => isArrowFunction(d) || (isFunctionExpression(d) || isClassExpression(d)) && !d.name)) {
-                    displayParts.push(spacePart());
-                    addFullSymbolName(symbol);
-                }
-            }
-        }
-
-        function pushTypePart(symbolKind: string) {
-            switch (symbolKind) {
-                case ScriptElementKind.variableElement:
-                case ScriptElementKind.functionElement:
-                case ScriptElementKind.letElement:
-                case ScriptElementKind.constElement:
-                case ScriptElementKind.constructorImplementationElement:
-                    displayParts.push(textOrKeywordPart(symbolKind));
-                    return;
-                default:
-                    displayParts.push(punctuationPart(SyntaxKind.OpenParenToken));
-                    displayParts.push(textOrKeywordPart(symbolKind));
-                    displayParts.push(punctuationPart(SyntaxKind.CloseParenToken));
-                    return;
-            }
-        }
-
-        function addSignatureDisplayParts(signature: Signature, allSignatures: Signature[], flags?: TypeFormatFlags) {
-            addRange(displayParts, signatureToDisplayParts(typeChecker, signature, enclosingDeclaration, flags! | TypeFormatFlags.WriteTypeArgumentsOfSignature));
-            if (allSignatures.length > 1) {
-                displayParts.push(spacePart());
-                displayParts.push(punctuationPart(SyntaxKind.OpenParenToken));
-                displayParts.push(operatorPart(SyntaxKind.PlusToken));
-                displayParts.push(displayPart((allSignatures.length - 1).toString(), SymbolDisplayPartKind.numericLiteral));
-                displayParts.push(spacePart());
-                displayParts.push(textPart(allSignatures.length === 2 ? "overload" : "overloads"));
-                displayParts.push(punctuationPart(SyntaxKind.CloseParenToken));
-            }
-            documentation = signature.getDocumentationComment(typeChecker);
-            tags = signature.getJsDocTags();
-        }
-
-        function writeTypeParametersOfSymbol(symbol: Symbol, enclosingDeclaration: Node | undefined) {
-            const typeParameterParts = mapToDisplayParts(writer => {
-                typeChecker.getSymbolDisplayBuilder().buildTypeParameterDisplayFromSymbol(symbol, writer, enclosingDeclaration);
-            });
-            addRange(displayParts, typeParameterParts);
-        }
-    }
-
-    function isLocalVariableOrFunction(symbol: Symbol) {
-        if (symbol.parent) {
-            return false; // This is exported symbol
-        }
-
-        return ts.forEach(symbol.declarations, declaration => {
-            // Function expressions are local
-            if (declaration.kind === SyntaxKind.FunctionExpression) {
-                return true;
-            }
-
-            if (declaration.kind !== SyntaxKind.VariableDeclaration && declaration.kind !== SyntaxKind.FunctionDeclaration) {
-                return false;
-            }
-
-            // If the parent is not sourceFile or module block it is local variable
-            for (let parent = declaration.parent; !isFunctionBlock(parent); parent = parent.parent) {
-                // Reached source file or module block
-                if (parent.kind === SyntaxKind.SourceFile || parent.kind === SyntaxKind.ModuleBlock) {
-                    return false;
-                }
-            }
-
-            // parent is in function block
-            return true;
-        });
-    }
-}
+/* @internal */
+namespace ts.SymbolDisplay {
+    // TODO(drosen): use contextual SemanticMeaning.
+    export function getSymbolKind(typeChecker: TypeChecker, symbol: Symbol, location: Node): ScriptElementKind {
+        const flags = getCombinedLocalAndExportSymbolFlags(symbol);
+
+        if (flags & SymbolFlags.Class) {
+            return getDeclarationOfKind(symbol, SyntaxKind.ClassExpression) ?
+            ScriptElementKind.localClassElement : ScriptElementKind.classElement;
+        }
+        if (flags & SymbolFlags.Enum) return ScriptElementKind.enumElement;
+        if (flags & SymbolFlags.TypeAlias) return ScriptElementKind.typeElement;
+        if (flags & SymbolFlags.Interface) return ScriptElementKind.interfaceElement;
+        if (flags & SymbolFlags.TypeParameter) return ScriptElementKind.typeParameterElement;
+
+        const result = getSymbolKindOfConstructorPropertyMethodAccessorFunctionOrVar(typeChecker, symbol, location);
+        if (result === ScriptElementKind.unknown) {
+            if (flags & SymbolFlags.TypeParameter) return ScriptElementKind.typeParameterElement;
+            if (flags & SymbolFlags.EnumMember) return ScriptElementKind.enumMemberElement;
+            if (flags & SymbolFlags.Alias) return ScriptElementKind.alias;
+            if (flags & SymbolFlags.Module) return ScriptElementKind.moduleElement;
+        }
+
+        return result;
+    }
+
+    function getSymbolKindOfConstructorPropertyMethodAccessorFunctionOrVar(typeChecker: TypeChecker, symbol: Symbol, location: Node): ScriptElementKind {
+        if (typeChecker.isUndefinedSymbol(symbol)) {
+            return ScriptElementKind.variableElement;
+        }
+        if (typeChecker.isArgumentsSymbol(symbol)) {
+            return ScriptElementKind.localVariableElement;
+        }
+        if (location.kind === SyntaxKind.ThisKeyword && isExpression(location)) {
+            return ScriptElementKind.parameterElement;
+        }
+        const flags = getCombinedLocalAndExportSymbolFlags(symbol);
+        if (flags & SymbolFlags.Variable) {
+            if (isFirstDeclarationOfSymbolParameter(symbol)) {
+                return ScriptElementKind.parameterElement;
+            }
+            else if (symbol.valueDeclaration && isConst(symbol.valueDeclaration)) {
+                return ScriptElementKind.constElement;
+            }
+            else if (forEach(symbol.declarations, isLet)) {
+                return ScriptElementKind.letElement;
+            }
+            return isLocalVariableOrFunction(symbol) ? ScriptElementKind.localVariableElement : ScriptElementKind.variableElement;
+        }
+        if (flags & SymbolFlags.Function) return isLocalVariableOrFunction(symbol) ? ScriptElementKind.localFunctionElement : ScriptElementKind.functionElement;
+        if (flags & SymbolFlags.GetAccessor) return ScriptElementKind.memberGetAccessorElement;
+        if (flags & SymbolFlags.SetAccessor) return ScriptElementKind.memberSetAccessorElement;
+        if (flags & SymbolFlags.Method) return ScriptElementKind.memberFunctionElement;
+        if (flags & SymbolFlags.Constructor) return ScriptElementKind.constructorImplementationElement;
+
+        if (flags & SymbolFlags.Property) {
+            if (flags & SymbolFlags.Transient && (<TransientSymbol>symbol).checkFlags & CheckFlags.Synthetic) {
+                // If union property is result of union of non method (property/accessors/variables), it is labeled as property
+                const unionPropertyKind = forEach(typeChecker.getRootSymbols(symbol), rootSymbol => {
+                    const rootSymbolFlags = rootSymbol.getFlags();
+                    if (rootSymbolFlags & (SymbolFlags.PropertyOrAccessor | SymbolFlags.Variable)) {
+                        return ScriptElementKind.memberVariableElement;
+                    }
+                    // May be a Function if this was from `typeof N` with `namespace N { function f();. }`.
+                    Debug.assert(!!(rootSymbolFlags & (SymbolFlags.Method | SymbolFlags.Function)));
+                });
+                if (!unionPropertyKind) {
+                    // If this was union of all methods,
+                    // make sure it has call signatures before we can label it as method
+                    const typeOfUnionProperty = typeChecker.getTypeOfSymbolAtLocation(symbol, location);
+                    if (typeOfUnionProperty.getCallSignatures().length) {
+                        return ScriptElementKind.memberFunctionElement;
+                    }
+                    return ScriptElementKind.memberVariableElement;
+                }
+                return unionPropertyKind;
+            }
+            // If we requested completions after `x.` at the top-level, we may be at a source file location.
+            switch (location.parent && location.parent.kind) {
+                // If we've typed a character of the attribute name, will be 'JsxAttribute', else will be 'JsxOpeningElement'.
+                case SyntaxKind.JsxOpeningElement:
+                    return location.kind === SyntaxKind.Identifier ? ScriptElementKind.memberVariableElement : ScriptElementKind.jsxAttribute;
+                case SyntaxKind.JsxAttribute:
+                    return ScriptElementKind.jsxAttribute;
+                default:
+                    return ScriptElementKind.memberVariableElement;
+            }
+        }
+
+        return ScriptElementKind.unknown;
+    }
+
+    export function getSymbolModifiers(symbol: Symbol): string {
+        const nodeModifiers = symbol && symbol.declarations && symbol.declarations.length > 0
+            ? getNodeModifiers(symbol.declarations[0])
+            : ScriptElementKindModifier.none;
+
+        const symbolModifiers = symbol && symbol.flags & SymbolFlags.Optional ?
+            ScriptElementKindModifier.optionalModifier
+            : ScriptElementKindModifier.none;
+        return nodeModifiers && symbolModifiers ? nodeModifiers + "," + symbolModifiers : nodeModifiers || symbolModifiers;
+    }
+
+    interface SymbolDisplayPartsDocumentationAndSymbolKind {
+        displayParts: SymbolDisplayPart[];
+        documentation: SymbolDisplayPart[];
+        symbolKind: ScriptElementKind;
+        tags: JSDocTagInfo[] | undefined;
+    }
+
+    // TODO(drosen): Currently completion entry details passes the SemanticMeaning.All instead of using semanticMeaning of location
+    export function getSymbolDisplayPartsDocumentationAndSymbolKind(typeChecker: TypeChecker, symbol: Symbol, sourceFile: SourceFile, enclosingDeclaration: Node | undefined,
+        location: Node, semanticMeaning = getMeaningFromLocation(location), alias?: Symbol): SymbolDisplayPartsDocumentationAndSymbolKind {
+
+        const displayParts: SymbolDisplayPart[] = [];
+        let documentation: SymbolDisplayPart[] | undefined;
+        let tags: JSDocTagInfo[] | undefined;
+        const symbolFlags = ts.getCombinedLocalAndExportSymbolFlags(symbol);
+        let symbolKind = getSymbolKindOfConstructorPropertyMethodAccessorFunctionOrVar(typeChecker, symbol, location);
+        let hasAddedSymbolInfo = false;
+        const isThisExpression = location.kind === SyntaxKind.ThisKeyword && isExpression(location);
+        let type: Type | undefined;
+        let documentationFromAlias: SymbolDisplayPart[] | undefined;
+
+        // Class at constructor site need to be shown as constructor apart from property,method, vars
+        if (symbolKind !== ScriptElementKind.unknown || symbolFlags & SymbolFlags.Class || symbolFlags & SymbolFlags.Alias) {
+            // If it is accessor they are allowed only if location is at name of the accessor
+            if (symbolKind === ScriptElementKind.memberGetAccessorElement || symbolKind === ScriptElementKind.memberSetAccessorElement) {
+                symbolKind = ScriptElementKind.memberVariableElement;
+            }
+
+            let signature: Signature | undefined;
+            type = isThisExpression ? typeChecker.getTypeAtLocation(location) : typeChecker.getTypeOfSymbolAtLocation(symbol.exportSymbol || symbol, location);
+
+            if (location.parent && location.parent.kind === SyntaxKind.PropertyAccessExpression) {
+                const right = (<PropertyAccessExpression>location.parent).name;
+                // Either the location is on the right of a property access, or on the left and the right is missing
+                if (right === location || (right && right.getFullWidth() === 0)) {
+                    location = location.parent;
+                }
+            }
+
+            // try get the call/construct signature from the type if it matches
+            let callExpressionLike: CallExpression | NewExpression | JsxOpeningLikeElement | undefined;
+            if (isCallOrNewExpression(location)) {
+                callExpressionLike = <CallExpression | NewExpression>location;
+            }
+            else if (isCallExpressionTarget(location) || isNewExpressionTarget(location)) {
+                callExpressionLike = <CallExpression | NewExpression>location.parent;
+            }
+            else if (location.parent && isJsxOpeningLikeElement(location.parent) && isFunctionLike(symbol.valueDeclaration!)) {
+                callExpressionLike = <JsxOpeningLikeElement>location.parent;
+            }
+
+            if (callExpressionLike) {
+                const candidateSignatures: Signature[] = [];
+                signature = typeChecker.getResolvedSignature(callExpressionLike, candidateSignatures)!; // TODO: GH#18217
+
+                const useConstructSignatures = callExpressionLike.kind === SyntaxKind.NewExpression || (isCallExpression(callExpressionLike) && callExpressionLike.expression.kind === SyntaxKind.SuperKeyword);
+
+                const allSignatures = useConstructSignatures ? type!.getConstructSignatures() : type!.getCallSignatures();
+
+                if (!contains(allSignatures, signature.target) && !contains(allSignatures, signature)) {
+                    // Get the first signature if there is one -- allSignatures may contain
+                    // either the original signature or its target, so check for either
+                    signature = allSignatures.length ? allSignatures[0] : undefined;
+                }
+
+                if (signature) {
+                    if (useConstructSignatures && (symbolFlags & SymbolFlags.Class)) {
+                        // Constructor
+                        symbolKind = ScriptElementKind.constructorImplementationElement;
+                        addPrefixForAnyFunctionOrVar(type!.symbol!, symbolKind);
+                    }
+                    else if (symbolFlags & SymbolFlags.Alias) {
+                        symbolKind = ScriptElementKind.alias;
+                        pushTypePart(symbolKind);
+                        displayParts.push(spacePart());
+                        if (useConstructSignatures) {
+                            displayParts.push(keywordPart(SyntaxKind.NewKeyword));
+                            displayParts.push(spacePart());
+                        }
+                        addFullSymbolName(symbol);
+                    }
+                    else {
+                        addPrefixForAnyFunctionOrVar(symbol, symbolKind);
+                    }
+
+                    switch (symbolKind) {
+                        case ScriptElementKind.jsxAttribute:
+                        case ScriptElementKind.memberVariableElement:
+                        case ScriptElementKind.variableElement:
+                        case ScriptElementKind.constElement:
+                        case ScriptElementKind.letElement:
+                        case ScriptElementKind.parameterElement:
+                        case ScriptElementKind.localVariableElement:
+                            // If it is call or construct signature of lambda's write type name
+                            displayParts.push(punctuationPart(SyntaxKind.ColonToken));
+                            displayParts.push(spacePart());
+                            if (!(type!.flags & TypeFlags.Object && (<ObjectType>type).objectFlags & ObjectFlags.Anonymous) && type!.symbol) {
+                                addRange(displayParts, symbolToDisplayParts(typeChecker, type!.symbol!, enclosingDeclaration, /*meaning*/ undefined, SymbolFormatFlags.WriteTypeParametersOrArguments));
+                                displayParts.push(lineBreakPart());
+                            }
+                            if (useConstructSignatures) {
+                                displayParts.push(keywordPart(SyntaxKind.NewKeyword));
+                                displayParts.push(spacePart());
+                            }
+                            addSignatureDisplayParts(signature, allSignatures, TypeFormatFlags.WriteArrowStyleSignature);
+                            break;
+
+                        default:
+                            // Just signature
+                            addSignatureDisplayParts(signature, allSignatures);
+                    }
+                    hasAddedSymbolInfo = true;
+                }
+            }
+            else if ((isNameOfFunctionDeclaration(location) && !(symbolFlags & SymbolFlags.Accessor)) || // name of function declaration
+                (location.kind === SyntaxKind.ConstructorKeyword && location.parent.kind === SyntaxKind.Constructor)) { // At constructor keyword of constructor declaration
+                // get the signature from the declaration and write it
+                const functionDeclaration = <FunctionLike>location.parent;
+                // Use function declaration to write the signatures only if the symbol corresponding to this declaration
+                const locationIsSymbolDeclaration = find(symbol.declarations!, declaration => // TODO: GH#18217
+                    declaration === (location.kind === SyntaxKind.ConstructorKeyword ? functionDeclaration.parent : functionDeclaration));
+
+                if (locationIsSymbolDeclaration) {
+                    const allSignatures = functionDeclaration.kind === SyntaxKind.Constructor ? type!.getNonNullableType().getConstructSignatures() : type!.getNonNullableType().getCallSignatures();
+                    if (!typeChecker.isImplementationOfOverload(functionDeclaration)) {
+                        signature = typeChecker.getSignatureFromDeclaration(functionDeclaration)!; // TODO: GH#18217
+                    }
+                    else {
+                        signature = allSignatures[0];
+                    }
+
+                    if (functionDeclaration.kind === SyntaxKind.Constructor) {
+                        // show (constructor) Type(...) signature
+                        symbolKind = ScriptElementKind.constructorImplementationElement;
+                        addPrefixForAnyFunctionOrVar(type!.symbol!, symbolKind);
+                    }
+                    else {
+                        // (function/method) symbol(..signature)
+                        addPrefixForAnyFunctionOrVar(functionDeclaration.kind === SyntaxKind.CallSignature &&
+                            !(type!.symbol!.flags & SymbolFlags.TypeLiteral || type!.symbol!.flags & SymbolFlags.ObjectLiteral) ? type!.symbol! : symbol, symbolKind);
+                    }
+
+                    addSignatureDisplayParts(signature, allSignatures);
+                    hasAddedSymbolInfo = true;
+                }
+            }
+        }
+        if (symbolFlags & SymbolFlags.Class && !hasAddedSymbolInfo && !isThisExpression) {
+            addAliasPrefixIfNecessary();
+            if (getDeclarationOfKind(symbol, SyntaxKind.ClassExpression)) {
+                // Special case for class expressions because we would like to indicate that
+                // the class name is local to the class body (similar to function expression)
+                //      (local class) class <className>
+                pushTypePart(ScriptElementKind.localClassElement);
+            }
+            else {
+                // Class declaration has name which is not local.
+                displayParts.push(keywordPart(SyntaxKind.ClassKeyword));
+            }
+            displayParts.push(spacePart());
+            addFullSymbolName(symbol);
+            writeTypeParametersOfSymbol(symbol, sourceFile);
+        }
+        if ((symbolFlags & SymbolFlags.Interface) && (semanticMeaning & SemanticMeaning.Type)) {
+            prefixNextMeaning();
+            displayParts.push(keywordPart(SyntaxKind.InterfaceKeyword));
+            displayParts.push(spacePart());
+            addFullSymbolName(symbol);
+            writeTypeParametersOfSymbol(symbol, sourceFile);
+        }
+        if (symbolFlags & SymbolFlags.TypeAlias) {
+            prefixNextMeaning();
+            displayParts.push(keywordPart(SyntaxKind.TypeKeyword));
+            displayParts.push(spacePart());
+            addFullSymbolName(symbol);
+            writeTypeParametersOfSymbol(symbol, sourceFile);
+            displayParts.push(spacePart());
+            displayParts.push(operatorPart(SyntaxKind.EqualsToken));
+            displayParts.push(spacePart());
+            addRange(displayParts, typeToDisplayParts(typeChecker, typeChecker.getDeclaredTypeOfSymbol(symbol), enclosingDeclaration, TypeFormatFlags.InTypeAlias));
+        }
+        if (symbolFlags & SymbolFlags.Enum) {
+            prefixNextMeaning();
+            if (forEach(symbol.declarations, isConstEnumDeclaration)) {
+                displayParts.push(keywordPart(SyntaxKind.ConstKeyword));
+                displayParts.push(spacePart());
+            }
+            displayParts.push(keywordPart(SyntaxKind.EnumKeyword));
+            displayParts.push(spacePart());
+            addFullSymbolName(symbol);
+        }
+        if (symbolFlags & SymbolFlags.Module) {
+            prefixNextMeaning();
+            const declaration = getDeclarationOfKind<ModuleDeclaration>(symbol, SyntaxKind.ModuleDeclaration);
+            const isNamespace = declaration && declaration.name && declaration.name.kind === SyntaxKind.Identifier;
+            displayParts.push(keywordPart(isNamespace ? SyntaxKind.NamespaceKeyword : SyntaxKind.ModuleKeyword));
+            displayParts.push(spacePart());
+            addFullSymbolName(symbol);
+        }
+        if ((symbolFlags & SymbolFlags.TypeParameter) && (semanticMeaning & SemanticMeaning.Type)) {
+            prefixNextMeaning();
+            displayParts.push(punctuationPart(SyntaxKind.OpenParenToken));
+            displayParts.push(textPart("type parameter"));
+            displayParts.push(punctuationPart(SyntaxKind.CloseParenToken));
+            displayParts.push(spacePart());
+            addFullSymbolName(symbol);
+            if (symbol.parent) {
+                // Class/Interface type parameter
+                addInPrefix();
+                addFullSymbolName(symbol.parent, enclosingDeclaration);
+                writeTypeParametersOfSymbol(symbol.parent, enclosingDeclaration);
+            }
+            else {
+                // Method/function type parameter
+                const decl = getDeclarationOfKind(symbol, SyntaxKind.TypeParameter);
+                Debug.assert(decl !== undefined);
+                const declaration = decl!.parent;
+
+                if (declaration) {
+                    if (isFunctionLikeKind(declaration.kind)) {
+                        addInPrefix();
+                        const signature = typeChecker.getSignatureFromDeclaration(<SignatureDeclaration>declaration)!; // TODO: GH#18217
+                        if (declaration.kind === SyntaxKind.ConstructSignature) {
+                            displayParts.push(keywordPart(SyntaxKind.NewKeyword));
+                            displayParts.push(spacePart());
+                        }
+                        else if (declaration.kind !== SyntaxKind.CallSignature && (<SignatureDeclaration>declaration).name) {
+                            addFullSymbolName(declaration.symbol!);
+                        }
+                        addRange(displayParts, signatureToDisplayParts(typeChecker, signature, sourceFile, TypeFormatFlags.WriteTypeArgumentsOfSignature));
+                    }
+                    else if (declaration.kind === SyntaxKind.TypeAliasDeclaration) {
+                        // Type alias type parameter
+                        // For example
+                        //      type list<T> = T[]; // Both T will go through same code path
+                        addInPrefix();
+                        displayParts.push(keywordPart(SyntaxKind.TypeKeyword));
+                        displayParts.push(spacePart());
+                        addFullSymbolName(declaration.symbol!);
+                        writeTypeParametersOfSymbol(declaration.symbol!, sourceFile);
+                    }
+                }
+            }
+        }
+        if (symbolFlags & SymbolFlags.EnumMember) {
+            symbolKind = ScriptElementKind.enumMemberElement;
+            addPrefixForAnyFunctionOrVar(symbol, "enum member");
+            const declaration = symbol.declarations![0];
+            if (declaration.kind === SyntaxKind.EnumMember) {
+                const constantValue = typeChecker.getConstantValue(<EnumMember>declaration);
+                if (constantValue !== undefined) {
+                    displayParts.push(spacePart());
+                    displayParts.push(operatorPart(SyntaxKind.EqualsToken));
+                    displayParts.push(spacePart());
+                    displayParts.push(displayPart(getTextOfConstantValue(constantValue),
+                        typeof constantValue === "number" ? SymbolDisplayPartKind.numericLiteral : SymbolDisplayPartKind.stringLiteral));
+                }
+            }
+        }
+        if (symbolFlags & SymbolFlags.Alias) {
+            prefixNextMeaning();
+            if (!hasAddedSymbolInfo) {
+                const resolvedSymbol = typeChecker.getAliasedSymbol(symbol);
+                if (resolvedSymbol !== symbol && resolvedSymbol.declarations && resolvedSymbol.declarations.length > 0) {
+                    const resolvedNode = resolvedSymbol.declarations[0];
+                    const declarationName = ts.getNameOfDeclaration(resolvedNode);
+                    if (declarationName) {
+                        const isExternalModuleDeclaration =
+                            ts.isModuleWithStringLiteralName(resolvedNode) &&
+                            ts.hasModifier(resolvedNode, ModifierFlags.Ambient);
+                        const shouldUseAliasName = symbol.name !== "default" && !isExternalModuleDeclaration;
+                        const resolvedInfo = getSymbolDisplayPartsDocumentationAndSymbolKind(
+                            typeChecker,
+                            resolvedSymbol,
+                            ts.getSourceFileOfNode(resolvedNode),
+                            resolvedNode,
+                            declarationName,
+                            semanticMeaning,
+                            shouldUseAliasName ? symbol : resolvedSymbol);
+                        displayParts.push(...resolvedInfo.displayParts);
+                        displayParts.push(lineBreakPart());
+                        documentationFromAlias = resolvedInfo.documentation;
+                    }
+                }
+            }
+
+            switch (symbol.declarations![0].kind) {
+                case SyntaxKind.NamespaceExportDeclaration:
+                    displayParts.push(keywordPart(SyntaxKind.ExportKeyword));
+                    displayParts.push(spacePart());
+                    displayParts.push(keywordPart(SyntaxKind.NamespaceKeyword));
+                    break;
+                case SyntaxKind.ExportAssignment:
+                    displayParts.push(keywordPart(SyntaxKind.ExportKeyword));
+                    displayParts.push(spacePart());
+                    displayParts.push(keywordPart((symbol.declarations![0] as ExportAssignment).isExportEquals ? SyntaxKind.EqualsToken : SyntaxKind.DefaultKeyword));
+                    break;
+                default:
+                    displayParts.push(keywordPart(SyntaxKind.ImportKeyword));
+            }
+            displayParts.push(spacePart());
+            addFullSymbolName(symbol);
+            ts.forEach(symbol.declarations, declaration => {
+                if (declaration.kind === SyntaxKind.ImportEqualsDeclaration) {
+                    const importEqualsDeclaration = <ImportEqualsDeclaration>declaration;
+                    if (isExternalModuleImportEqualsDeclaration(importEqualsDeclaration)) {
+                        displayParts.push(spacePart());
+                        displayParts.push(operatorPart(SyntaxKind.EqualsToken));
+                        displayParts.push(spacePart());
+                        displayParts.push(keywordPart(SyntaxKind.RequireKeyword));
+                        displayParts.push(punctuationPart(SyntaxKind.OpenParenToken));
+                        displayParts.push(displayPart(getTextOfNode(getExternalModuleImportEqualsDeclarationExpression(importEqualsDeclaration)), SymbolDisplayPartKind.stringLiteral));
+                        displayParts.push(punctuationPart(SyntaxKind.CloseParenToken));
+                    }
+                    else {
+                        const internalAliasSymbol = typeChecker.getSymbolAtLocation(importEqualsDeclaration.moduleReference);
+                        if (internalAliasSymbol) {
+                            displayParts.push(spacePart());
+                            displayParts.push(operatorPart(SyntaxKind.EqualsToken));
+                            displayParts.push(spacePart());
+                            addFullSymbolName(internalAliasSymbol, enclosingDeclaration);
+                        }
+                    }
+                    return true;
+                }
+            });
+        }
+        if (!hasAddedSymbolInfo) {
+            if (symbolKind !== ScriptElementKind.unknown) {
+                if (type) {
+                    if (isThisExpression) {
+                        prefixNextMeaning();
+                        displayParts.push(keywordPart(SyntaxKind.ThisKeyword));
+                    }
+                    else {
+                        addPrefixForAnyFunctionOrVar(symbol, symbolKind);
+                    }
+
+                    // For properties, variables and local vars: show the type
+                    if (symbolKind === ScriptElementKind.memberVariableElement ||
+                        symbolKind === ScriptElementKind.jsxAttribute ||
+                        symbolFlags & SymbolFlags.Variable ||
+                        symbolKind === ScriptElementKind.localVariableElement ||
+                        isThisExpression) {
+                        displayParts.push(punctuationPart(SyntaxKind.ColonToken));
+                        displayParts.push(spacePart());
+                        // If the type is type parameter, format it specially
+                        if (type.symbol && type.symbol.flags & SymbolFlags.TypeParameter) {
+                            const typeParameterParts = mapToDisplayParts(writer => {
+                                typeChecker.getSymbolDisplayBuilder().buildTypeParameterDisplay(<TypeParameter>type, writer, enclosingDeclaration);
+                            });
+                            addRange(displayParts, typeParameterParts);
+                        }
+                        else {
+                            addRange(displayParts, typeToDisplayParts(typeChecker, type, enclosingDeclaration));
+                        }
+                    }
+                    else if (symbolFlags & SymbolFlags.Function ||
+                        symbolFlags & SymbolFlags.Method ||
+                        symbolFlags & SymbolFlags.Constructor ||
+                        symbolFlags & SymbolFlags.Signature ||
+                        symbolFlags & SymbolFlags.Accessor ||
+                        symbolKind === ScriptElementKind.memberFunctionElement) {
+                        const allSignatures = type.getNonNullableType().getCallSignatures();
+                        if (allSignatures.length) {
+                            addSignatureDisplayParts(allSignatures[0], allSignatures);
+                        }
+                    }
+                }
+            }
+            else {
+                symbolKind = getSymbolKind(typeChecker, symbol, location);
+            }
+        }
+
+        if (!documentation) {
+            documentation = symbol.getDocumentationComment(typeChecker);
+            tags = symbol.getJsDocTags();
+            if (documentation.length === 0 && symbolFlags & SymbolFlags.Property) {
+                // For some special property access expressions like `exports.foo = foo` or `module.exports.foo = foo`
+                // there documentation comments might be attached to the right hand side symbol of their declarations.
+                // The pattern of such special property access is that the parent symbol is the symbol of the file.
+                if (symbol.parent && forEach(symbol.parent.declarations, declaration => declaration.kind === SyntaxKind.SourceFile)) {
+                    for (const declaration of symbol.declarations!) {
+                        if (!declaration.parent || declaration.parent.kind !== SyntaxKind.BinaryExpression) {
+                            continue;
+                        }
+
+                        const rhsSymbol = typeChecker.getSymbolAtLocation((<BinaryExpression>declaration.parent).right);
+                        if (!rhsSymbol) {
+                            continue;
+                        }
+
+                        documentation = rhsSymbol.getDocumentationComment(typeChecker);
+                        tags = rhsSymbol.getJsDocTags();
+                        if (documentation.length > 0) {
+                            break;
+                        }
+                    }
+                }
+            }
+        }
+
+        if (documentation.length === 0 && documentationFromAlias) {
+            documentation = documentationFromAlias;
+        }
+
+        return { displayParts, documentation, symbolKind, tags };
+
+        function prefixNextMeaning() {
+            if (displayParts.length) {
+                displayParts.push(lineBreakPart());
+            }
+            addAliasPrefixIfNecessary();
+        }
+
+        function addAliasPrefixIfNecessary() {
+            if (alias) {
+                pushTypePart(ScriptElementKind.alias);
+                displayParts.push(spacePart());
+            }
+        }
+
+        function addInPrefix() {
+            displayParts.push(spacePart());
+            displayParts.push(keywordPart(SyntaxKind.InKeyword));
+            displayParts.push(spacePart());
+        }
+
+        function addFullSymbolName(symbolToDisplay: Symbol, enclosingDeclaration?: Node) {
+            if (alias && symbolToDisplay === symbol) {
+                symbolToDisplay = alias;
+            }
+            const fullSymbolDisplayParts = symbolToDisplayParts(typeChecker, symbolToDisplay, enclosingDeclaration || sourceFile, /*meaning*/ undefined,
+                SymbolFormatFlags.WriteTypeParametersOrArguments | SymbolFormatFlags.UseOnlyExternalAliasing);
+            addRange(displayParts, fullSymbolDisplayParts);
+        }
+
+        function addPrefixForAnyFunctionOrVar(symbol: Symbol, symbolKind: string) {
+            prefixNextMeaning();
+            if (symbolKind) {
+                pushTypePart(symbolKind);
+                if (symbol && !some(symbol.declarations, d => isArrowFunction(d) || (isFunctionExpression(d) || isClassExpression(d)) && !d.name)) {
+                    displayParts.push(spacePart());
+                    addFullSymbolName(symbol);
+                }
+            }
+        }
+
+        function pushTypePart(symbolKind: string) {
+            switch (symbolKind) {
+                case ScriptElementKind.variableElement:
+                case ScriptElementKind.functionElement:
+                case ScriptElementKind.letElement:
+                case ScriptElementKind.constElement:
+                case ScriptElementKind.constructorImplementationElement:
+                    displayParts.push(textOrKeywordPart(symbolKind));
+                    return;
+                default:
+                    displayParts.push(punctuationPart(SyntaxKind.OpenParenToken));
+                    displayParts.push(textOrKeywordPart(symbolKind));
+                    displayParts.push(punctuationPart(SyntaxKind.CloseParenToken));
+                    return;
+            }
+        }
+
+        function addSignatureDisplayParts(signature: Signature, allSignatures: Signature[], flags?: TypeFormatFlags) {
+            addRange(displayParts, signatureToDisplayParts(typeChecker, signature, enclosingDeclaration, flags! | TypeFormatFlags.WriteTypeArgumentsOfSignature));
+            if (allSignatures.length > 1) {
+                displayParts.push(spacePart());
+                displayParts.push(punctuationPart(SyntaxKind.OpenParenToken));
+                displayParts.push(operatorPart(SyntaxKind.PlusToken));
+                displayParts.push(displayPart((allSignatures.length - 1).toString(), SymbolDisplayPartKind.numericLiteral));
+                displayParts.push(spacePart());
+                displayParts.push(textPart(allSignatures.length === 2 ? "overload" : "overloads"));
+                displayParts.push(punctuationPart(SyntaxKind.CloseParenToken));
+            }
+            documentation = signature.getDocumentationComment(typeChecker);
+            tags = signature.getJsDocTags();
+        }
+
+        function writeTypeParametersOfSymbol(symbol: Symbol, enclosingDeclaration: Node | undefined) {
+            const typeParameterParts = mapToDisplayParts(writer => {
+                typeChecker.getSymbolDisplayBuilder().buildTypeParameterDisplayFromSymbol(symbol, writer, enclosingDeclaration);
+            });
+            addRange(displayParts, typeParameterParts);
+        }
+    }
+
+    function isLocalVariableOrFunction(symbol: Symbol) {
+        if (symbol.parent) {
+            return false; // This is exported symbol
+        }
+
+        return ts.forEach(symbol.declarations, declaration => {
+            // Function expressions are local
+            if (declaration.kind === SyntaxKind.FunctionExpression) {
+                return true;
+            }
+
+            if (declaration.kind !== SyntaxKind.VariableDeclaration && declaration.kind !== SyntaxKind.FunctionDeclaration) {
+                return false;
+            }
+
+            // If the parent is not sourceFile or module block it is local variable
+            for (let parent = declaration.parent; !isFunctionBlock(parent); parent = parent.parent) {
+                // Reached source file or module block
+                if (parent.kind === SyntaxKind.SourceFile || parent.kind === SyntaxKind.ModuleBlock) {
+                    return false;
+                }
+            }
+
+            // parent is in function block
+            return true;
+        });
+    }
+}