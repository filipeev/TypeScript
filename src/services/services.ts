/// <reference path="..\compiler\program.ts"/>
/// <reference path="..\compiler\commandLineParser.ts"/>

/// <reference path='types.ts' />
/// <reference path='utilities.ts' />
/// <reference path='breakpoints.ts' />
/// <reference path='classifier.ts' />
/// <reference path='completions.ts' />
/// <reference path='documentHighlights.ts' />
/// <reference path='documentRegistry.ts' />
/// <reference path='findAllReferences.ts' />
/// <reference path='goToDefinition.ts' />
/// <reference path='jsDoc.ts' />
/// <reference path='jsTyping.ts' />
/// <reference path='navigateTo.ts' />
/// <reference path='navigationBar.ts' />
/// <reference path='outliningElementsCollector.ts' />
/// <reference path='patternMatcher.ts' />
/// <reference path='preProcess.ts' />
/// <reference path='rename.ts' />
/// <reference path='signatureHelp.ts' />
/// <reference path='symbolDisplay.ts' />
/// <reference path='transpile.ts' />
/// <reference path='formatting\formatting.ts' />
/// <reference path='formatting\smartIndenter.ts' />
/// <reference path='codefixes\references.ts' />

namespace ts {
    /** The version of the language service API */
    export const servicesVersion = "0.5";

    function createNode(kind: SyntaxKind, pos: number, end: number, parent?: Node): NodeObject | TokenObject | IdentifierObject {
        const node = kind >= SyntaxKind.FirstNode ? new NodeObject(kind, pos, end) :
            kind === SyntaxKind.Identifier ? new IdentifierObject(kind, pos, end) :
                new TokenObject(kind, pos, end);
        node.parent = parent;
        return node;
    }

    class NodeObject implements Node {
        public kind: SyntaxKind;
        public pos: number;
        public end: number;
        public flags: NodeFlags;
        public parent: Node;
        public jsDocComments: JSDocComment[];
        public original: Node;
        public transformFlags: TransformFlags;
        public excludeTransformFlags: TransformFlags;
        private _children: Node[];

        constructor(kind: SyntaxKind, pos: number, end: number) {
            this.pos = pos;
            this.end = end;
            this.flags = NodeFlags.None;
            this.transformFlags = undefined;
            this.excludeTransformFlags = undefined;
            this.parent = undefined;
            this.kind = kind;
        }

        public getSourceFile(): SourceFile {
            return getSourceFileOfNode(this);
        }

        public getStart(sourceFile?: SourceFile, includeJsDocComment?: boolean): number {
            return getTokenPosOfNode(this, sourceFile, includeJsDocComment);
        }

        public getFullStart(): number {
            return this.pos;
        }

        public getEnd(): number {
            return this.end;
        }

        public getWidth(sourceFile?: SourceFile): number {
            return this.getEnd() - this.getStart(sourceFile);
        }

        public getFullWidth(): number {
            return this.end - this.pos;
        }

        public getLeadingTriviaWidth(sourceFile?: SourceFile): number {
            return this.getStart(sourceFile) - this.pos;
        }

        public getFullText(sourceFile?: SourceFile): string {
            return (sourceFile || this.getSourceFile()).text.substring(this.pos, this.end);
        }

        public getText(sourceFile?: SourceFile): string {
            if (!sourceFile) {
                sourceFile = this.getSourceFile();
            }
            return sourceFile.text.substring(this.getStart(sourceFile), this.getEnd());
        }

        private addSyntheticNodes(nodes: Node[], pos: number, end: number, useJSDocScanner?: boolean): number {
            scanner.setTextPos(pos);
            while (pos < end) {
                const token = useJSDocScanner ? scanner.scanJSDocToken() : scanner.scan();
                const textPos = scanner.getTextPos();
                if (textPos <= end) {
                    nodes.push(createNode(token, pos, textPos, this));
                }
                pos = textPos;
            }
            return pos;
        }

        private createSyntaxList(nodes: NodeArray<Node>): Node {
            const list = <NodeObject>createNode(SyntaxKind.SyntaxList, nodes.pos, nodes.end, this);
            list._children = [];
            let pos = nodes.pos;

            for (const node of nodes) {
                if (pos < node.pos) {
                    pos = this.addSyntheticNodes(list._children, pos, node.pos);
                }
                list._children.push(node);
                pos = node.end;
            }
            if (pos < nodes.end) {
                this.addSyntheticNodes(list._children, pos, nodes.end);
            }
            return list;
        }

        private createChildren(sourceFile?: SourceFile) {
            let children: Node[];
            if (this.kind >= SyntaxKind.FirstNode) {
                scanner.setText((sourceFile || this.getSourceFile()).text);
                children = [];
                let pos = this.pos;
                const useJSDocScanner = this.kind >= SyntaxKind.FirstJSDocTagNode && this.kind <= SyntaxKind.LastJSDocTagNode;
                const processNode = (node: Node) => {
                    const isJSDocTagNode = isJSDocTag(node);
                    if (!isJSDocTagNode && pos < node.pos) {
                        pos = this.addSyntheticNodes(children, pos, node.pos, useJSDocScanner);
                    }
                    children.push(node);
                    if (!isJSDocTagNode) {
                        pos = node.end;
                    }
                };
                const processNodes = (nodes: NodeArray<Node>) => {
                    if (pos < nodes.pos) {
                        pos = this.addSyntheticNodes(children, pos, nodes.pos, useJSDocScanner);
                    }
                    children.push(this.createSyntaxList(<NodeArray<Node>>nodes));
                    pos = nodes.end;
                };
                // jsDocComments need to be the first children
                if (this.jsDocComments) {
                    for (const jsDocComment of this.jsDocComments) {
                        processNode(jsDocComment);
                    }
                }
                // For syntactic classifications, all trivia are classcified together, including jsdoc comments.
                // For that to work, the jsdoc comments should still be the leading trivia of the first child.
                // Restoring the scanner position ensures that.
                pos = this.pos;
                forEachChild(this, processNode, processNodes);
                if (pos < this.end) {
                    this.addSyntheticNodes(children, pos, this.end);
                }
                scanner.setText(undefined);
            }
            this._children = children || emptyArray;
        }

        public getChildCount(sourceFile?: SourceFile): number {
            if (!this._children) this.createChildren(sourceFile);
            return this._children.length;
        }

        public getChildAt(index: number, sourceFile?: SourceFile): Node {
            if (!this._children) this.createChildren(sourceFile);
            return this._children[index];
        }

        public getChildren(sourceFile?: SourceFile): Node[] {
            if (!this._children) this.createChildren(sourceFile);
            return this._children;
        }

        public getFirstToken(sourceFile?: SourceFile): Node {
            const children = this.getChildren(sourceFile);
            if (!children.length) {
                return undefined;
            }

            const child = children[0];

            return child.kind < SyntaxKind.FirstNode ? child : child.getFirstToken(sourceFile);
        }

        public getLastToken(sourceFile?: SourceFile): Node {
            const children = this.getChildren(sourceFile);

            const child = lastOrUndefined(children);
            if (!child) {
                return undefined;
            }

            return child.kind < SyntaxKind.FirstNode ? child : child.getLastToken(sourceFile);
        }
    }

    class TokenOrIdentifierObject implements Token {
        public kind: SyntaxKind;
        public pos: number;
        public end: number;
        public flags: NodeFlags;
        public parent: Node;
        public jsDocComments: JSDocComment[];
        public __tokenTag: any;

        constructor(pos: number, end: number) {
            // Set properties in same order as NodeObject
            this.pos = pos;
            this.end = end;
            this.flags = NodeFlags.None;
            this.parent = undefined;
        }

        public getSourceFile(): SourceFile {
            return getSourceFileOfNode(this);
        }

        public getStart(sourceFile?: SourceFile, includeJsDocComment?: boolean): number {
            return getTokenPosOfNode(this, sourceFile, includeJsDocComment);
        }

        public getFullStart(): number {
            return this.pos;
        }

        public getEnd(): number {
            return this.end;
        }

        public getWidth(sourceFile?: SourceFile): number {
            return this.getEnd() - this.getStart(sourceFile);
        }

        public getFullWidth(): number {
            return this.end - this.pos;
        }

        public getLeadingTriviaWidth(sourceFile?: SourceFile): number {
            return this.getStart(sourceFile) - this.pos;
        }

        public getFullText(sourceFile?: SourceFile): string {
            return (sourceFile || this.getSourceFile()).text.substring(this.pos, this.end);
        }

        public getText(sourceFile?: SourceFile): string {
            return (sourceFile || this.getSourceFile()).text.substring(this.getStart(), this.getEnd());
        }

        public getChildCount(sourceFile?: SourceFile): number {
            return 0;
        }

        public getChildAt(index: number, sourceFile?: SourceFile): Node {
            return undefined;
        }

        public getChildren(sourceFile?: SourceFile): Node[] {
            return emptyArray;
        }

        public getFirstToken(sourceFile?: SourceFile): Node {
            return undefined;
        }

        public getLastToken(sourceFile?: SourceFile): Node {
            return undefined;
        }
    }

    class SymbolObject implements Symbol {
        flags: SymbolFlags;
        name: string;
        declarations: Declaration[];

        // Undefined is used to indicate the value has not been computed. If, after computing, the
        // symbol has no doc comment, then the empty string will be returned.
        documentationComment: SymbolDisplayPart[];

        constructor(flags: SymbolFlags, name: string) {
            this.flags = flags;
            this.name = name;
        }

        getFlags(): SymbolFlags {
            return this.flags;
        }

        getName(): string {
            return this.name;
        }

        getDeclarations(): Declaration[] {
            return this.declarations;
        }

        getDocumentationComment(): SymbolDisplayPart[] {
            if (this.documentationComment === undefined) {
                this.documentationComment = JsDoc.getJsDocCommentsFromDeclarations(this.declarations, this.name, !(this.flags & SymbolFlags.Property));
            }

            return this.documentationComment;
        }
    }

    class TokenObject extends TokenOrIdentifierObject {
        public kind: SyntaxKind;
        constructor(kind: SyntaxKind, pos: number, end: number) {
            super(pos, end);
            this.kind = kind;
        }
    }

    class IdentifierObject extends TokenOrIdentifierObject {
        constructor(kind: SyntaxKind, pos: number, end: number) {
            super(pos, end);
        }
    }
    IdentifierObject.prototype.kind = SyntaxKind.Identifier;

    class TypeObject implements Type {
        checker: TypeChecker;
        flags: TypeFlags;
        id: number;
        symbol: Symbol;
        constructor(checker: TypeChecker, flags: TypeFlags) {
            this.checker = checker;
            this.flags = flags;
        }
        getFlags(): TypeFlags {
            return this.flags;
        }
        getSymbol(): Symbol {
            return this.symbol;
        }
        getProperties(): Symbol[] {
            return this.checker.getPropertiesOfType(this);
        }
        getProperty(propertyName: string): Symbol {
            return this.checker.getPropertyOfType(this, propertyName);
        }
        getApparentProperties(): Symbol[] {
            return this.checker.getAugmentedPropertiesOfType(this);
        }
        getCallSignatures(): Signature[] {
            return this.checker.getSignaturesOfType(this, SignatureKind.Call);
        }
        getConstructSignatures(): Signature[] {
            return this.checker.getSignaturesOfType(this, SignatureKind.Construct);
        }
        getStringIndexType(): Type {
            return this.checker.getIndexTypeOfType(this, IndexKind.String);
        }
        getNumberIndexType(): Type {
            return this.checker.getIndexTypeOfType(this, IndexKind.Number);
        }
        getBaseTypes(): ObjectType[] {
            return this.flags & (TypeFlags.Class | TypeFlags.Interface)
                ? this.checker.getBaseTypes(<InterfaceType><Type>this)
                : undefined;
        }
        getNonNullableType(): Type {
            return this.checker.getNonNullableType(this);
        }
    }

    class SignatureObject implements Signature {
        checker: TypeChecker;
        declaration: SignatureDeclaration;
        typeParameters: TypeParameter[];
        parameters: Symbol[];
        thisParameter: Symbol;
        resolvedReturnType: Type;
        minArgumentCount: number;
        hasRestParameter: boolean;
        hasLiteralTypes: boolean;

        // Undefined is used to indicate the value has not been computed. If, after computing, the
        // symbol has no doc comment, then the empty string will be returned.
        documentationComment: SymbolDisplayPart[];

        constructor(checker: TypeChecker) {
            this.checker = checker;
        }
        getDeclaration(): SignatureDeclaration {
            return this.declaration;
        }
        getTypeParameters(): Type[] {
            return this.typeParameters;
        }
        getParameters(): Symbol[] {
            return this.parameters;
        }
        getReturnType(): Type {
            return this.checker.getReturnTypeOfSignature(this);
        }

        getDocumentationComment(): SymbolDisplayPart[] {
            if (this.documentationComment === undefined) {
                this.documentationComment = this.declaration ? JsDoc.getJsDocCommentsFromDeclarations(
                    [this.declaration],
                    /*name*/ undefined,
                    /*canUseParsedParamTagComments*/ false) : [];
            }

            return this.documentationComment;
        }
    }

    class SourceFileObject extends NodeObject implements SourceFile {
        public _declarationBrand: any;
        public fileName: string;
        public path: Path;
        public text: string;
        public scriptSnapshot: IScriptSnapshot;
        public lineMap: number[];

        public statements: NodeArray<Statement>;
        public endOfFileToken: Node;

        public amdDependencies: { name: string; path: string }[];
        public moduleName: string;
        public referencedFiles: FileReference[];
        public typeReferenceDirectives: FileReference[];

        public syntacticDiagnostics: Diagnostic[];
        public referenceDiagnostics: Diagnostic[];
        public parseDiagnostics: Diagnostic[];
        public bindDiagnostics: Diagnostic[];

        public isDeclarationFile: boolean;
        public isDefaultLib: boolean;
        public hasNoDefaultLib: boolean;
        public externalModuleIndicator: Node; // The first node that causes this file to be an external module
        public commonJsModuleIndicator: Node; // The first node that causes this file to be a CommonJS module
        public nodeCount: number;
        public identifierCount: number;
        public symbolCount: number;
        public version: string;
        public scriptKind: ScriptKind;
        public languageVersion: ScriptTarget;
        public languageVariant: LanguageVariant;
        public identifiers: Map<string>;
        public nameTable: Map<number>;
        public resolvedModules: Map<ResolvedModule>;
        public resolvedTypeReferenceDirectiveNames: Map<ResolvedTypeReferenceDirective>;
        public imports: LiteralExpression[];
        public moduleAugmentations: LiteralExpression[];
        private namedDeclarations: Map<Declaration[]>;

        constructor(kind: SyntaxKind, pos: number, end: number) {
            super(kind, pos, end);
        }

        public update(newText: string, textChangeRange: TextChangeRange): SourceFile {
            return updateSourceFile(this, newText, textChangeRange);
        }

        public getLineAndCharacterOfPosition(position: number): LineAndCharacter {
            return ts.getLineAndCharacterOfPosition(this, position);
        }

        public getLineStarts(): number[] {
            return getLineStarts(this);
        }

        public getPositionOfLineAndCharacter(line: number, character: number): number {
            return ts.getPositionOfLineAndCharacter(this, line, character);
        }

        public getNamedDeclarations(): Map<Declaration[]> {
            if (!this.namedDeclarations) {
                this.namedDeclarations = this.computeNamedDeclarations();
            }

            return this.namedDeclarations;
        }

        private computeNamedDeclarations(): Map<Declaration[]> {
            const result = createMap<Declaration[]>();

            forEachChild(this, visit);

            return result;

            function addDeclaration(declaration: Declaration) {
                const name = getDeclarationName(declaration);
                if (name) {
                    multiMapAdd(result, name, declaration);
                }
            }

            function getDeclarations(name: string) {
                return result[name] || (result[name] = []);
            }

            function getDeclarationName(declaration: Declaration) {
                if (declaration.name) {
                    const result = getTextOfIdentifierOrLiteral(declaration.name);
                    if (result !== undefined) {
                        return result;
                    }

                    if (declaration.name.kind === SyntaxKind.ComputedPropertyName) {
                        const expr = (<ComputedPropertyName>declaration.name).expression;
                        if (expr.kind === SyntaxKind.PropertyAccessExpression) {
                            return (<PropertyAccessExpression>expr).name.text;
                        }

                        return getTextOfIdentifierOrLiteral(expr);
                    }
                }

                return undefined;
            }

            function getTextOfIdentifierOrLiteral(node: Node) {
                if (node) {
                    if (node.kind === SyntaxKind.Identifier ||
                        node.kind === SyntaxKind.StringLiteral ||
                        node.kind === SyntaxKind.NumericLiteral) {

                        return (<Identifier | LiteralExpression>node).text;
                    }
                }

                return undefined;
            }

            function visit(node: Node): void {
                switch (node.kind) {
                    case SyntaxKind.FunctionDeclaration:
                    case SyntaxKind.FunctionExpression:
                    case SyntaxKind.MethodDeclaration:
                    case SyntaxKind.MethodSignature:
                        const functionDeclaration = <FunctionLikeDeclaration>node;
                        const declarationName = getDeclarationName(functionDeclaration);

                        if (declarationName) {
                            const declarations = getDeclarations(declarationName);
                            const lastDeclaration = lastOrUndefined(declarations);

                            // Check whether this declaration belongs to an "overload group".
                            if (lastDeclaration && functionDeclaration.parent === lastDeclaration.parent && functionDeclaration.symbol === lastDeclaration.symbol) {
                                // Overwrite the last declaration if it was an overload
                                // and this one is an implementation.
                                if (functionDeclaration.body && !(<FunctionLikeDeclaration>lastDeclaration).body) {
                                    declarations[declarations.length - 1] = functionDeclaration;
                                }
                            }
                            else {
                                declarations.push(functionDeclaration);
                            }

                            forEachChild(node, visit);
                        }
                        break;

                    case SyntaxKind.ClassDeclaration:
                    case SyntaxKind.ClassExpression:
                    case SyntaxKind.InterfaceDeclaration:
                    case SyntaxKind.TypeAliasDeclaration:
                    case SyntaxKind.EnumDeclaration:
                    case SyntaxKind.ModuleDeclaration:
                    case SyntaxKind.ImportEqualsDeclaration:
                    case SyntaxKind.ExportSpecifier:
                    case SyntaxKind.ImportSpecifier:
                    case SyntaxKind.ImportEqualsDeclaration:
                    case SyntaxKind.ImportClause:
                    case SyntaxKind.NamespaceImport:
                    case SyntaxKind.GetAccessor:
                    case SyntaxKind.SetAccessor:
                    case SyntaxKind.TypeLiteral:
                        addDeclaration(<Declaration>node);
                        forEachChild(node, visit);
                        break;

                    case SyntaxKind.Parameter:
                        // Only consider parameter properties
                        if (!hasModifier(node, ModifierFlags.ParameterPropertyModifier)) {
                            break;
                        }
                    // fall through
                    case SyntaxKind.VariableDeclaration:
                    case SyntaxKind.BindingElement: {
                        const decl = <VariableDeclaration>node;
                        if (isBindingPattern(decl.name)) {
                            forEachChild(decl.name, visit);
                            break;
                        }
                        if (decl.initializer)
                            visit(decl.initializer);
                    }
                    case SyntaxKind.EnumMember:
                    case SyntaxKind.PropertyDeclaration:
                    case SyntaxKind.PropertySignature:
                        addDeclaration(<Declaration>node);
                        break;

                    case SyntaxKind.ExportDeclaration:
                        // Handle named exports case e.g.:
                        //    export {a, b as B} from "mod";
                        if ((<ExportDeclaration>node).exportClause) {
                            forEach((<ExportDeclaration>node).exportClause.elements, visit);
                        }
                        break;

                    case SyntaxKind.ImportDeclaration:
                        const importClause = (<ImportDeclaration>node).importClause;
                        if (importClause) {
                            // Handle default import case e.g.:
                            //    import d from "mod";
                            if (importClause.name) {
                                addDeclaration(importClause);
                            }

                            // Handle named bindings in imports e.g.:
                            //    import * as NS from "mod";
                            //    import {a, b as B} from "mod";
                            if (importClause.namedBindings) {
                                if (importClause.namedBindings.kind === SyntaxKind.NamespaceImport) {
                                    addDeclaration(<NamespaceImport>importClause.namedBindings);
                                }
                                else {
                                    forEach((<NamedImports>importClause.namedBindings).elements, visit);
                                }
                            }
                        }
                        break;

                    default:
                        forEachChild(node, visit);
                }
            }
        }
    }

    function getServicesObjectAllocator(): ObjectAllocator {
        return {
            getNodeConstructor: () => NodeObject,
            getTokenConstructor: () => TokenObject,
            getIdentifierConstructor: () => IdentifierObject,
            getSourceFileConstructor: () => SourceFileObject,
            getSymbolConstructor: () => SymbolObject,
            getTypeConstructor: () => TypeObject,
            getSignatureConstructor: () => SignatureObject,
        };
    }

    /// Language Service

    // Information about a specific host file.
    interface HostFileInformation {
        hostFileName: string;
        version: string;
        scriptSnapshot: IScriptSnapshot;
        scriptKind: ScriptKind;
    }

    export interface DisplayPartsSymbolWriter extends SymbolWriter {
        displayParts(): SymbolDisplayPart[];
    }

    export function displayPartsToString(displayParts: SymbolDisplayPart[]) {
        if (displayParts) {
            return map(displayParts, displayPart => displayPart.text).join("");
        }

        return "";
    }

    export function getDefaultCompilerOptions(): CompilerOptions {
        // Always default to "ScriptTarget.ES5" for the language service
        return {
            target: ScriptTarget.ES5,
            jsx: JsxEmit.Preserve
        };
    }

    // Cache host information about script should be refreshed
    // at each language service public entry point, since we don't know when
    // set of scripts handled by the host changes.
    class HostCache {
        private fileNameToEntry: FileMap<HostFileInformation>;
        private _compilationSettings: CompilerOptions;
        private currentDirectory: string;

        constructor(private host: LanguageServiceHost, private getCanonicalFileName: (fileName: string) => string) {
            // script id => script index
            this.currentDirectory = host.getCurrentDirectory();
            this.fileNameToEntry = createFileMap<HostFileInformation>();

            // Initialize the list with the root file names
            const rootFileNames = host.getScriptFileNames();
            for (const fileName of rootFileNames) {
                this.createEntry(fileName, toPath(fileName, this.currentDirectory, getCanonicalFileName));
            }

            // store the compilation settings
            this._compilationSettings = host.getCompilationSettings() || getDefaultCompilerOptions();
        }

        public compilationSettings() {
            return this._compilationSettings;
        }

        private createEntry(fileName: string, path: Path) {
            let entry: HostFileInformation;
            const scriptSnapshot = this.host.getScriptSnapshot(fileName);
            if (scriptSnapshot) {
                entry = {
                    hostFileName: fileName,
                    version: this.host.getScriptVersion(fileName),
                    scriptSnapshot: scriptSnapshot,
                    scriptKind: getScriptKind(fileName, this.host)
                };
            }

            this.fileNameToEntry.set(path, entry);
            return entry;
        }

<<<<<<< HEAD
        getDefinitionAtPosition(fileName: string, position: number): DefinitionInfo[];
        getTypeDefinitionAtPosition(fileName: string, position: number): DefinitionInfo[];

        getReferencesAtPosition(fileName: string, position: number): ReferenceEntry[];
        findReferences(fileName: string, position: number): ReferencedSymbol[];
        getDocumentHighlights(fileName: string, position: number, filesToSearch: string[]): DocumentHighlights[];

        /** @deprecated */
        getOccurrencesAtPosition(fileName: string, position: number): ReferenceEntry[];

        getNavigateToItems(searchValue: string, maxResultCount?: number): NavigateToItem[];
        getNavigationBarItems(fileName: string): NavigationBarItem[];

        getOutliningSpans(fileName: string): OutliningSpan[];
        getTodoComments(fileName: string, descriptors: TodoCommentDescriptor[]): TodoComment[];
        getBraceMatchingAtPosition(fileName: string, position: number): TextSpan[];
        getIndentationAtPosition(fileName: string, position: number, options: EditorOptions): number;

        getFormattingEditsForRange(fileName: string, start: number, end: number, options: FormatCodeOptions): TextChange[];
        getFormattingEditsForDocument(fileName: string, options: FormatCodeOptions): TextChange[];
        getFormattingEditsAfterKeystroke(fileName: string, position: number, key: string, options: FormatCodeOptions): TextChange[];

        getDocCommentTemplateAtPosition(fileName: string, position: number): TextInsertion;

        isValidBraceCompletionAtPosition(fileName: string, position: number, openingBrace: number): boolean;

        getCodeFixesAtPosition(fileName: string, start: number, end: number, errorCodes: string[]): CodeAction[];

        getEmitOutput(fileName: string): EmitOutput;

        getProgram(): Program;

        /* @internal */ getNonBoundSourceFile(fileName: string): SourceFile;

        dispose(): void;
    }

    export interface Classifications {
        spans: number[];
        endOfLineState: EndOfLineState;
    }

    export interface ClassifiedSpan {
        textSpan: TextSpan;
        classificationType: string; // ClassificationTypeNames
    }

    export interface NavigationBarItem {
        text: string;
        kind: string;
        kindModifiers: string;
        spans: TextSpan[];
        childItems: NavigationBarItem[];
        indent: number;
        bolded: boolean;
        grayed: boolean;
    }

    export interface TodoCommentDescriptor {
        text: string;
        priority: number;
    }

    export interface TodoComment {
        descriptor: TodoCommentDescriptor;
        message: string;
        position: number;
    }

    export class TextChange {
        span: TextSpan;
        newText: string;
    }

    export interface FileTextChanges {
        fileName: string;
        textChanges: TextChange[];
    }

    export interface CodeAction {
        /** Description of the code action to display in the UI of the editor */
        description: string;
        /** Text changes to apply to each file as part of the code action */
        changes: FileTextChanges[];
    }

    export interface TextInsertion {
        newText: string;
        /** The position in newText the caret should point to after the insertion. */
        caretOffset: number;
    }

    export interface RenameLocation {
        textSpan: TextSpan;
        fileName: string;
    }

    export interface ReferenceEntry {
        textSpan: TextSpan;
        fileName: string;
        isWriteAccess: boolean;
        isDefinition: boolean;
    }

    export interface DocumentHighlights {
        fileName: string;
        highlightSpans: HighlightSpan[];
    }

    export namespace HighlightSpanKind {
        export const none = "none";
        export const definition = "definition";
        export const reference = "reference";
        export const writtenReference = "writtenReference";
    }

    export interface HighlightSpan {
        fileName?: string;
        textSpan: TextSpan;
        kind: string;
    }

    export interface NavigateToItem {
        name: string;
        kind: string;
        kindModifiers: string;
        matchKind: string;
        isCaseSensitive: boolean;
        fileName: string;
        textSpan: TextSpan;
        containerName: string;
        containerKind: string;
    }

    export interface EditorOptions {
        BaseIndentSize?: number;
        IndentSize: number;
        TabSize: number;
        NewLineCharacter: string;
        ConvertTabsToSpaces: boolean;
        IndentStyle: IndentStyle;
    }

    export enum IndentStyle {
        None = 0,
        Block = 1,
        Smart = 2,
    }

    export interface FormatCodeOptions extends EditorOptions {
        InsertSpaceAfterCommaDelimiter: boolean;
        InsertSpaceAfterSemicolonInForStatements: boolean;
        InsertSpaceBeforeAndAfterBinaryOperators: boolean;
        InsertSpaceAfterKeywordsInControlFlowStatements: boolean;
        InsertSpaceAfterFunctionKeywordForAnonymousFunctions: boolean;
        InsertSpaceAfterOpeningAndBeforeClosingNonemptyParenthesis: boolean;
        InsertSpaceAfterOpeningAndBeforeClosingNonemptyBrackets: boolean;
        InsertSpaceAfterOpeningAndBeforeClosingTemplateStringBraces: boolean;
        InsertSpaceAfterOpeningAndBeforeClosingJsxExpressionBraces?: boolean;
        PlaceOpenBraceOnNewLineForFunctions: boolean;
        PlaceOpenBraceOnNewLineForControlBlocks: boolean;
        [s: string]: boolean | number | string | undefined;
    }

    export interface DefinitionInfo {
        fileName: string;
        textSpan: TextSpan;
        kind: string;
        name: string;
        containerKind: string;
        containerName: string;
    }

    export interface ReferencedSymbol {
        definition: DefinitionInfo;
        references: ReferenceEntry[];
    }

    export enum SymbolDisplayPartKind {
        aliasName,
        className,
        enumName,
        fieldName,
        interfaceName,
        keyword,
        lineBreak,
        numericLiteral,
        stringLiteral,
        localName,
        methodName,
        moduleName,
        operator,
        parameterName,
        propertyName,
        punctuation,
        space,
        text,
        typeParameterName,
        enumMemberName,
        functionName,
        regularExpressionLiteral,
    }

    export interface SymbolDisplayPart {
        text: string;
        kind: string;
    }

    export interface QuickInfo {
        kind: string;
        kindModifiers: string;
        textSpan: TextSpan;
        displayParts: SymbolDisplayPart[];
        documentation: SymbolDisplayPart[];
    }

    export interface RenameInfo {
        canRename: boolean;
        localizedErrorMessage: string;
        displayName: string;
        fullDisplayName: string;
        kind: string;
        kindModifiers: string;
        triggerSpan: TextSpan;
    }

    export interface SignatureHelpParameter {
        name: string;
        documentation: SymbolDisplayPart[];
        displayParts: SymbolDisplayPart[];
        isOptional: boolean;
    }

    /**
     * Represents a single signature to show in signature help.
     * The id is used for subsequent calls into the language service to ask questions about the
     * signature help item in the context of any documents that have been updated.  i.e. after
     * an edit has happened, while signature help is still active, the host can ask important
     * questions like 'what parameter is the user currently contained within?'.
     */
    export interface SignatureHelpItem {
        isVariadic: boolean;
        prefixDisplayParts: SymbolDisplayPart[];
        suffixDisplayParts: SymbolDisplayPart[];
        separatorDisplayParts: SymbolDisplayPart[];
        parameters: SignatureHelpParameter[];
        documentation: SymbolDisplayPart[];
    }

    /**
     * Represents a set of signature help items, and the preferred item that should be selected.
     */
    export interface SignatureHelpItems {
        items: SignatureHelpItem[];
        applicableSpan: TextSpan;
        selectedItemIndex: number;
        argumentIndex: number;
        argumentCount: number;
    }

    export interface CompletionInfo {
        isMemberCompletion: boolean;
        isNewIdentifierLocation: boolean;  // true when the current location also allows for a new identifier
        entries: CompletionEntry[];
    }

    export interface CompletionEntry {
        name: string;
        kind: string;            // see ScriptElementKind
        kindModifiers: string;   // see ScriptElementKindModifier, comma separated
        sortText: string;
    }

    export interface CompletionEntryDetails {
        name: string;
        kind: string;            // see ScriptElementKind
        kindModifiers: string;   // see ScriptElementKindModifier, comma separated
        displayParts: SymbolDisplayPart[];
        documentation: SymbolDisplayPart[];
    }

    export interface OutliningSpan {
        /** The span of the document to actually collapse. */
        textSpan: TextSpan;

        /** The span of the document to display when the user hovers over the collapsed span. */
        hintSpan: TextSpan;

        /** The text to display in the editor for the collapsed region. */
        bannerText: string;

        /**
          * Whether or not this region should be automatically collapsed when
          * the 'Collapse to Definitions' command is invoked.
          */
        autoCollapse: boolean;
    }

    export interface EmitOutput {
        outputFiles: OutputFile[];
        emitSkipped: boolean;
    }

    export const enum OutputFileType {
        JavaScript,
        SourceMap,
        Declaration
    }

    export interface OutputFile {
        name: string;
        writeByteOrderMark: boolean;
        text: string;
    }

    export const enum EndOfLineState {
        None,
        InMultiLineCommentTrivia,
        InSingleQuoteStringLiteral,
        InDoubleQuoteStringLiteral,
        InTemplateHeadOrNoSubstitutionTemplate,
        InTemplateMiddleOrTail,
        InTemplateSubstitutionPosition,
    }

    export enum TokenClass {
        Punctuation,
        Keyword,
        Operator,
        Comment,
        Whitespace,
        Identifier,
        NumberLiteral,
        StringLiteral,
        RegExpLiteral,
    }

    export interface ClassificationResult {
        finalLexState: EndOfLineState;
        entries: ClassificationInfo[];
    }

    export interface ClassificationInfo {
        length: number;
        classification: TokenClass;
    }

    export interface Classifier {
        /**
         * Gives lexical classifications of tokens on a line without any syntactic context.
         * For instance, a token consisting of the text 'string' can be either an identifier
         * named 'string' or the keyword 'string', however, because this classifier is not aware,
         * it relies on certain heuristics to give acceptable results. For classifications where
         * speed trumps accuracy, this function is preferable; however, for true accuracy, the
         * syntactic classifier is ideal. In fact, in certain editing scenarios, combining the
         * lexical, syntactic, and semantic classifiers may issue the best user experience.
         *
         * @param text                      The text of a line to classify.
         * @param lexState                  The state of the lexical classifier at the end of the previous line.
         * @param syntacticClassifierAbsent Whether the client is *not* using a syntactic classifier.
         *                                  If there is no syntactic classifier (syntacticClassifierAbsent=true),
         *                                  certain heuristics may be used in its place; however, if there is a
         *                                  syntactic classifier (syntacticClassifierAbsent=false), certain
         *                                  classifications which may be incorrectly categorized will be given
         *                                  back as Identifiers in order to allow the syntactic classifier to
         *                                  subsume the classification.
         * @deprecated Use getLexicalClassifications instead.
         */
        getClassificationsForLine(text: string, lexState: EndOfLineState, syntacticClassifierAbsent: boolean): ClassificationResult;
        getEncodedLexicalClassifications(text: string, endOfLineState: EndOfLineState, syntacticClassifierAbsent: boolean): Classifications;
    }

    /**
      * The document registry represents a store of SourceFile objects that can be shared between
      * multiple LanguageService instances. A LanguageService instance holds on the SourceFile (AST)
      * of files in the context.
      * SourceFile objects account for most of the memory usage by the language service. Sharing
      * the same DocumentRegistry instance between different instances of LanguageService allow
      * for more efficient memory utilization since all projects will share at least the library
      * file (lib.d.ts).
      *
      * A more advanced use of the document registry is to serialize sourceFile objects to disk
      * and re-hydrate them when needed.
      *
      * To create a default DocumentRegistry, use createDocumentRegistry to create one, and pass it
      * to all subsequent createLanguageService calls.
      */
    export interface DocumentRegistry {
        /**
          * Request a stored SourceFile with a given fileName and compilationSettings.
          * The first call to acquire will call createLanguageServiceSourceFile to generate
          * the SourceFile if was not found in the registry.
          *
          * @param fileName The name of the file requested
          * @param compilationSettings Some compilation settings like target affects the
          * shape of a the resulting SourceFile. This allows the DocumentRegistry to store
          * multiple copies of the same file for different compilation settings.
          * @parm scriptSnapshot Text of the file. Only used if the file was not found
          * in the registry and a new one was created.
          * @parm version Current version of the file. Only used if the file was not found
          * in the registry and a new one was created.
          */
        acquireDocument(
            fileName: string,
            compilationSettings: CompilerOptions,
            scriptSnapshot: IScriptSnapshot,
            version: string,
            scriptKind?: ScriptKind): SourceFile;

        acquireDocumentWithKey(
            fileName: string,
            path: Path,
            compilationSettings: CompilerOptions,
            key: DocumentRegistryBucketKey,
            scriptSnapshot: IScriptSnapshot,
            version: string,
            scriptKind?: ScriptKind): SourceFile;

        /**
          * Request an updated version of an already existing SourceFile with a given fileName
          * and compilationSettings. The update will in-turn call updateLanguageServiceSourceFile
          * to get an updated SourceFile.
          *
          * @param fileName The name of the file requested
          * @param compilationSettings Some compilation settings like target affects the
          * shape of a the resulting SourceFile. This allows the DocumentRegistry to store
          * multiple copies of the same file for different compilation settings.
          * @param scriptSnapshot Text of the file.
          * @param version Current version of the file.
          */
        updateDocument(
            fileName: string,
            compilationSettings: CompilerOptions,
            scriptSnapshot: IScriptSnapshot,
            version: string,
            scriptKind?: ScriptKind): SourceFile;

        updateDocumentWithKey(
            fileName: string,
            path: Path,
            compilationSettings: CompilerOptions,
            key: DocumentRegistryBucketKey,
            scriptSnapshot: IScriptSnapshot,
            version: string,
            scriptKind?: ScriptKind): SourceFile;

        getKeyForCompilationSettings(settings: CompilerOptions): DocumentRegistryBucketKey;
        /**
          * Informs the DocumentRegistry that a file is not needed any longer.
          *
          * Note: It is not allowed to call release on a SourceFile that was not acquired from
          * this registry originally.
          *
          * @param fileName The name of the file to be released
          * @param compilationSettings The compilation settings used to acquire the file
          */
        releaseDocument(fileName: string, compilationSettings: CompilerOptions): void;

        releaseDocumentWithKey(path: Path, key: DocumentRegistryBucketKey): void;

        reportStats(): string;
    }

    export type DocumentRegistryBucketKey = string & { __bucketKey: any };

    // TODO: move these to enums
    export namespace ScriptElementKind {
        export const unknown = "";
        export const warning = "warning";

        /** predefined type (void) or keyword (class) */
        export const keyword = "keyword";

        /** top level script node */
        export const scriptElement = "script";

        /** module foo {} */
        export const moduleElement = "module";

        /** class X {} */
        export const classElement = "class";

        /** var x = class X {} */
        export const localClassElement = "local class";

        /** interface Y {} */
        export const interfaceElement = "interface";

        /** type T = ... */
        export const typeElement = "type";

        /** enum E */
        export const enumElement = "enum";
        // TODO: GH#9983
        export const enumMemberElement = "const";

        /**
         * Inside module and script only
         * const v = ..
         */
        export const variableElement = "var";

        /** Inside function */
        export const localVariableElement = "local var";

        /**
         * Inside module and script only
         * function f() { }
         */
        export const functionElement = "function";

        /** Inside function */
        export const localFunctionElement = "local function";

        /** class X { [public|private]* foo() {} } */
        export const memberFunctionElement = "method";

        /** class X { [public|private]* [get|set] foo:number; } */
        export const memberGetAccessorElement = "getter";
        export const memberSetAccessorElement = "setter";

        /**
         * class X { [public|private]* foo:number; }
         * interface Y { foo:number; }
         */
        export const memberVariableElement = "property";

        /** class X { constructor() { } } */
        export const constructorImplementationElement = "constructor";

        /** interface Y { ():number; } */
        export const callSignatureElement = "call";

        /** interface Y { []:number; } */
        export const indexSignatureElement = "index";

        /** interface Y { new():Y; } */
        export const constructSignatureElement = "construct";

        /** function foo(*Y*: string) */
        export const parameterElement = "parameter";

        export const typeParameterElement = "type parameter";

        export const primitiveType = "primitive type";

        export const label = "label";

        export const alias = "alias";

        export const constElement = "const";

        export const letElement = "let";
    }

    export namespace ScriptElementKindModifier {
        export const none = "";
        export const publicMemberModifier = "public";
        export const privateMemberModifier = "private";
        export const protectedMemberModifier = "protected";
        export const exportedModifier = "export";
        export const ambientModifier = "declare";
        export const staticModifier = "static";
        export const abstractModifier = "abstract";
    }

    export class ClassificationTypeNames {
        public static comment = "comment";
        public static identifier = "identifier";
        public static keyword = "keyword";
        public static numericLiteral = "number";
        public static operator = "operator";
        public static stringLiteral = "string";
        public static whiteSpace = "whitespace";
        public static text = "text";

        public static punctuation = "punctuation";

        public static className = "class name";
        public static enumName = "enum name";
        public static interfaceName = "interface name";
        public static moduleName = "module name";
        public static typeParameterName = "type parameter name";
        public static typeAliasName = "type alias name";
        public static parameterName = "parameter name";
        public static docCommentTagName = "doc comment tag name";
        public static jsxOpenTagName = "jsx open tag name";
        public static jsxCloseTagName = "jsx close tag name";
        public static jsxSelfClosingTagName = "jsx self closing tag name";
        public static jsxAttribute = "jsx attribute";
        public static jsxText = "jsx text";
        public static jsxAttributeStringLiteralValue = "jsx attribute string literal value";
    }

    export const enum ClassificationType {
        comment = 1,
        identifier = 2,
        keyword = 3,
        numericLiteral = 4,
        operator = 5,
        stringLiteral = 6,
        regularExpressionLiteral = 7,
        whiteSpace = 8,
        text = 9,
        punctuation = 10,
        className = 11,
        enumName = 12,
        interfaceName = 13,
        moduleName = 14,
        typeParameterName = 15,
        typeAliasName = 16,
        parameterName = 17,
        docCommentTagName = 18,
        jsxOpenTagName = 19,
        jsxCloseTagName = 20,
        jsxSelfClosingTagName = 21,
        jsxAttribute = 22,
        jsxText = 23,
        jsxAttributeStringLiteralValue = 24,
    }

    /// Language Service

    // Information about a specific host file.
    interface HostFileInformation {
        hostFileName: string;
        version: string;
        scriptSnapshot: IScriptSnapshot;
        scriptKind: ScriptKind;
    }

    interface DocumentRegistryEntry {
        sourceFile: SourceFile;

        // The number of language services that this source file is referenced in.   When no more
        // language services are referencing the file, then the file can be removed from the
        // registry.
        languageServiceRefCount: number;
        owners: string[];
    }

    export interface DisplayPartsSymbolWriter extends SymbolWriter {
        displayParts(): SymbolDisplayPart[];
    }

    export function displayPartsToString(displayParts: SymbolDisplayPart[]) {
        if (displayParts) {
            return map(displayParts, displayPart => displayPart.text).join("");
        }

        return "";
    }

    function isLocalVariableOrFunction(symbol: Symbol) {
        if (symbol.parent) {
            return false; // This is exported symbol
        }

        return ts.forEach(symbol.declarations, declaration => {
            // Function expressions are local
            if (declaration.kind === SyntaxKind.FunctionExpression) {
                return true;
            }

            if (declaration.kind !== SyntaxKind.VariableDeclaration && declaration.kind !== SyntaxKind.FunctionDeclaration) {
                return false;
            }

            // If the parent is not sourceFile or module block it is local variable
            for (let parent = declaration.parent; !isFunctionBlock(parent); parent = parent.parent) {
                // Reached source file or module block
                if (parent.kind === SyntaxKind.SourceFile || parent.kind === SyntaxKind.ModuleBlock) {
                    return false;
                }
            }

            // parent is in function block
            return true;
        });
    }

    export function getDefaultCompilerOptions(): CompilerOptions {
        // Always default to "ScriptTarget.ES5" for the language service
        return {
            target: ScriptTarget.ES5,
            jsx: JsxEmit.Preserve
        };
    }

    export function getSupportedCodeFixes() {
        return codefix.CodeFixProvider.getSupportedErrorCodes();
    }

    // Cache host information about script Should be refreshed
    // at each language service public entry point, since we don't know when
    // the set of scripts handled by the host changes.
    class HostCache {
        private fileNameToEntry: FileMap<HostFileInformation>;
        private _compilationSettings: CompilerOptions;
        private currentDirectory: string;

        constructor(private host: LanguageServiceHost, private getCanonicalFileName: (fileName: string) => string) {
            // script id => script index
            this.currentDirectory = host.getCurrentDirectory();
            this.fileNameToEntry = createFileMap<HostFileInformation>();

            // Initialize the list with the root file names
            const rootFileNames = host.getScriptFileNames();
            for (const fileName of rootFileNames) {
                this.createEntry(fileName, toPath(fileName, this.currentDirectory, getCanonicalFileName));
            }

            // store the compilation settings
            this._compilationSettings = host.getCompilationSettings() || getDefaultCompilerOptions();
        }

        public compilationSettings() {
            return this._compilationSettings;
        }

        private createEntry(fileName: string, path: Path) {
            let entry: HostFileInformation;
            const scriptSnapshot = this.host.getScriptSnapshot(fileName);
            if (scriptSnapshot) {
                entry = {
                    hostFileName: fileName,
                    version: this.host.getScriptVersion(fileName),
                    scriptSnapshot: scriptSnapshot,
                    scriptKind: getScriptKind(fileName, this.host)
                };
            }

            this.fileNameToEntry.set(path, entry);
            return entry;
        }

=======
>>>>>>> 42515c71
        private getEntry(path: Path): HostFileInformation {
            return this.fileNameToEntry.get(path);
        }

        private contains(path: Path): boolean {
            return this.fileNameToEntry.contains(path);
        }

        public getOrCreateEntry(fileName: string): HostFileInformation {
            const path = toPath(fileName, this.currentDirectory, this.getCanonicalFileName);
            return this.getOrCreateEntryByPath(fileName, path);
        }

        public getOrCreateEntryByPath(fileName: string, path: Path): HostFileInformation {
            return this.contains(path)
                ? this.getEntry(path)
                : this.createEntry(fileName, path);
        }

        public getRootFileNames(): string[] {
            const fileNames: string[] = [];

            this.fileNameToEntry.forEachValue((path, value) => {
                if (value) {
                    fileNames.push(value.hostFileName);
                }
            });

            return fileNames;
        }

        public getVersion(path: Path): string {
            const file = this.getEntry(path);
            return file && file.version;
        }

        public getScriptSnapshot(path: Path): IScriptSnapshot {
            const file = this.getEntry(path);
            return file && file.scriptSnapshot;
        }
    }

    class SyntaxTreeCache {
        // For our syntactic only features, we also keep a cache of the syntax tree for the
        // currently edited file.
        private currentFileName: string;
        private currentFileVersion: string;
        private currentFileScriptSnapshot: IScriptSnapshot;
        private currentSourceFile: SourceFile;

        constructor(private host: LanguageServiceHost) {
        }

        public getCurrentSourceFile(fileName: string): SourceFile {
            const scriptSnapshot = this.host.getScriptSnapshot(fileName);
            if (!scriptSnapshot) {
                // The host does not know about this file.
                throw new Error("Could not find file: '" + fileName + "'.");
            }

            const scriptKind = getScriptKind(fileName, this.host);
            const version = this.host.getScriptVersion(fileName);
            let sourceFile: SourceFile;

            if (this.currentFileName !== fileName) {
                // This is a new file, just parse it
                sourceFile = createLanguageServiceSourceFile(fileName, scriptSnapshot, ScriptTarget.Latest, version, /*setNodeParents*/ true, scriptKind);
            }
            else if (this.currentFileVersion !== version) {
                // This is the same file, just a newer version. Incrementally parse the file.
                const editRange = scriptSnapshot.getChangeRange(this.currentFileScriptSnapshot);
                sourceFile = updateLanguageServiceSourceFile(this.currentSourceFile, scriptSnapshot, version, editRange);
            }

            if (sourceFile) {
                // All done, ensure state is up to date
                this.currentFileVersion = version;
                this.currentFileName = fileName;
                this.currentFileScriptSnapshot = scriptSnapshot;
                this.currentSourceFile = sourceFile;
            }

            return this.currentSourceFile;
        }
    }

    function setSourceFileFields(sourceFile: SourceFile, scriptSnapshot: IScriptSnapshot, version: string) {
        sourceFile.version = version;
        sourceFile.scriptSnapshot = scriptSnapshot;
    }

    export function createLanguageServiceSourceFile(fileName: string, scriptSnapshot: IScriptSnapshot, scriptTarget: ScriptTarget, version: string, setNodeParents: boolean, scriptKind?: ScriptKind): SourceFile {
        const text = scriptSnapshot.getText(0, scriptSnapshot.getLength());
        const sourceFile = createSourceFile(fileName, text, scriptTarget, setNodeParents, scriptKind);
        setSourceFileFields(sourceFile, scriptSnapshot, version);
        return sourceFile;
    }

    export let disableIncrementalParsing = false;

    export function updateLanguageServiceSourceFile(sourceFile: SourceFile, scriptSnapshot: IScriptSnapshot, version: string, textChangeRange: TextChangeRange, aggressiveChecks?: boolean): SourceFile {
        // If we were given a text change range, and our version or open-ness changed, then
        // incrementally parse this file.
        if (textChangeRange) {
            if (version !== sourceFile.version) {
                // Once incremental parsing is ready, then just call into this function.
                if (!disableIncrementalParsing) {
                    let newText: string;

                    // grab the fragment from the beginning of the original text to the beginning of the span
                    const prefix = textChangeRange.span.start !== 0
                        ? sourceFile.text.substr(0, textChangeRange.span.start)
                        : "";

                    // grab the fragment from the end of the span till the end of the original text
                    const suffix = textSpanEnd(textChangeRange.span) !== sourceFile.text.length
                        ? sourceFile.text.substr(textSpanEnd(textChangeRange.span))
                        : "";

                    if (textChangeRange.newLength === 0) {
                        // edit was a deletion - just combine prefix and suffix
                        newText = prefix && suffix ? prefix + suffix : prefix || suffix;
                    }
                    else {
                        // it was actual edit, fetch the fragment of new text that correspond to new span
                        const changedText = scriptSnapshot.getText(textChangeRange.span.start, textChangeRange.span.start + textChangeRange.newLength);
                        // combine prefix, changed text and suffix
                        newText = prefix && suffix
                            ? prefix + changedText + suffix
                            : prefix
                                ? (prefix + changedText)
                                : (changedText + suffix);
                    }

                    const newSourceFile = updateSourceFile(sourceFile, newText, textChangeRange, aggressiveChecks);
                    setSourceFileFields(newSourceFile, scriptSnapshot, version);
                    // after incremental parsing nameTable might not be up-to-date
                    // drop it so it can be lazily recreated later
                    newSourceFile.nameTable = undefined;

                    // dispose all resources held by old script snapshot
                    if (sourceFile !== newSourceFile && sourceFile.scriptSnapshot) {
                        if (sourceFile.scriptSnapshot.dispose) {
                            sourceFile.scriptSnapshot.dispose();
                        }

                        sourceFile.scriptSnapshot = undefined;
                    }

                    return newSourceFile;
                }
            }
        }

        // Otherwise, just create a new source file.
        return createLanguageServiceSourceFile(sourceFile.fileName, scriptSnapshot, sourceFile.languageVersion, version, /*setNodeParents*/ true, sourceFile.scriptKind);
    }

    class CancellationTokenObject implements CancellationToken {
        constructor(private cancellationToken: HostCancellationToken) {
        }

        public isCancellationRequested() {
            return this.cancellationToken && this.cancellationToken.isCancellationRequested();
        }

        public throwIfCancellationRequested(): void {
            if (this.isCancellationRequested()) {
                throw new OperationCanceledException();
            }
        }
    }

    export function createLanguageService(host: LanguageServiceHost,
        documentRegistry: DocumentRegistry = createDocumentRegistry(host.useCaseSensitiveFileNames && host.useCaseSensitiveFileNames(), host.getCurrentDirectory())): LanguageService {

        const syntaxTreeCache: SyntaxTreeCache = new SyntaxTreeCache(host);
        let ruleProvider: formatting.RulesProvider;
        let program: Program;
        let lastProjectVersion: string;

        const useCaseSensitivefileNames = false;
        const cancellationToken = new CancellationTokenObject(host.getCancellationToken && host.getCancellationToken());

        const currentDirectory = host.getCurrentDirectory();
        // Check if the localized messages json is set, otherwise query the host for it
        if (!localizedDiagnosticMessages && host.getLocalizedDiagnosticMessages) {
            localizedDiagnosticMessages = host.getLocalizedDiagnosticMessages();
        }

        function log(message: string) {
            if (host.log) {
                host.log(message);
            }
        }

        const getCanonicalFileName = createGetCanonicalFileName(useCaseSensitivefileNames);

        function getValidSourceFile(fileName: string): SourceFile {
            const sourceFile = program.getSourceFile(fileName);
            if (!sourceFile) {
                throw new Error("Could not find file: '" + fileName + "'.");
            }
            return sourceFile;
        }

        function getRuleProvider(options: FormatCodeOptions) {
            // Ensure rules are initialized and up to date wrt to formatting options
            if (!ruleProvider) {
                ruleProvider = new formatting.RulesProvider();
            }

            ruleProvider.ensureUpToDate(options);
            return ruleProvider;
        }

        function synchronizeHostData(): void {
            // perform fast check if host supports it
            if (host.getProjectVersion) {
                const hostProjectVersion = host.getProjectVersion();
                if (hostProjectVersion) {
                    if (lastProjectVersion === hostProjectVersion) {
                        return;
                    }

                    lastProjectVersion = hostProjectVersion;
                }
            }

            // Get a fresh cache of the host information
            let hostCache = new HostCache(host, getCanonicalFileName);

            // If the program is already up-to-date, we can reuse it
            if (programUpToDate()) {
                return;
            }

            // IMPORTANT - It is critical from this moment onward that we do not check
            // cancellation tokens.  We are about to mutate source files from a previous program
            // instance.  If we cancel midway through, we may end up in an inconsistent state where
            // the program points to old source files that have been invalidated because of
            // incremental parsing.

            const oldSettings = program && program.getCompilerOptions();
            const newSettings = hostCache.compilationSettings();
            const shouldCreateNewSourceFiles = oldSettings &&
                (oldSettings.target !== newSettings.target ||
                 oldSettings.module !== newSettings.module ||
                 oldSettings.moduleResolution !== newSettings.moduleResolution ||
                 oldSettings.noResolve !== newSettings.noResolve ||
                 oldSettings.jsx !== newSettings.jsx ||
                 oldSettings.allowJs !== newSettings.allowJs ||
                 oldSettings.disableSizeLimit !== oldSettings.disableSizeLimit ||
                 oldSettings.baseUrl !== newSettings.baseUrl ||
                 !equalOwnProperties(oldSettings.paths, newSettings.paths));

            // Now create a new compiler
            const compilerHost: CompilerHost = {
                getSourceFile: getOrCreateSourceFile,
                getSourceFileByPath: getOrCreateSourceFileByPath,
                getCancellationToken: () => cancellationToken,
                getCanonicalFileName,
                useCaseSensitiveFileNames: () => useCaseSensitivefileNames,
                getNewLine: () => getNewLineOrDefaultFromHost(host),
                getDefaultLibFileName: (options) => host.getDefaultLibFileName(options),
                writeFile: (fileName, data, writeByteOrderMark) => { },
                getCurrentDirectory: () => currentDirectory,
                fileExists: (fileName): boolean => {
                    // stub missing host functionality
                    return hostCache.getOrCreateEntry(fileName) !== undefined;
                },
                readFile: (fileName): string => {
                    // stub missing host functionality
                    const entry = hostCache.getOrCreateEntry(fileName);
                    return entry && entry.scriptSnapshot.getText(0, entry.scriptSnapshot.getLength());
                },
                directoryExists: directoryName => {
                    return directoryProbablyExists(directoryName, host);
                },
                getDirectories: path => {
                    return host.getDirectories ? host.getDirectories(path) : [];
                }
            };
            if (host.trace) {
                compilerHost.trace = message => host.trace(message);
            }

            if (host.resolveModuleNames) {
                compilerHost.resolveModuleNames = (moduleNames, containingFile) => host.resolveModuleNames(moduleNames, containingFile);
            }
            if (host.resolveTypeReferenceDirectives) {
                compilerHost.resolveTypeReferenceDirectives = (typeReferenceDirectiveNames, containingFile) => {
                    return host.resolveTypeReferenceDirectives(typeReferenceDirectiveNames, containingFile);
                };
            }

            const documentRegistryBucketKey = documentRegistry.getKeyForCompilationSettings(newSettings);
            const newProgram = createProgram(hostCache.getRootFileNames(), newSettings, compilerHost, program);

            // Release any files we have acquired in the old program but are
            // not part of the new program.
            if (program) {
                const oldSourceFiles = program.getSourceFiles();
                const oldSettingsKey = documentRegistry.getKeyForCompilationSettings(oldSettings);
                for (const oldSourceFile of oldSourceFiles) {
                    if (!newProgram.getSourceFile(oldSourceFile.fileName) || shouldCreateNewSourceFiles) {
                        documentRegistry.releaseDocumentWithKey(oldSourceFile.path, oldSettingsKey);
                    }
                }
            }

            // hostCache is captured in the closure for 'getOrCreateSourceFile' but it should not be used past this point.
            // It needs to be cleared to allow all collected snapshots to be released
            hostCache = undefined;

            program = newProgram;

            // Make sure all the nodes in the program are both bound, and have their parent
            // pointers set property.
            program.getTypeChecker();
            return;

            function getOrCreateSourceFile(fileName: string): SourceFile {
                return getOrCreateSourceFileByPath(fileName, toPath(fileName, currentDirectory, getCanonicalFileName));
            }

            function getOrCreateSourceFileByPath(fileName: string, path: Path): SourceFile {
                Debug.assert(hostCache !== undefined);
                // The program is asking for this file, check first if the host can locate it.
                // If the host can not locate the file, then it does not exist. return undefined
                // to the program to allow reporting of errors for missing files.
                const hostFileInformation = hostCache.getOrCreateEntryByPath(fileName, path);
                if (!hostFileInformation) {
                    return undefined;
                }

<<<<<<< HEAD
                // check if at least one of alternative have moved scanner forward
                if (tryConsumeDeclare() ||
                    tryConsumeImport() ||
                    tryConsumeExport() ||
                    (detectJavaScriptImports && (tryConsumeRequireCall(/*skipCurrentToken*/ false) || tryConsumeDefine()))) {
                    continue;
                }
                else {
                    nextToken();
                }
            }

            scanner.setText(undefined);
        }

        if (readImportFiles) {
            processImports();
        }
        processTripleSlashDirectives();
        if (externalModule) {
            // for external modules module all nested ambient modules are augmentations
            if (ambientExternalModules) {
                // move all detected ambient modules to imported files since they need to be resolved
                for (const decl of ambientExternalModules) {
                    importedFiles.push(decl.ref);
                }
            }
            return { referencedFiles, typeReferenceDirectives, importedFiles, isLibFile: isNoDefaultLib, ambientExternalModules: undefined };
        }
        else {
            // for global scripts ambient modules still can have augmentations - look for ambient modules with depth > 0
            let ambientModuleNames: string[];
            if (ambientExternalModules) {
                for (const decl of ambientExternalModules) {
                    if (decl.depth === 0) {
                        if (!ambientModuleNames) {
                            ambientModuleNames = [];
                        }
                        ambientModuleNames.push(decl.ref.fileName);
                    }
                    else {
                        importedFiles.push(decl.ref);
                    }
                }
            }
            return { referencedFiles, typeReferenceDirectives, importedFiles, isLibFile: isNoDefaultLib, ambientExternalModules: ambientModuleNames };
        }
    }

    /// Helpers
    function getTargetLabel(referenceNode: Node, labelName: string): Identifier {
        while (referenceNode) {
            if (referenceNode.kind === SyntaxKind.LabeledStatement && (<LabeledStatement>referenceNode).label.text === labelName) {
                return (<LabeledStatement>referenceNode).label;
            }
            referenceNode = referenceNode.parent;
        }
        return undefined;
    }

    function isJumpStatementTarget(node: Node): boolean {
        return node.kind === SyntaxKind.Identifier &&
            (node.parent.kind === SyntaxKind.BreakStatement || node.parent.kind === SyntaxKind.ContinueStatement) &&
            (<BreakOrContinueStatement>node.parent).label === node;
    }

    function isLabelOfLabeledStatement(node: Node): boolean {
        return node.kind === SyntaxKind.Identifier &&
            node.parent.kind === SyntaxKind.LabeledStatement &&
            (<LabeledStatement>node.parent).label === node;
    }

    /**
     * Whether or not a 'node' is preceded by a label of the given string.
     * Note: 'node' cannot be a SourceFile.
     */
    function isLabeledBy(node: Node, labelName: string) {
        for (let owner = node.parent; owner.kind === SyntaxKind.LabeledStatement; owner = owner.parent) {
            if ((<LabeledStatement>owner).label.text === labelName) {
                return true;
            }
        }

        return false;
    }

    function isLabelName(node: Node): boolean {
        return isLabelOfLabeledStatement(node) || isJumpStatementTarget(node);
    }

    function isRightSideOfQualifiedName(node: Node) {
        return node.parent.kind === SyntaxKind.QualifiedName && (<QualifiedName>node.parent).right === node;
    }

    function isRightSideOfPropertyAccess(node: Node) {
        return node && node.parent && node.parent.kind === SyntaxKind.PropertyAccessExpression && (<PropertyAccessExpression>node.parent).name === node;
    }

    function isCallExpressionTarget(node: Node): boolean {
        if (isRightSideOfPropertyAccess(node)) {
            node = node.parent;
        }
        return node && node.parent && node.parent.kind === SyntaxKind.CallExpression && (<CallExpression>node.parent).expression === node;
    }

    function isNewExpressionTarget(node: Node): boolean {
        if (isRightSideOfPropertyAccess(node)) {
            node = node.parent;
        }
        return node && node.parent && node.parent.kind === SyntaxKind.NewExpression && (<CallExpression>node.parent).expression === node;
    }

    function isNameOfModuleDeclaration(node: Node) {
        return node.parent.kind === SyntaxKind.ModuleDeclaration && (<ModuleDeclaration>node.parent).name === node;
    }

    function isNameOfFunctionDeclaration(node: Node): boolean {
        return node.kind === SyntaxKind.Identifier &&
            isFunctionLike(node.parent) && (<FunctionLikeDeclaration>node.parent).name === node;
    }

    function isObjectLiteralPropertyDeclaration(node: Node): node is ObjectLiteralElement  {
        switch (node.kind) {
            case SyntaxKind.PropertyAssignment:
            case SyntaxKind.ShorthandPropertyAssignment:
            case SyntaxKind.MethodDeclaration:
            case SyntaxKind.GetAccessor:
            case SyntaxKind.SetAccessor:
                return true;
        }
        return false;
    }

    /**
     * Returns the containing object literal property declaration given a possible name node, e.g. "a" in x = { "a": 1 }
     */
    function getContainingObjectLiteralElement(node: Node): ObjectLiteralElement {
        switch (node.kind) {
            case SyntaxKind.StringLiteral:
            case SyntaxKind.NumericLiteral:
                if (node.parent.kind === SyntaxKind.ComputedPropertyName) {
                    return isObjectLiteralPropertyDeclaration(node.parent.parent) ? node.parent.parent : undefined;
                }
            // intential fall through
            case SyntaxKind.Identifier:
                return isObjectLiteralPropertyDeclaration(node.parent) && node.parent.name === node ? node.parent : undefined;
        }
        return undefined;
    }

    function isLiteralNameOfPropertyDeclarationOrIndexAccess(node: Node): boolean {
        if (node.kind === SyntaxKind.StringLiteral || node.kind === SyntaxKind.NumericLiteral) {
            switch (node.parent.kind) {
                case SyntaxKind.PropertyDeclaration:
                case SyntaxKind.PropertySignature:
                case SyntaxKind.PropertyAssignment:
                case SyntaxKind.EnumMember:
                case SyntaxKind.MethodDeclaration:
                case SyntaxKind.MethodSignature:
                case SyntaxKind.GetAccessor:
                case SyntaxKind.SetAccessor:
                case SyntaxKind.ModuleDeclaration:
                    return (<Declaration>node.parent).name === node;
                case SyntaxKind.ElementAccessExpression:
                    return (<ElementAccessExpression>node.parent).argumentExpression === node;
                case SyntaxKind.ComputedPropertyName:
                    return true;
            }
        }

        return false;
    }

    function isNameOfExternalModuleImportOrDeclaration(node: Node): boolean {
        if (node.kind === SyntaxKind.StringLiteral) {
            return isNameOfModuleDeclaration(node) ||
                (isExternalModuleImportEqualsDeclaration(node.parent.parent) && getExternalModuleImportEqualsDeclarationExpression(node.parent.parent) === node);
        }

        return false;
    }

    /** Returns true if the position is within a comment */
    function isInsideComment(sourceFile: SourceFile, token: Node, position: number): boolean {
        // The position has to be: 1. in the leading trivia (before token.getStart()), and 2. within a comment
        return position <= token.getStart(sourceFile) &&
            (isInsideCommentRange(getTrailingCommentRanges(sourceFile.text, token.getFullStart())) ||
                isInsideCommentRange(getLeadingCommentRanges(sourceFile.text, token.getFullStart())));

        function isInsideCommentRange(comments: CommentRange[]): boolean {
            return forEach(comments, comment => {
                // either we are 1. completely inside the comment, or 2. at the end of the comment
                if (comment.pos < position && position < comment.end) {
                    return true;
                }
                else if (position === comment.end) {
                    const text = sourceFile.text;
                    const width = comment.end - comment.pos;
                    // is single line comment or just /*
                    if (width <= 2 || text.charCodeAt(comment.pos + 1) === CharacterCodes.slash) {
                        return true;
                    }
                    else {
                        // is unterminated multi-line comment
                        return !(text.charCodeAt(comment.end - 1) === CharacterCodes.slash &&
                            text.charCodeAt(comment.end - 2) === CharacterCodes.asterisk);
                    }
                }
                return false;
            });
        }
    }

    const enum SemanticMeaning {
        None = 0x0,
        Value = 0x1,
        Type = 0x2,
        Namespace = 0x4,
        All = Value | Type | Namespace
    }

    const enum BreakContinueSearchType {
        None = 0x0,
        Unlabeled = 0x1,
        Labeled = 0x2,
        All = Unlabeled | Labeled
    }

    // A cache of completion entries for keywords, these do not change between sessions
    const keywordCompletions: CompletionEntry[] = [];
    for (let i = SyntaxKind.FirstKeyword; i <= SyntaxKind.LastKeyword; i++) {
        keywordCompletions.push({
            name: tokenToString(i),
            kind: ScriptElementKind.keyword,
            kindModifiers: ScriptElementKindModifier.none,
            sortText: "0"
        });
    }

    /* @internal */ export function getContainerNode(node: Node): Declaration {
        while (true) {
            node = node.parent;
            if (!node) {
                return undefined;
            }
            switch (node.kind) {
                case SyntaxKind.SourceFile:
                case SyntaxKind.MethodDeclaration:
                case SyntaxKind.MethodSignature:
                case SyntaxKind.FunctionDeclaration:
                case SyntaxKind.FunctionExpression:
                case SyntaxKind.GetAccessor:
                case SyntaxKind.SetAccessor:
                case SyntaxKind.ClassDeclaration:
                case SyntaxKind.InterfaceDeclaration:
                case SyntaxKind.EnumDeclaration:
                case SyntaxKind.ModuleDeclaration:
                    return <Declaration>node;
            }
        }
    }

    /* @internal */ export function getNodeKind(node: Node): string {
        switch (node.kind) {
            case SyntaxKind.SourceFile:
                return isExternalModule(<SourceFile>node) ? ScriptElementKind.moduleElement : ScriptElementKind.scriptElement;
            case SyntaxKind.ModuleDeclaration:
                return ScriptElementKind.moduleElement;
            case SyntaxKind.ClassDeclaration:
            case SyntaxKind.ClassExpression:
                return ScriptElementKind.classElement;
            case SyntaxKind.InterfaceDeclaration: return ScriptElementKind.interfaceElement;
            case SyntaxKind.TypeAliasDeclaration: return ScriptElementKind.typeElement;
            case SyntaxKind.EnumDeclaration: return ScriptElementKind.enumElement;
            case SyntaxKind.VariableDeclaration:
                return getKindOfVariableDeclaration(<VariableDeclaration>node);
            case SyntaxKind.BindingElement:
                return getKindOfVariableDeclaration(<VariableDeclaration>getRootDeclaration(node));
            case SyntaxKind.ArrowFunction:
            case SyntaxKind.FunctionDeclaration:
            case SyntaxKind.FunctionExpression:
                return ScriptElementKind.functionElement;
            case SyntaxKind.GetAccessor: return ScriptElementKind.memberGetAccessorElement;
            case SyntaxKind.SetAccessor: return ScriptElementKind.memberSetAccessorElement;
            case SyntaxKind.MethodDeclaration:
            case SyntaxKind.MethodSignature:
                return ScriptElementKind.memberFunctionElement;
            case SyntaxKind.PropertyDeclaration:
            case SyntaxKind.PropertySignature:
                return ScriptElementKind.memberVariableElement;
            case SyntaxKind.IndexSignature: return ScriptElementKind.indexSignatureElement;
            case SyntaxKind.ConstructSignature: return ScriptElementKind.constructSignatureElement;
            case SyntaxKind.CallSignature: return ScriptElementKind.callSignatureElement;
            case SyntaxKind.Constructor: return ScriptElementKind.constructorImplementationElement;
            case SyntaxKind.TypeParameter: return ScriptElementKind.typeParameterElement;
            case SyntaxKind.EnumMember: return ScriptElementKind.enumMemberElement;
            case SyntaxKind.Parameter: return (node.flags & NodeFlags.ParameterPropertyModifier) ? ScriptElementKind.memberVariableElement : ScriptElementKind.parameterElement;
            case SyntaxKind.ImportEqualsDeclaration:
            case SyntaxKind.ImportSpecifier:
            case SyntaxKind.ImportClause:
            case SyntaxKind.ExportSpecifier:
            case SyntaxKind.NamespaceImport:
                return ScriptElementKind.alias;
            case SyntaxKind.JSDocTypedefTag:
                return ScriptElementKind.typeElement;
            default:
                return ScriptElementKind.unknown;
        }

        function getKindOfVariableDeclaration(v: VariableDeclaration): string {
            return isConst(v)
                ? ScriptElementKind.constElement
                : isLet(v)
                    ? ScriptElementKind.letElement
                    : ScriptElementKind.variableElement;
        }
    }

    class CancellationTokenObject implements CancellationToken {
        constructor(private cancellationToken: HostCancellationToken) {
        }

        public isCancellationRequested() {
            return this.cancellationToken && this.cancellationToken.isCancellationRequested();
        }

        public throwIfCancellationRequested(): void {
            if (this.isCancellationRequested()) {
                throw new OperationCanceledException();
            }
        }
    }

    export function createLanguageService(host: LanguageServiceHost,
        documentRegistry: DocumentRegistry = createDocumentRegistry(host.useCaseSensitiveFileNames && host.useCaseSensitiveFileNames(), host.getCurrentDirectory())): LanguageService {

        const syntaxTreeCache: SyntaxTreeCache = new SyntaxTreeCache(host);
        const codeFixProvider: codefix.CodeFixProvider = new codefix.CodeFixProvider();
        let ruleProvider: formatting.RulesProvider;
        let program: Program;
        let lastProjectVersion: string;

        const useCaseSensitivefileNames = false;
        const cancellationToken = new CancellationTokenObject(host.getCancellationToken && host.getCancellationToken());

        const currentDirectory = host.getCurrentDirectory();
        // Check if the localized messages json is set, otherwise query the host for it
        if (!localizedDiagnosticMessages && host.getLocalizedDiagnosticMessages) {
            localizedDiagnosticMessages = host.getLocalizedDiagnosticMessages();
        }

        function log(message: string) {
            if (host.log) {
                host.log(message);
            }
        }

        const getCanonicalFileName = createGetCanonicalFileName(useCaseSensitivefileNames);

        function getValidSourceFile(fileName: string): SourceFile {
            const sourceFile = program.getSourceFile(fileName);
            if (!sourceFile) {
                throw new Error("Could not find file: '" + fileName + "'.");
            }
            return sourceFile;
        }

        function getRuleProvider(options: FormatCodeOptions) {
            // Ensure rules are initialized and up to date wrt to formatting options
            if (!ruleProvider) {
                ruleProvider = new formatting.RulesProvider();
            }

            ruleProvider.ensureUpToDate(options);
            return ruleProvider;
        }

        function synchronizeHostData(): void {
            // perform fast check if host supports it
            if (host.getProjectVersion) {
                const hostProjectVersion = host.getProjectVersion();
                if (hostProjectVersion) {
                    if (lastProjectVersion === hostProjectVersion) {
                        return;
                    }

                    lastProjectVersion = hostProjectVersion;
                }
            }

            // Get a fresh cache of the host information
            let hostCache = new HostCache(host, getCanonicalFileName);

            // If the program is already up-to-date, we can reuse it
            if (programUpToDate()) {
                return;
            }

            // IMPORTANT - It is critical from this moment onward that we do not check
            // cancellation tokens.  We are about to mutate source files from a previous program
            // instance.  If we cancel midway through, we may end up in an inconsistent state where
            // the program points to old source files that have been invalidated because of
            // incremental parsing.

            const oldSettings = program && program.getCompilerOptions();
            const newSettings = hostCache.compilationSettings();
            const shouldCreateNewSourceFiles = oldSettings &&
                (oldSettings.target !== newSettings.target ||
                 oldSettings.module !== newSettings.module ||
                 oldSettings.moduleResolution !== newSettings.moduleResolution ||
                 oldSettings.noResolve !== newSettings.noResolve ||
                 oldSettings.jsx !== newSettings.jsx ||
                 oldSettings.allowJs !== newSettings.allowJs ||
                 oldSettings.disableSizeLimit !== oldSettings.disableSizeLimit ||
                 oldSettings.baseUrl !== newSettings.baseUrl ||
                 !equalOwnProperties(oldSettings.paths, newSettings.paths));

            // Now create a new compiler
            const compilerHost: CompilerHost = {
                getSourceFile: getOrCreateSourceFile,
                getSourceFileByPath: getOrCreateSourceFileByPath,
                getCancellationToken: () => cancellationToken,
                getCanonicalFileName,
                useCaseSensitiveFileNames: () => useCaseSensitivefileNames,
                getNewLine: () => getNewLineOrDefaultFromHost(host),
                getDefaultLibFileName: (options) => host.getDefaultLibFileName(options),
                writeFile: (fileName, data, writeByteOrderMark) => { },
                getCurrentDirectory: () => currentDirectory,
                fileExists: (fileName): boolean => {
                    // stub missing host functionality
                    return hostCache.getOrCreateEntry(fileName) !== undefined;
                },
                readFile: (fileName): string => {
                    // stub missing host functionality
                    const entry = hostCache.getOrCreateEntry(fileName);
                    return entry && entry.scriptSnapshot.getText(0, entry.scriptSnapshot.getLength());
                },
                directoryExists: directoryName => {
                    return directoryProbablyExists(directoryName, host);
                },
                getDirectories: path => {
                    return host.getDirectories ? host.getDirectories(path) : [];
                }
            };
            if (host.trace) {
                compilerHost.trace = message => host.trace(message);
            }

            if (host.resolveModuleNames) {
                compilerHost.resolveModuleNames = (moduleNames, containingFile) => host.resolveModuleNames(moduleNames, containingFile);
            }
            if (host.resolveTypeReferenceDirectives) {
                compilerHost.resolveTypeReferenceDirectives = (typeReferenceDirectiveNames, containingFile) => {
                    return host.resolveTypeReferenceDirectives(typeReferenceDirectiveNames, containingFile);
                };
            }

            const documentRegistryBucketKey = documentRegistry.getKeyForCompilationSettings(newSettings);
            const newProgram = createProgram(hostCache.getRootFileNames(), newSettings, compilerHost, program);

            // Release any files we have acquired in the old program but are
            // not part of the new program.
            if (program) {
                const oldSourceFiles = program.getSourceFiles();
                const oldSettingsKey = documentRegistry.getKeyForCompilationSettings(oldSettings);
                for (const oldSourceFile of oldSourceFiles) {
                    if (!newProgram.getSourceFile(oldSourceFile.fileName) || shouldCreateNewSourceFiles) {
                        documentRegistry.releaseDocumentWithKey(oldSourceFile.path, oldSettingsKey);
                    }
                }
            }

            // hostCache is captured in the closure for 'getOrCreateSourceFile' but it should not be used past this point.
            // It needs to be cleared to allow all collected snapshots to be released
            hostCache = undefined;

            program = newProgram;

            // Make sure all the nodes in the program are both bound, and have their parent
            // pointers set property.
            program.getTypeChecker();
            return;

            function getOrCreateSourceFile(fileName: string): SourceFile {
                return getOrCreateSourceFileByPath(fileName, toPath(fileName, currentDirectory, getCanonicalFileName));
            }

            function getOrCreateSourceFileByPath(fileName: string, path: Path): SourceFile {
                Debug.assert(hostCache !== undefined);
                // The program is asking for this file, check first if the host can locate it.
                // If the host can not locate the file, then it does not exist. return undefined
                // to the program to allow reporting of errors for missing files.
                const hostFileInformation = hostCache.getOrCreateEntryByPath(fileName, path);
                if (!hostFileInformation) {
                    return undefined;
                }

=======
>>>>>>> 42515c71
                // Check if the language version has changed since we last created a program; if they are the same,
                // it is safe to reuse the sourceFiles; if not, then the shape of the AST can change, and the oldSourceFile
                // can not be reused. we have to dump all syntax trees and create new ones.
                if (!shouldCreateNewSourceFiles) {
                    // Check if the old program had this file already
                    const oldSourceFile = program && program.getSourceFileByPath(path);
                    if (oldSourceFile) {
                        // We already had a source file for this file name.  Go to the registry to
                        // ensure that we get the right up to date version of it.  We need this to
                        // address the following race-condition.  Specifically, say we have the following:
                        //
                        //      LS1
                        //          \
                        //           DocumentRegistry
                        //          /
                        //      LS2
                        //
                        // Each LS has a reference to file 'foo.ts' at version 1.  LS2 then updates
                        // it's version of 'foo.ts' to version 2.  This will cause LS2 and the
                        // DocumentRegistry to have version 2 of the document.  HOwever, LS1 will
                        // have version 1.  And *importantly* this source file will be *corrupt*.
                        // The act of creating version 2 of the file irrevocably damages the version
                        // 1 file.
                        //
                        // So, later when we call into LS1, we need to make sure that it doesn't use
                        // it's source file any more, and instead defers to DocumentRegistry to get
                        // either version 1, version 2 (or some other version) depending on what the
                        // host says should be used.
<<<<<<< HEAD

                        // We do not support the scenario where a host can modify a registered
                        // file's script kind, i.e. in one project some file is treated as ".ts"
                        // and in another as ".js"
                        Debug.assert(hostFileInformation.scriptKind === oldSourceFile.scriptKind, "Registered script kind (" + oldSourceFile.scriptKind + ") should match new script kind (" + hostFileInformation.scriptKind + ") for file: " + path);

                        return documentRegistry.updateDocumentWithKey(fileName, path, newSettings, documentRegistryBucketKey, hostFileInformation.scriptSnapshot, hostFileInformation.version, hostFileInformation.scriptKind);
                    }

                    // We didn't already have the file.  Fall through and acquire it from the registry.
                }

                // Could not find this file in the old program, create a new SourceFile for it.
                return documentRegistry.acquireDocumentWithKey(fileName, path, newSettings, documentRegistryBucketKey, hostFileInformation.scriptSnapshot, hostFileInformation.version, hostFileInformation.scriptKind);
            }

            function sourceFileUpToDate(sourceFile: SourceFile): boolean {
                if (!sourceFile) {
                    return false;
                }
                const path = sourceFile.path || toPath(sourceFile.fileName, currentDirectory, getCanonicalFileName);
                return sourceFile.version === hostCache.getVersion(path);
            }

            function programUpToDate(): boolean {
                // If we haven't create a program yet, then it is not up-to-date
                if (!program) {
                    return false;
                }

                // If number of files in the program do not match, it is not up-to-date
                const rootFileNames = hostCache.getRootFileNames();
                if (program.getSourceFiles().length !== rootFileNames.length) {
                    return false;
                }

                // If any file is not up-to-date, then the whole program is not up-to-date
                for (const fileName of rootFileNames) {
                    if (!sourceFileUpToDate(program.getSourceFile(fileName))) {
                        return false;
                    }
                }

                // If the compilation settings do no match, then the program is not up-to-date
                return compareDataObjects(program.getCompilerOptions(), hostCache.compilationSettings());
            }
        }

        function getProgram(): Program {
            synchronizeHostData();

            return program;
        }

        function cleanupSemanticCache(): void {
            // TODO: Should we jettison the program (or it's type checker) here?
        }

        function dispose(): void {
            if (program) {
                forEach(program.getSourceFiles(), f =>
                    documentRegistry.releaseDocument(f.fileName, program.getCompilerOptions()));
            }
        }

        /// Diagnostics
        function getSyntacticDiagnostics(fileName: string) {
            synchronizeHostData();

            return program.getSyntacticDiagnostics(getValidSourceFile(fileName), cancellationToken);
        }

        /**
         * getSemanticDiagnostics return array of Diagnostics. If '-d' is not enabled, only report semantic errors
         * If '-d' enabled, report both semantic and emitter errors
         */
        function getSemanticDiagnostics(fileName: string): Diagnostic[] {
            synchronizeHostData();

            const targetSourceFile = getValidSourceFile(fileName);

            // Only perform the action per file regardless of '-out' flag as LanguageServiceHost is expected to call this function per file.
            // Therefore only get diagnostics for given file.

            const semanticDiagnostics = program.getSemanticDiagnostics(targetSourceFile, cancellationToken);
            if (!program.getCompilerOptions().declaration) {
                return semanticDiagnostics;
            }

            // If '-d' is enabled, check for emitter error. One example of emitter error is export class implements non-export interface
            const declarationDiagnostics = program.getDeclarationDiagnostics(targetSourceFile, cancellationToken);
            return concatenate(semanticDiagnostics, declarationDiagnostics);
        }

        function getCompilerOptionsDiagnostics() {
            synchronizeHostData();
            return program.getOptionsDiagnostics(cancellationToken).concat(
                   program.getGlobalDiagnostics(cancellationToken));
        }

        /**
         * Get the name to be display in completion from a given symbol.
         *
         * @return undefined if the name is of external module otherwise a name with striped of any quote
         */
        function getCompletionEntryDisplayNameForSymbol(symbol: Symbol, target: ScriptTarget, performCharacterChecks: boolean, location: Node): string {
            const displayName: string = getDeclaredName(program.getTypeChecker(), symbol, location);

            if (displayName) {
                const firstCharCode = displayName.charCodeAt(0);
                // First check of the displayName is not external module; if it is an external module, it is not valid entry
                if ((symbol.flags & SymbolFlags.Namespace) && (firstCharCode === CharacterCodes.singleQuote || firstCharCode === CharacterCodes.doubleQuote)) {
                    // If the symbol is external module, don't show it in the completion list
                    // (i.e declare module "http" { const x; } | // <= request completion here, "http" should not be there)
                    return undefined;
                }
            }

            return getCompletionEntryDisplayName(displayName, target, performCharacterChecks);
        }

        /**
         * Get a displayName from a given for completion list, performing any necessary quotes stripping
         * and checking whether the name is valid identifier name.
         */
        function getCompletionEntryDisplayName(name: string, target: ScriptTarget, performCharacterChecks: boolean): string {
            if (!name) {
                return undefined;
            }

            name = stripQuotes(name);

            if (!name) {
                return undefined;
            }

            // If the user entered name for the symbol was quoted, removing the quotes is not enough, as the name could be an
            // invalid identifier name. We need to check if whatever was inside the quotes is actually a valid identifier name.
            // e.g "b a" is valid quoted name but when we strip off the quotes, it is invalid.
            // We, thus, need to check if whatever was inside the quotes is actually a valid identifier name.
            if (performCharacterChecks) {
                if (!isIdentifier(name, target)) {
                    return undefined;
                }
            }

            return name;
        }

        function getCompletionData(fileName: string, position: number) {
            const typeChecker = program.getTypeChecker();
            const sourceFile = getValidSourceFile(fileName);
            const isJavaScriptFile = isSourceFileJavaScript(sourceFile);

            let isJsDocTagName = false;

            let start = timestamp();
            const currentToken = getTokenAtPosition(sourceFile, position);
            log("getCompletionData: Get current token: " + (timestamp() - start));

            start = timestamp();
            // Completion not allowed inside comments, bail out if this is the case
            const insideComment = isInsideComment(sourceFile, currentToken, position);
            log("getCompletionData: Is inside comment: " + (timestamp() - start));

            if (insideComment) {
                // The current position is next to the '@' sign, when no tag name being provided yet.
                // Provide a full list of tag names
                if (hasDocComment(sourceFile, position) && sourceFile.text.charCodeAt(position - 1) === CharacterCodes.at) {
                    isJsDocTagName = true;
                }

                // Completion should work inside certain JsDoc tags. For example:
                //     /** @type {number | string} */
                // Completion should work in the brackets
                let insideJsDocTagExpression = false;
                const tag = getJsDocTagAtPosition(sourceFile, position);
                if (tag) {
                    if (tag.tagName.pos <= position && position <= tag.tagName.end) {
                        isJsDocTagName = true;
                    }

                    switch (tag.kind) {
                        case SyntaxKind.JSDocTypeTag:
                        case SyntaxKind.JSDocParameterTag:
                        case SyntaxKind.JSDocReturnTag:
                            const tagWithExpression = <JSDocTypeTag | JSDocParameterTag | JSDocReturnTag>tag;
                            if (tagWithExpression.typeExpression) {
                                insideJsDocTagExpression = tagWithExpression.typeExpression.pos < position && position < tagWithExpression.typeExpression.end;
                            }
                            break;
                    }
                }

                if (isJsDocTagName) {
                    return { symbols: undefined, isMemberCompletion: false, isNewIdentifierLocation: false, location: undefined, isRightOfDot: false, isJsDocTagName };
                }

                if (!insideJsDocTagExpression) {
                    // Proceed if the current position is in jsDoc tag expression; otherwise it is a normal
                    // comment or the plain text part of a jsDoc comment, so no completion should be available
                    log("Returning an empty list because completion was inside a regular comment or plain text part of a JsDoc comment.");
                    return undefined;
                }
            }

            start = timestamp();
            const previousToken = findPrecedingToken(position, sourceFile);
            log("getCompletionData: Get previous token 1: " + (timestamp() - start));

            // The decision to provide completion depends on the contextToken, which is determined through the previousToken.
            // Note: 'previousToken' (and thus 'contextToken') can be undefined if we are the beginning of the file
            let contextToken = previousToken;

            // Check if the caret is at the end of an identifier; this is a partial identifier that we want to complete: e.g. a.toS|
            // Skip this partial identifier and adjust the contextToken to the token that precedes it.
            if (contextToken && position <= contextToken.end && isWord(contextToken.kind)) {
                const start = timestamp();
                contextToken = findPrecedingToken(contextToken.getFullStart(), sourceFile);
                log("getCompletionData: Get previous token 2: " + (timestamp() - start));
            }

            // Find the node where completion is requested on.
            // Also determine whether we are trying to complete with members of that node
            // or attributes of a JSX tag.
            let node = currentToken;
            let isRightOfDot = false;
            let isRightOfOpenTag = false;
            let isStartingCloseTag = false;

            let location = getTouchingPropertyName(sourceFile, position);
            if (contextToken) {
                // Bail out if this is a known invalid completion location
                if (isCompletionListBlocker(contextToken)) {
                    log("Returning an empty list because completion was requested in an invalid position.");
                    return undefined;
                }

                const { parent, kind } = contextToken;
                if (kind === SyntaxKind.DotToken) {
                    if (parent.kind === SyntaxKind.PropertyAccessExpression) {
                        node = (<PropertyAccessExpression>contextToken.parent).expression;
                        isRightOfDot = true;
                    }
                    else if (parent.kind === SyntaxKind.QualifiedName) {
                        node = (<QualifiedName>contextToken.parent).left;
                        isRightOfDot = true;
                    }
                    else {
                        // There is nothing that precedes the dot, so this likely just a stray character
                        // or leading into a '...' token. Just bail out instead.
                        return undefined;
                    }
                }
                else if (sourceFile.languageVariant === LanguageVariant.JSX) {
                    if (kind === SyntaxKind.LessThanToken) {
                        isRightOfOpenTag = true;
                        location = contextToken;
                    }
                    else if (kind === SyntaxKind.SlashToken && contextToken.parent.kind === SyntaxKind.JsxClosingElement) {
                        isStartingCloseTag = true;
                        location = contextToken;
                    }
                }
            }

            const semanticStart = timestamp();
            let isMemberCompletion: boolean;
            let isNewIdentifierLocation: boolean;
            let symbols: Symbol[] = [];

            if (isRightOfDot) {
                getTypeScriptMemberSymbols();
            }
            else if (isRightOfOpenTag) {
                const tagSymbols = typeChecker.getJsxIntrinsicTagNames();
                if (tryGetGlobalSymbols()) {
                    symbols = tagSymbols.concat(symbols.filter(s => !!(s.flags & (SymbolFlags.Value | SymbolFlags.Alias))));
                }
                else {
                    symbols = tagSymbols;
                }
                isMemberCompletion = true;
                isNewIdentifierLocation = false;
            }
            else if (isStartingCloseTag) {
                const tagName = (<JsxElement>contextToken.parent.parent).openingElement.tagName;
                const tagSymbol = typeChecker.getSymbolAtLocation(tagName);

                if (!typeChecker.isUnknownSymbol(tagSymbol)) {
                    symbols = [tagSymbol];
                }
                isMemberCompletion = true;
                isNewIdentifierLocation = false;
            }
            else {
                // For JavaScript or TypeScript, if we're not after a dot, then just try to get the
                // global symbols in scope.  These results should be valid for either language as
                // the set of symbols that can be referenced from this location.
                if (!tryGetGlobalSymbols()) {
                    return undefined;
                }
            }

            log("getCompletionData: Semantic work: " + (timestamp() - semanticStart));

            return { symbols, isMemberCompletion, isNewIdentifierLocation, location, isRightOfDot: (isRightOfDot || isRightOfOpenTag), isJsDocTagName };

            function getTypeScriptMemberSymbols(): void {
                // Right of dot member completion list
                isMemberCompletion = true;
                isNewIdentifierLocation = false;

                if (node.kind === SyntaxKind.Identifier || node.kind === SyntaxKind.QualifiedName || node.kind === SyntaxKind.PropertyAccessExpression) {
                    let symbol = typeChecker.getSymbolAtLocation(node);

                    // This is an alias, follow what it aliases
                    if (symbol && symbol.flags & SymbolFlags.Alias) {
                        symbol = typeChecker.getAliasedSymbol(symbol);
                    }

                    if (symbol && symbol.flags & SymbolFlags.HasExports) {
                        // Extract module or enum members
                        const exportedSymbols = typeChecker.getExportsOfModule(symbol);
                        forEach(exportedSymbols, symbol => {
                            if (typeChecker.isValidPropertyAccess(<PropertyAccessExpression>(node.parent), symbol.name)) {
                                symbols.push(symbol);
                            }
                        });
                    }
                }

                const type = typeChecker.getTypeAtLocation(node);
                addTypeProperties(type);
            }

            function addTypeProperties(type: Type) {
                if (type) {
                    // Filter private properties
                    for (const symbol of type.getApparentProperties()) {
                        if (typeChecker.isValidPropertyAccess(<PropertyAccessExpression>(node.parent), symbol.name)) {
                            symbols.push(symbol);
                        }
                    }

                    if (isJavaScriptFile && type.flags & TypeFlags.Union) {
                        // In javascript files, for union types, we don't just get the members that
                        // the individual types have in common, we also include all the members that
                        // each individual type has.  This is because we're going to add all identifiers
                        // anyways.  So we might as well elevate the members that were at least part
                        // of the individual types to a higher status since we know what they are.
                        const unionType = <UnionType>type;
                        for (const elementType of unionType.types) {
                            addTypeProperties(elementType);
                        }
                    }
                }
            }

            function tryGetGlobalSymbols(): boolean {
                let objectLikeContainer: ObjectLiteralExpression | BindingPattern;
                let namedImportsOrExports: NamedImportsOrExports;
                let jsxContainer: JsxOpeningLikeElement;

                if (objectLikeContainer = tryGetObjectLikeCompletionContainer(contextToken)) {
                    return tryGetObjectLikeCompletionSymbols(objectLikeContainer);
                }

                if (namedImportsOrExports = tryGetNamedImportsOrExportsForCompletion(contextToken)) {
                    // cursor is in an import clause
                    // try to show exported member for imported module
                    return tryGetImportOrExportClauseCompletionSymbols(namedImportsOrExports);
                }

                if (jsxContainer = tryGetContainingJsxElement(contextToken)) {
                    let attrsType: Type;
                    if ((jsxContainer.kind === SyntaxKind.JsxSelfClosingElement) || (jsxContainer.kind === SyntaxKind.JsxOpeningElement)) {
                        // Cursor is inside a JSX self-closing element or opening element
                        attrsType = typeChecker.getJsxElementAttributesType(<JsxOpeningLikeElement>jsxContainer);

                        if (attrsType) {
                            symbols = filterJsxAttributes(typeChecker.getPropertiesOfType(attrsType), (<JsxOpeningLikeElement>jsxContainer).attributes);
                            isMemberCompletion = true;
                            isNewIdentifierLocation = false;
                            return true;
                        }

                    }
                }

                // Get all entities in the current scope.
                isMemberCompletion = false;
                isNewIdentifierLocation = isNewIdentifierDefinitionLocation(contextToken);

                if (previousToken !== contextToken) {
                    Debug.assert(!!previousToken, "Expected 'contextToken' to be defined when different from 'previousToken'.");
                }
                // We need to find the node that will give us an appropriate scope to begin
                // aggregating completion candidates. This is achieved in 'getScopeNode'
                // by finding the first node that encompasses a position, accounting for whether a node
                // is "complete" to decide whether a position belongs to the node.
                //
                // However, at the end of an identifier, we are interested in the scope of the identifier
                // itself, but fall outside of the identifier. For instance:
                //
                //      xyz => x$
                //
                // the cursor is outside of both the 'x' and the arrow function 'xyz => x',
                // so 'xyz' is not returned in our results.
                //
                // We define 'adjustedPosition' so that we may appropriately account for
                // being at the end of an identifier. The intention is that if requesting completion
                // at the end of an identifier, it should be effectively equivalent to requesting completion
                // anywhere inside/at the beginning of the identifier. So in the previous case, the
                // 'adjustedPosition' will work as if requesting completion in the following:
                //
                //      xyz => $x
                //
                // If previousToken !== contextToken, then
                //   - 'contextToken' was adjusted to the token prior to 'previousToken'
                //      because we were at the end of an identifier.
                //   - 'previousToken' is defined.
                const adjustedPosition = previousToken !== contextToken ?
                    previousToken.getStart() :
                    position;

                const scopeNode = getScopeNode(contextToken, adjustedPosition, sourceFile) || sourceFile;

                /// TODO filter meaning based on the current context
                const symbolMeanings = SymbolFlags.Type | SymbolFlags.Value | SymbolFlags.Namespace | SymbolFlags.Alias;
                symbols = typeChecker.getSymbolsInScope(scopeNode, symbolMeanings);

                return true;
            }

            /**
             * Finds the first node that "embraces" the position, so that one may
             * accurately aggregate locals from the closest containing scope.
             */
            function getScopeNode(initialToken: Node, position: number, sourceFile: SourceFile) {
                let scope = initialToken;
                while (scope && !positionBelongsToNode(scope, position, sourceFile)) {
                    scope = scope.parent;
                }
                return scope;
            }

            function isCompletionListBlocker(contextToken: Node): boolean {
                const start = timestamp();
                const result = isInStringOrRegularExpressionOrTemplateLiteral(contextToken) ||
                    isSolelyIdentifierDefinitionLocation(contextToken) ||
                    isDotOfNumericLiteral(contextToken) ||
                    isInJsxText(contextToken);
                log("getCompletionsAtPosition: isCompletionListBlocker: " + (timestamp() - start));
                return result;
            }

            function isInJsxText(contextToken: Node): boolean {
                if (contextToken.kind === SyntaxKind.JsxText) {
                    return true;
                }

                if (contextToken.kind === SyntaxKind.GreaterThanToken && contextToken.parent) {
                    if (contextToken.parent.kind === SyntaxKind.JsxOpeningElement) {
                        return true;
                    }

                    if (contextToken.parent.kind === SyntaxKind.JsxClosingElement || contextToken.parent.kind === SyntaxKind.JsxSelfClosingElement) {
                        return contextToken.parent.parent && contextToken.parent.parent.kind === SyntaxKind.JsxElement;
                    }
                }
                return false;
            }

            function isNewIdentifierDefinitionLocation(previousToken: Node): boolean {
                if (previousToken) {
                    const containingNodeKind = previousToken.parent.kind;
                    switch (previousToken.kind) {
                        case SyntaxKind.CommaToken:
                            return containingNodeKind === SyntaxKind.CallExpression               // func( a, |
                                || containingNodeKind === SyntaxKind.Constructor                  // constructor( a, |   /* public, protected, private keywords are allowed here, so show completion */
                                || containingNodeKind === SyntaxKind.NewExpression                // new C(a, |
                                || containingNodeKind === SyntaxKind.ArrayLiteralExpression       // [a, |
                                || containingNodeKind === SyntaxKind.BinaryExpression             // const x = (a, |
                                || containingNodeKind === SyntaxKind.FunctionType;                // var x: (s: string, list|

                        case SyntaxKind.OpenParenToken:
                            return containingNodeKind === SyntaxKind.CallExpression               // func( |
                                || containingNodeKind === SyntaxKind.Constructor                  // constructor( |
                                || containingNodeKind === SyntaxKind.NewExpression                // new C(a|
                                || containingNodeKind === SyntaxKind.ParenthesizedExpression      // const x = (a|
                                || containingNodeKind === SyntaxKind.ParenthesizedType;           // function F(pred: (a| /* this can become an arrow function, where 'a' is the argument */

                        case SyntaxKind.OpenBracketToken:
                            return containingNodeKind === SyntaxKind.ArrayLiteralExpression       // [ |
                                || containingNodeKind === SyntaxKind.IndexSignature               // [ | : string ]
                                || containingNodeKind === SyntaxKind.ComputedPropertyName;         // [ |    /* this can become an index signature */

                        case SyntaxKind.ModuleKeyword:                                            // module |
                        case SyntaxKind.NamespaceKeyword:                                         // namespace |
                            return true;

                        case SyntaxKind.DotToken:
                            return containingNodeKind === SyntaxKind.ModuleDeclaration;           // module A.|

                        case SyntaxKind.OpenBraceToken:
                            return containingNodeKind === SyntaxKind.ClassDeclaration;            // class A{ |

                        case SyntaxKind.EqualsToken:
                            return containingNodeKind === SyntaxKind.VariableDeclaration          // const x = a|
                                || containingNodeKind === SyntaxKind.BinaryExpression;            // x = a|

                        case SyntaxKind.TemplateHead:
                            return containingNodeKind === SyntaxKind.TemplateExpression;          // `aa ${|

                        case SyntaxKind.TemplateMiddle:
                            return containingNodeKind === SyntaxKind.TemplateSpan;                // `aa ${10} dd ${|

                        case SyntaxKind.PublicKeyword:
                        case SyntaxKind.PrivateKeyword:
                        case SyntaxKind.ProtectedKeyword:
                            return containingNodeKind === SyntaxKind.PropertyDeclaration;         // class A{ public |
                    }

                    // Previous token may have been a keyword that was converted to an identifier.
                    switch (previousToken.getText()) {
                        case "public":
                        case "protected":
                        case "private":
                            return true;
                    }
                }

                return false;
            }

            function isInStringOrRegularExpressionOrTemplateLiteral(contextToken: Node): boolean {
                if (contextToken.kind === SyntaxKind.StringLiteral
                    || contextToken.kind === SyntaxKind.RegularExpressionLiteral
                    || isTemplateLiteralKind(contextToken.kind)) {
                    const start = contextToken.getStart();
                    const end = contextToken.getEnd();

                    // To be "in" one of these literals, the position has to be:
                    //   1. entirely within the token text.
                    //   2. at the end position of an unterminated token.
                    //   3. at the end of a regular expression (due to trailing flags like '/foo/g').
                    if (start < position && position < end) {
                        return true;
                    }

                    if (position === end) {
                        return !!(<LiteralExpression>contextToken).isUnterminated
                            || contextToken.kind === SyntaxKind.RegularExpressionLiteral;
                    }
                }

                return false;
            }

            /**
             * Aggregates relevant symbols for completion in object literals and object binding patterns.
             * Relevant symbols are stored in the captured 'symbols' variable.
             *
             * @returns true if 'symbols' was successfully populated; false otherwise.
             */
            function tryGetObjectLikeCompletionSymbols(objectLikeContainer: ObjectLiteralExpression | BindingPattern): boolean {
                // We're looking up possible property names from contextual/inferred/declared type.
                isMemberCompletion = true;

                let typeForObject: Type;
                let existingMembers: Declaration[];

                if (objectLikeContainer.kind === SyntaxKind.ObjectLiteralExpression) {
                    // We are completing on contextual types, but may also include properties
                    // other than those within the declared type.
                    isNewIdentifierLocation = true;

                    // If the object literal is being assigned to something of type 'null | { hello: string }',
                    // it clearly isn't trying to satisfy the 'null' type. So we grab the non-nullable type if possible.
                    typeForObject = typeChecker.getContextualType(<ObjectLiteralExpression>objectLikeContainer);
                    typeForObject = typeForObject && typeForObject.getNonNullableType();

                    existingMembers = (<ObjectLiteralExpression>objectLikeContainer).properties;
                }
                else if (objectLikeContainer.kind === SyntaxKind.ObjectBindingPattern) {
                    // We are *only* completing on properties from the type being destructured.
                    isNewIdentifierLocation = false;

                    const rootDeclaration = getRootDeclaration(objectLikeContainer.parent);
                    if (isVariableLike(rootDeclaration)) {
                        // We don't want to complete using the type acquired by the shape
                        // of the binding pattern; we are only interested in types acquired
                        // through type declaration or inference.
                        // Also proceed if rootDeclaration is a parameter and if its containing function expression/arrow function is contextually typed -
                        // type of parameter will flow in from the contextual type of the function
                        let canGetType = !!(rootDeclaration.initializer || rootDeclaration.type);
                        if (!canGetType && rootDeclaration.kind === SyntaxKind.Parameter) {
                            if (isExpression(rootDeclaration.parent)) {
                                canGetType = !!typeChecker.getContextualType(<Expression>rootDeclaration.parent);
                            }
                            else if (rootDeclaration.parent.kind === SyntaxKind.MethodDeclaration || rootDeclaration.parent.kind === SyntaxKind.SetAccessor) {
                                canGetType = isExpression(rootDeclaration.parent.parent) && !!typeChecker.getContextualType(<Expression>rootDeclaration.parent.parent);
                            }
                        }
                        if (canGetType) {
                            typeForObject = typeChecker.getTypeAtLocation(objectLikeContainer);
                            existingMembers = (<BindingPattern>objectLikeContainer).elements;
                        }
                    }
                    else {
                        Debug.fail("Root declaration is not variable-like.");
                    }
                }
                else {
                    Debug.fail("Expected object literal or binding pattern, got " + objectLikeContainer.kind);
                }

                if (!typeForObject) {
                    return false;
                }

                const typeMembers = typeChecker.getPropertiesOfType(typeForObject);
                if (typeMembers && typeMembers.length > 0) {
                    // Add filtered items to the completion list
                    symbols = filterObjectMembersList(typeMembers, existingMembers);
                }
                return true;
            }

            /**
             * Aggregates relevant symbols for completion in import clauses and export clauses
             * whose declarations have a module specifier; for instance, symbols will be aggregated for
             *
             *      import { | } from "moduleName";
             *      export { a as foo, | } from "moduleName";
             *
             * but not for
             *
             *      export { | };
             *
             * Relevant symbols are stored in the captured 'symbols' variable.
             *
             * @returns true if 'symbols' was successfully populated; false otherwise.
             */
            function tryGetImportOrExportClauseCompletionSymbols(namedImportsOrExports: NamedImportsOrExports): boolean {
                const declarationKind = namedImportsOrExports.kind === SyntaxKind.NamedImports ?
                    SyntaxKind.ImportDeclaration :
                    SyntaxKind.ExportDeclaration;
                const importOrExportDeclaration = <ImportDeclaration | ExportDeclaration>getAncestor(namedImportsOrExports, declarationKind);
                const moduleSpecifier = importOrExportDeclaration.moduleSpecifier;

                if (!moduleSpecifier) {
                    return false;
                }

                isMemberCompletion = true;
                isNewIdentifierLocation = false;

                let exports: Symbol[];
                const moduleSpecifierSymbol = typeChecker.getSymbolAtLocation(importOrExportDeclaration.moduleSpecifier);
                if (moduleSpecifierSymbol) {
                    exports = typeChecker.getExportsOfModule(moduleSpecifierSymbol);
                }

                symbols = exports ? filterNamedImportOrExportCompletionItems(exports, namedImportsOrExports.elements) : emptyArray;

                return true;
            }

            /**
             * Returns the immediate owning object literal or binding pattern of a context token,
             * on the condition that one exists and that the context implies completion should be given.
             */
            function tryGetObjectLikeCompletionContainer(contextToken: Node): ObjectLiteralExpression | BindingPattern {
                if (contextToken) {
                    switch (contextToken.kind) {
                        case SyntaxKind.OpenBraceToken:  // const x = { |
                        case SyntaxKind.CommaToken:      // const x = { a: 0, |
                            const parent = contextToken.parent;
                            if (parent && (parent.kind === SyntaxKind.ObjectLiteralExpression || parent.kind === SyntaxKind.ObjectBindingPattern)) {
                                return <ObjectLiteralExpression | BindingPattern>parent;
                            }
                            break;
                    }
                }

                return undefined;
            }

            /**
             * Returns the containing list of named imports or exports of a context token,
             * on the condition that one exists and that the context implies completion should be given.
             */
            function tryGetNamedImportsOrExportsForCompletion(contextToken: Node): NamedImportsOrExports {
                if (contextToken) {
                    switch (contextToken.kind) {
                        case SyntaxKind.OpenBraceToken:  // import { |
                        case SyntaxKind.CommaToken:      // import { a as 0, |
                            switch (contextToken.parent.kind) {
                                case SyntaxKind.NamedImports:
                                case SyntaxKind.NamedExports:
                                    return <NamedImportsOrExports>contextToken.parent;
                            }
                    }
                }

                return undefined;
            }

            function tryGetContainingJsxElement(contextToken: Node): JsxOpeningLikeElement {
                if (contextToken) {
                    const parent = contextToken.parent;
                    switch (contextToken.kind) {
                        case SyntaxKind.LessThanSlashToken:
                        case SyntaxKind.SlashToken:
                        case SyntaxKind.Identifier:
                        case SyntaxKind.JsxAttribute:
                        case SyntaxKind.JsxSpreadAttribute:
                            if (parent && (parent.kind === SyntaxKind.JsxSelfClosingElement || parent.kind === SyntaxKind.JsxOpeningElement)) {
                                return <JsxOpeningLikeElement>parent;
                            }
                            else if (parent.kind === SyntaxKind.JsxAttribute) {
                                return <JsxOpeningLikeElement>parent.parent;
                            }
                            break;

                        // The context token is the closing } or " of an attribute, which means
                        // its parent is a JsxExpression, whose parent is a JsxAttribute,
                        // whose parent is a JsxOpeningLikeElement
                        case SyntaxKind.StringLiteral:
                            if (parent && ((parent.kind === SyntaxKind.JsxAttribute) || (parent.kind === SyntaxKind.JsxSpreadAttribute))) {
                                return <JsxOpeningLikeElement>parent.parent;
                            }

                            break;

                        case SyntaxKind.CloseBraceToken:
                            if (parent &&
                                parent.kind === SyntaxKind.JsxExpression &&
                                parent.parent &&
                                (parent.parent.kind === SyntaxKind.JsxAttribute)) {
                                return <JsxOpeningLikeElement>parent.parent.parent;
                            }

                            if (parent && parent.kind === SyntaxKind.JsxSpreadAttribute) {
                                return <JsxOpeningLikeElement>parent.parent;
                            }

                            break;
                    }
                }
                return undefined;
            }

            function isFunction(kind: SyntaxKind): boolean {
                switch (kind) {
                    case SyntaxKind.FunctionExpression:
                    case SyntaxKind.ArrowFunction:
                    case SyntaxKind.FunctionDeclaration:
                    case SyntaxKind.MethodDeclaration:
                    case SyntaxKind.MethodSignature:
                    case SyntaxKind.GetAccessor:
                    case SyntaxKind.SetAccessor:
                    case SyntaxKind.CallSignature:
                    case SyntaxKind.ConstructSignature:
                    case SyntaxKind.IndexSignature:
                        return true;
                }
                return false;
            }

            /**
             * @returns true if we are certain that the currently edited location must define a new location; false otherwise.
             */
            function isSolelyIdentifierDefinitionLocation(contextToken: Node): boolean {
                const containingNodeKind = contextToken.parent.kind;
                switch (contextToken.kind) {
                    case SyntaxKind.CommaToken:
                        return containingNodeKind === SyntaxKind.VariableDeclaration ||
                            containingNodeKind === SyntaxKind.VariableDeclarationList ||
                            containingNodeKind === SyntaxKind.VariableStatement ||
                            containingNodeKind === SyntaxKind.EnumDeclaration ||                        // enum a { foo, |
                            isFunction(containingNodeKind) ||
                            containingNodeKind === SyntaxKind.ClassDeclaration ||                       // class A<T, |
                            containingNodeKind === SyntaxKind.ClassExpression ||                        // var C = class D<T, |
                            containingNodeKind === SyntaxKind.InterfaceDeclaration ||                   // interface A<T, |
                            containingNodeKind === SyntaxKind.ArrayBindingPattern ||                    // var [x, y|
                            containingNodeKind === SyntaxKind.TypeAliasDeclaration;                     // type Map, K, |

                    case SyntaxKind.DotToken:
                        return containingNodeKind === SyntaxKind.ArrayBindingPattern;                   // var [.|

                    case SyntaxKind.ColonToken:
                        return containingNodeKind === SyntaxKind.BindingElement;                        // var {x :html|

                    case SyntaxKind.OpenBracketToken:
                        return containingNodeKind === SyntaxKind.ArrayBindingPattern;                   // var [x|

                    case SyntaxKind.OpenParenToken:
                        return containingNodeKind === SyntaxKind.CatchClause ||
                            isFunction(containingNodeKind);

                    case SyntaxKind.OpenBraceToken:
                        return containingNodeKind === SyntaxKind.EnumDeclaration ||                     // enum a { |
                            containingNodeKind === SyntaxKind.InterfaceDeclaration ||                   // interface a { |
                            containingNodeKind === SyntaxKind.TypeLiteral;                              // const x : { |

                    case SyntaxKind.SemicolonToken:
                        return containingNodeKind === SyntaxKind.PropertySignature &&
                            contextToken.parent && contextToken.parent.parent &&
                            (contextToken.parent.parent.kind === SyntaxKind.InterfaceDeclaration ||    // interface a { f; |
                                contextToken.parent.parent.kind === SyntaxKind.TypeLiteral);           // const x : { a; |

                    case SyntaxKind.LessThanToken:
                        return containingNodeKind === SyntaxKind.ClassDeclaration ||                    // class A< |
                            containingNodeKind === SyntaxKind.ClassExpression ||                        // var C = class D< |
                            containingNodeKind === SyntaxKind.InterfaceDeclaration ||                   // interface A< |
                            containingNodeKind === SyntaxKind.TypeAliasDeclaration ||                   // type List< |
                            isFunction(containingNodeKind);

                    case SyntaxKind.StaticKeyword:
                        return containingNodeKind === SyntaxKind.PropertyDeclaration;

                    case SyntaxKind.DotDotDotToken:
                        return containingNodeKind === SyntaxKind.Parameter ||
                            (contextToken.parent && contextToken.parent.parent &&
                                contextToken.parent.parent.kind === SyntaxKind.ArrayBindingPattern);  // var [...z|

                    case SyntaxKind.PublicKeyword:
                    case SyntaxKind.PrivateKeyword:
                    case SyntaxKind.ProtectedKeyword:
                        return containingNodeKind === SyntaxKind.Parameter;

                    case SyntaxKind.AsKeyword:
                        return containingNodeKind === SyntaxKind.ImportSpecifier ||
                            containingNodeKind === SyntaxKind.ExportSpecifier ||
                            containingNodeKind === SyntaxKind.NamespaceImport;

                    case SyntaxKind.ClassKeyword:
                    case SyntaxKind.EnumKeyword:
                    case SyntaxKind.InterfaceKeyword:
                    case SyntaxKind.FunctionKeyword:
                    case SyntaxKind.VarKeyword:
                    case SyntaxKind.GetKeyword:
                    case SyntaxKind.SetKeyword:
                    case SyntaxKind.ImportKeyword:
                    case SyntaxKind.LetKeyword:
                    case SyntaxKind.ConstKeyword:
                    case SyntaxKind.YieldKeyword:
                    case SyntaxKind.TypeKeyword:  // type htm|
                        return true;
                }

                // Previous token may have been a keyword that was converted to an identifier.
                switch (contextToken.getText()) {
                    case "abstract":
                    case "async":
                    case "class":
                    case "const":
                    case "declare":
                    case "enum":
                    case "function":
                    case "interface":
                    case "let":
                    case "private":
                    case "protected":
                    case "public":
                    case "static":
                    case "var":
                    case "yield":
                        return true;
                }

                return false;
            }

            function isDotOfNumericLiteral(contextToken: Node): boolean {
                if (contextToken.kind === SyntaxKind.NumericLiteral) {
                    const text = contextToken.getFullText();
                    return text.charAt(text.length - 1) === ".";
                }

                return false;
            }

            /**
             * Filters out completion suggestions for named imports or exports.
             *
             * @param exportsOfModule          The list of symbols which a module exposes.
             * @param namedImportsOrExports    The list of existing import/export specifiers in the import/export clause.
             *
             * @returns Symbols to be suggested at an import/export clause, barring those whose named imports/exports
             *          do not occur at the current position and have not otherwise been typed.
             */
            function filterNamedImportOrExportCompletionItems(exportsOfModule: Symbol[], namedImportsOrExports: ImportOrExportSpecifier[]): Symbol[] {
                const existingImportsOrExports = createMap<boolean>();

                for (const element of namedImportsOrExports) {
                    // If this is the current item we are editing right now, do not filter it out
                    if (element.getStart() <= position && position <= element.getEnd()) {
                        continue;
                    }

                    const name = element.propertyName || element.name;
                    existingImportsOrExports[name.text] = true;
                }

                if (!someProperties(existingImportsOrExports)) {
                    return filter(exportsOfModule, e => e.name !== "default");
                }

                return filter(exportsOfModule, e => e.name !== "default" && !existingImportsOrExports[e.name]);
            }

            /**
             * Filters out completion suggestions for named imports or exports.
             *
             * @returns Symbols to be suggested in an object binding pattern or object literal expression, barring those whose declarations
             *          do not occur at the current position and have not otherwise been typed.
             */
            function filterObjectMembersList(contextualMemberSymbols: Symbol[], existingMembers: Declaration[]): Symbol[] {
                if (!existingMembers || existingMembers.length === 0) {
                    return contextualMemberSymbols;
                }

                const existingMemberNames = createMap<boolean>();
                for (const m of existingMembers) {
                    // Ignore omitted expressions for missing members
                    if (m.kind !== SyntaxKind.PropertyAssignment &&
                        m.kind !== SyntaxKind.ShorthandPropertyAssignment &&
                        m.kind !== SyntaxKind.BindingElement &&
                        m.kind !== SyntaxKind.MethodDeclaration) {
                        continue;
                    }

                    // If this is the current item we are editing right now, do not filter it out
                    if (m.getStart() <= position && position <= m.getEnd()) {
                        continue;
                    }

                    let existingName: string;

                    if (m.kind === SyntaxKind.BindingElement && (<BindingElement>m).propertyName) {
                        // include only identifiers in completion list
                        if ((<BindingElement>m).propertyName.kind === SyntaxKind.Identifier) {
                            existingName = (<Identifier>(<BindingElement>m).propertyName).text;
                        }
                    }
                    else {
                        // TODO(jfreeman): Account for computed property name
                        // NOTE: if one only performs this step when m.name is an identifier,
                        // things like '__proto__' are not filtered out.
                        existingName = (<Identifier>m.name).text;
                    }

                    existingMemberNames[existingName] = true;
                }

                return filter(contextualMemberSymbols, m => !existingMemberNames[m.name]);
            }

            /**
             * Filters out completion suggestions from 'symbols' according to existing JSX attributes.
             *
             * @returns Symbols to be suggested in a JSX element, barring those whose attributes
             *          do not occur at the current position and have not otherwise been typed.
             */
            function filterJsxAttributes(symbols: Symbol[], attributes: NodeArray<JsxAttribute | JsxSpreadAttribute>): Symbol[] {
                const seenNames = createMap<boolean>();
                for (const attr of attributes) {
                    // If this is the current item we are editing right now, do not filter it out
                    if (attr.getStart() <= position && position <= attr.getEnd()) {
                        continue;
                    }

                    if (attr.kind === SyntaxKind.JsxAttribute) {
                        seenNames[(<JsxAttribute>attr).name.text] = true;
                    }
                }

                return filter(symbols, a => !seenNames[a.name]);
            }
        }

        function getCompletionsAtPosition(fileName: string, position: number): CompletionInfo {
            synchronizeHostData();

            const sourceFile = getValidSourceFile(fileName);

            if (isInString(sourceFile, position)) {
                return getStringLiteralCompletionEntries(sourceFile, position);
            }

            const completionData = getCompletionData(fileName, position);
            if (!completionData) {
                return undefined;
            }

            const { symbols, isMemberCompletion, isNewIdentifierLocation, location, isJsDocTagName } = completionData;

            if (isJsDocTagName) {
                // If the current position is a jsDoc tag name, only tag names should be provided for completion
                return { isMemberCompletion: false, isNewIdentifierLocation: false, entries: getAllJsDocCompletionEntries() };
            }

            const entries: CompletionEntry[] = [];

            if (isSourceFileJavaScript(sourceFile)) {
                const uniqueNames = getCompletionEntriesFromSymbols(symbols, entries, location, /*performCharacterChecks*/ false);
                addRange(entries, getJavaScriptCompletionEntries(sourceFile, location.pos, uniqueNames));
            }
            else {
                if (!symbols || symbols.length === 0) {
                    if (sourceFile.languageVariant === LanguageVariant.JSX &&
                        location.parent && location.parent.kind === SyntaxKind.JsxClosingElement) {
                        // In the TypeScript JSX element, if such element is not defined. When users query for completion at closing tag,
                        // instead of simply giving unknown value, the completion will return the tag-name of an associated opening-element.
                        // For example:
                        //     var x = <div> </ /*1*/>  completion list at "1" will contain "div" with type any
                        const tagName = (<JsxElement>location.parent.parent).openingElement.tagName;
                        entries.push({
                            name: (<Identifier>tagName).text,
                            kind: undefined,
                            kindModifiers: undefined,
                            sortText: "0",
                        });
                    }
                    else {
                        return undefined;
                    }
                }

                getCompletionEntriesFromSymbols(symbols, entries, location, /*performCharacterChecks*/ true);
            }

            // Add keywords if this is not a member completion list
            if (!isMemberCompletion && !isJsDocTagName) {
                addRange(entries, keywordCompletions);
            }

            return { isMemberCompletion, isNewIdentifierLocation: isNewIdentifierLocation || isSourceFileJavaScript(sourceFile), entries };

            function getJavaScriptCompletionEntries(sourceFile: SourceFile, position: number, uniqueNames: Map<string>): CompletionEntry[] {
                const entries: CompletionEntry[] = [];
                const target = program.getCompilerOptions().target;

                const nameTable = getNameTable(sourceFile);
                for (const name in nameTable) {
                    // Skip identifiers produced only from the current location
                    if (nameTable[name] === position) {
                        continue;
                    }

                    if (!uniqueNames[name]) {
                        uniqueNames[name] = name;
                        const displayName = getCompletionEntryDisplayName(unescapeIdentifier(name), target, /*performCharacterChecks*/ true);
                        if (displayName) {
                            const entry = {
                                name: displayName,
                                kind: ScriptElementKind.warning,
                                kindModifiers: "",
                                sortText: "1"
                            };
                            entries.push(entry);
                        }
                    }
                }

                return entries;
            }

            function getAllJsDocCompletionEntries(): CompletionEntry[] {
                return jsDocCompletionEntries || (jsDocCompletionEntries = ts.map(jsDocTagNames, tagName => {
                    return {
                        name: tagName,
                        kind: ScriptElementKind.keyword,
                        kindModifiers: "",
                        sortText: "0",
                    };
                }));
            }

            function createCompletionEntry(symbol: Symbol, location: Node, performCharacterChecks: boolean): CompletionEntry {
                // Try to get a valid display name for this symbol, if we could not find one, then ignore it.
                // We would like to only show things that can be added after a dot, so for instance numeric properties can
                // not be accessed with a dot (a.1 <- invalid)
                const displayName = getCompletionEntryDisplayNameForSymbol(symbol, program.getCompilerOptions().target, performCharacterChecks, location);
                if (!displayName) {
                    return undefined;
                }

                // TODO(drosen): Right now we just permit *all* semantic meanings when calling
                // 'getSymbolKind' which is permissible given that it is backwards compatible; but
                // really we should consider passing the meaning for the node so that we don't report
                // that a suggestion for a value is an interface.  We COULD also just do what
                // 'getSymbolModifiers' does, which is to use the first declaration.

                // Use a 'sortText' of 0' so that all symbol completion entries come before any other
                // entries (like JavaScript identifier entries).
                return {
                    name: displayName,
                    kind: getSymbolKind(symbol, location),
                    kindModifiers: getSymbolModifiers(symbol),
                    sortText: "0",
                };

            }

            function getCompletionEntriesFromSymbols(symbols: Symbol[], entries: CompletionEntry[], location: Node, performCharacterChecks: boolean): Map<string> {
                const start = timestamp();
                const uniqueNames = createMap<string>();
                if (symbols) {
                    for (const symbol of symbols) {
                        const entry = createCompletionEntry(symbol, location, performCharacterChecks);
                        if (entry) {
                            const id = escapeIdentifier(entry.name);
                            if (!uniqueNames[id]) {
                                entries.push(entry);
                                uniqueNames[id] = id;
                            }
                        }
                    }
                }

                log("getCompletionsAtPosition: getCompletionEntriesFromSymbols: " + (timestamp() - start));
                return uniqueNames;
            }

            function getStringLiteralCompletionEntries(sourceFile: SourceFile, position: number) {
                const node = findPrecedingToken(position, sourceFile);
                if (!node || node.kind !== SyntaxKind.StringLiteral) {
                    return undefined;
                }

                if (node.parent.kind === SyntaxKind.PropertyAssignment && node.parent.parent.kind === SyntaxKind.ObjectLiteralExpression) {
                    // Get quoted name of properties of the object literal expression
                    // i.e. interface ConfigFiles {
                    //          'jspm:dev': string
                    //      }
                    //      let files: ConfigFiles = {
                    //          '/*completion position*/'
                    //      }
                    //
                    //      function foo(c: ConfigFiles) {}
                    //      foo({
                    //          '/*completion position*/'
                    //      });
                    return getStringLiteralCompletionEntriesFromPropertyAssignment(<ObjectLiteralElement>node.parent);
                }
                else if (isElementAccessExpression(node.parent) && node.parent.argumentExpression === node) {
                    // Get all names of properties on the expression
                    // i.e. interface A {
                    //      'prop1': string
                    // }
                    // let a: A;
                    // a['/*completion position*/']
                    return getStringLiteralCompletionEntriesFromElementAccess(node.parent);
                }
                else {
                    const argumentInfo = SignatureHelp.getContainingArgumentInfo(node, position, sourceFile);
                    if (argumentInfo) {
                        // Get string literal completions from specialized signatures of the target
                        // i.e. declare function f(a: 'A');
                        // f("/*completion position*/")
                        return getStringLiteralCompletionEntriesFromCallExpression(argumentInfo, node);
                    }

                    // Get completion for string literal from string literal type
                    // i.e. var x: "hi" | "hello" = "/*completion position*/"
                    return getStringLiteralCompletionEntriesFromContextualType(<StringLiteral>node);
                }
            }

            function getStringLiteralCompletionEntriesFromPropertyAssignment(element: ObjectLiteralElement) {
                const typeChecker = program.getTypeChecker();
                const type = typeChecker.getContextualType((<ObjectLiteralExpression>element.parent));
                const entries: CompletionEntry[] = [];
                if (type) {
                    getCompletionEntriesFromSymbols(type.getApparentProperties(), entries, element, /*performCharacterChecks*/false);
                    if (entries.length) {
                        return { isMemberCompletion: true, isNewIdentifierLocation: true, entries };
                    }
                }
            }

            function getStringLiteralCompletionEntriesFromCallExpression(argumentInfo: SignatureHelp.ArgumentListInfo, location: Node) {
                const typeChecker = program.getTypeChecker();
                const candidates: Signature[] = [];
                const entries: CompletionEntry[] = [];

                typeChecker.getResolvedSignature(argumentInfo.invocation, candidates);

                for (const candidate of candidates) {
                    if (candidate.parameters.length > argumentInfo.argumentIndex) {
                        const parameter = candidate.parameters[argumentInfo.argumentIndex];
                        addStringLiteralCompletionsFromType(typeChecker.getTypeAtLocation(parameter.valueDeclaration), entries);
                    }
                }

                if (entries.length) {
                    return { isMemberCompletion: false, isNewIdentifierLocation: true, entries };
                }

                return undefined;
            }

            function getStringLiteralCompletionEntriesFromElementAccess(node: ElementAccessExpression) {
                const typeChecker = program.getTypeChecker();
                const type = typeChecker.getTypeAtLocation(node.expression);
                const entries: CompletionEntry[] = [];
                if (type) {
                    getCompletionEntriesFromSymbols(type.getApparentProperties(), entries, node, /*performCharacterChecks*/false);
                    if (entries.length) {
                        return { isMemberCompletion: true, isNewIdentifierLocation: true, entries };
                    }
                }
                return undefined;
            }

            function getStringLiteralCompletionEntriesFromContextualType(node: StringLiteral) {
                const typeChecker = program.getTypeChecker();
                const type = typeChecker.getContextualType(node);
                if (type) {
                    const entries: CompletionEntry[] = [];
                    addStringLiteralCompletionsFromType(type, entries);
                    if (entries.length) {
                        return { isMemberCompletion: false, isNewIdentifierLocation: false, entries };
                    }
                }
                return undefined;
            }

            function addStringLiteralCompletionsFromType(type: Type, result: CompletionEntry[]): void {
                if (!type) {
                    return;
                }
                if (type.flags & TypeFlags.Union) {
                    forEach((<UnionType>type).types, t => addStringLiteralCompletionsFromType(t, result));
                }
                else {
                    if (type.flags & TypeFlags.StringLiteral) {
                        result.push({
                            name: (<LiteralType>type).text,
                            kindModifiers: ScriptElementKindModifier.none,
                            kind: ScriptElementKind.variableElement,
                            sortText: "0"
                        });
                    }
                }
            }
        }

        function getCompletionEntryDetails(fileName: string, position: number, entryName: string): CompletionEntryDetails {
            synchronizeHostData();

            // Compute all the completion symbols again.
            const completionData = getCompletionData(fileName, position);
            if (completionData) {
                const { symbols, location } = completionData;

                // Find the symbol with the matching entry name.
                const target = program.getCompilerOptions().target;
                // We don't need to perform character checks here because we're only comparing the
                // name against 'entryName' (which is known to be good), not building a new
                // completion entry.
                const symbol = forEach(symbols, s => getCompletionEntryDisplayNameForSymbol(s, target, /*performCharacterChecks*/ false, location) === entryName ? s : undefined);

                if (symbol) {
                    const { displayParts, documentation, symbolKind } = getSymbolDisplayPartsDocumentationAndSymbolKind(symbol, getValidSourceFile(fileName), location, location, SemanticMeaning.All);
                    return {
                        name: entryName,
                        kindModifiers: getSymbolModifiers(symbol),
                        kind: symbolKind,
                        displayParts,
                        documentation
                    };
                }
            }

            // Didn't find a symbol with this name.  See if we can find a keyword instead.
            const keywordCompletion = forEach(keywordCompletions, c => c.name === entryName);
            if (keywordCompletion) {
                return {
                    name: entryName,
                    kind: ScriptElementKind.keyword,
                    kindModifiers: ScriptElementKindModifier.none,
                    displayParts: [displayPart(entryName, SymbolDisplayPartKind.keyword)],
                    documentation: undefined
                };
            }

            return undefined;
        }

        // TODO(drosen): use contextual SemanticMeaning.
        function getSymbolKind(symbol: Symbol, location: Node): string {
            const flags = symbol.getFlags();

            if (flags & SymbolFlags.Class) return getDeclarationOfKind(symbol, SyntaxKind.ClassExpression) ?
                ScriptElementKind.localClassElement : ScriptElementKind.classElement;
            if (flags & SymbolFlags.Enum) return ScriptElementKind.enumElement;
            if (flags & SymbolFlags.TypeAlias) return ScriptElementKind.typeElement;
            if (flags & SymbolFlags.Interface) return ScriptElementKind.interfaceElement;
            if (flags & SymbolFlags.TypeParameter) return ScriptElementKind.typeParameterElement;

            const result = getSymbolKindOfConstructorPropertyMethodAccessorFunctionOrVar(symbol, flags, location);
            if (result === ScriptElementKind.unknown) {
                if (flags & SymbolFlags.TypeParameter) return ScriptElementKind.typeParameterElement;
                if (flags & SymbolFlags.EnumMember) return ScriptElementKind.variableElement;
                if (flags & SymbolFlags.Alias) return ScriptElementKind.alias;
                if (flags & SymbolFlags.Module) return ScriptElementKind.moduleElement;
            }

            return result;
        }

        function getSymbolKindOfConstructorPropertyMethodAccessorFunctionOrVar(symbol: Symbol, flags: SymbolFlags, location: Node) {
            const typeChecker = program.getTypeChecker();

            if (typeChecker.isUndefinedSymbol(symbol)) {
                return ScriptElementKind.variableElement;
            }
            if (typeChecker.isArgumentsSymbol(symbol)) {
                return ScriptElementKind.localVariableElement;
            }
            if (location.kind === SyntaxKind.ThisKeyword && isExpression(location)) {
                return ScriptElementKind.parameterElement;
            }
            if (flags & SymbolFlags.Variable) {
                if (isFirstDeclarationOfSymbolParameter(symbol)) {
                    return ScriptElementKind.parameterElement;
                }
                else if (symbol.valueDeclaration && isConst(symbol.valueDeclaration)) {
                    return ScriptElementKind.constElement;
                }
                else if (forEach(symbol.declarations, isLet)) {
                    return ScriptElementKind.letElement;
                }
                return isLocalVariableOrFunction(symbol) ? ScriptElementKind.localVariableElement : ScriptElementKind.variableElement;
            }
            if (flags & SymbolFlags.Function) return isLocalVariableOrFunction(symbol) ? ScriptElementKind.localFunctionElement : ScriptElementKind.functionElement;
            if (flags & SymbolFlags.GetAccessor) return ScriptElementKind.memberGetAccessorElement;
            if (flags & SymbolFlags.SetAccessor) return ScriptElementKind.memberSetAccessorElement;
            if (flags & SymbolFlags.Method) return ScriptElementKind.memberFunctionElement;
            if (flags & SymbolFlags.Constructor) return ScriptElementKind.constructorImplementationElement;

            if (flags & SymbolFlags.Property) {
                if (flags & SymbolFlags.SyntheticProperty) {
                    // If union property is result of union of non method (property/accessors/variables), it is labeled as property
                    const unionPropertyKind = forEach(typeChecker.getRootSymbols(symbol), rootSymbol => {
                        const rootSymbolFlags = rootSymbol.getFlags();
                        if (rootSymbolFlags & (SymbolFlags.PropertyOrAccessor | SymbolFlags.Variable)) {
                            return ScriptElementKind.memberVariableElement;
                        }
                        Debug.assert(!!(rootSymbolFlags & SymbolFlags.Method));
                    });
                    if (!unionPropertyKind) {
                        // If this was union of all methods,
                        // make sure it has call signatures before we can label it as method
                        const typeOfUnionProperty = typeChecker.getTypeOfSymbolAtLocation(symbol, location);
                        if (typeOfUnionProperty.getCallSignatures().length) {
                            return ScriptElementKind.memberFunctionElement;
                        }
                        return ScriptElementKind.memberVariableElement;
                    }
                    return unionPropertyKind;
                }
                return ScriptElementKind.memberVariableElement;
            }

            return ScriptElementKind.unknown;
        }

        function getSymbolModifiers(symbol: Symbol): string {
            return symbol && symbol.declarations && symbol.declarations.length > 0
                ? getNodeModifiers(symbol.declarations[0])
                : ScriptElementKindModifier.none;
        }

        // TODO(drosen): Currently completion entry details passes the SemanticMeaning.All instead of using semanticMeaning of location
        function getSymbolDisplayPartsDocumentationAndSymbolKind(symbol: Symbol, sourceFile: SourceFile, enclosingDeclaration: Node,
            location: Node, semanticMeaning = getMeaningFromLocation(location)) {

            const typeChecker = program.getTypeChecker();

            const displayParts: SymbolDisplayPart[] = [];
            let documentation: SymbolDisplayPart[];
            const symbolFlags = symbol.flags;
            let symbolKind = getSymbolKindOfConstructorPropertyMethodAccessorFunctionOrVar(symbol, symbolFlags, location);
            let hasAddedSymbolInfo: boolean;
            const isThisExpression: boolean = location.kind === SyntaxKind.ThisKeyword && isExpression(location);
            let type: Type;

            // Class at constructor site need to be shown as constructor apart from property,method, vars
            if (symbolKind !== ScriptElementKind.unknown || symbolFlags & SymbolFlags.Class || symbolFlags & SymbolFlags.Alias) {
                // If it is accessor they are allowed only if location is at name of the accessor
                if (symbolKind === ScriptElementKind.memberGetAccessorElement || symbolKind === ScriptElementKind.memberSetAccessorElement) {
                    symbolKind = ScriptElementKind.memberVariableElement;
                }

                let signature: Signature;
                type = isThisExpression ? typeChecker.getTypeAtLocation(location) : typeChecker.getTypeOfSymbolAtLocation(symbol, location);
                if (type) {
                    if (location.parent && location.parent.kind === SyntaxKind.PropertyAccessExpression) {
                        const right = (<PropertyAccessExpression>location.parent).name;
                        // Either the location is on the right of a property access, or on the left and the right is missing
                        if (right === location || (right && right.getFullWidth() === 0)) {
                            location = location.parent;
                        }
                    }

                    // try get the call/construct signature from the type if it matches
                    let callExpression: CallExpression;
                    if (location.kind === SyntaxKind.CallExpression || location.kind === SyntaxKind.NewExpression) {
                        callExpression = <CallExpression>location;
                    }
                    else if (isCallExpressionTarget(location) || isNewExpressionTarget(location)) {
                        callExpression = <CallExpression>location.parent;
                    }

                    if (callExpression) {
                        const candidateSignatures: Signature[] = [];
                        signature = typeChecker.getResolvedSignature(callExpression, candidateSignatures);
                        if (!signature && candidateSignatures.length) {
                            // Use the first candidate:
                            signature = candidateSignatures[0];
                        }

                        const useConstructSignatures = callExpression.kind === SyntaxKind.NewExpression || callExpression.expression.kind === SyntaxKind.SuperKeyword;
                        const allSignatures = useConstructSignatures ? type.getConstructSignatures() : type.getCallSignatures();

                        if (!contains(allSignatures, signature.target) && !contains(allSignatures, signature)) {
                            // Get the first signature if there is one -- allSignatures may contain
                            // either the original signature or its target, so check for either
                            signature = allSignatures.length ? allSignatures[0] : undefined;
                        }

                        if (signature) {
                            if (useConstructSignatures && (symbolFlags & SymbolFlags.Class)) {
                                // Constructor
                                symbolKind = ScriptElementKind.constructorImplementationElement;
                                addPrefixForAnyFunctionOrVar(type.symbol, symbolKind);
                            }
                            else if (symbolFlags & SymbolFlags.Alias) {
                                symbolKind = ScriptElementKind.alias;
                                pushTypePart(symbolKind);
                                displayParts.push(spacePart());
                                if (useConstructSignatures) {
                                    displayParts.push(keywordPart(SyntaxKind.NewKeyword));
                                    displayParts.push(spacePart());
                                }
                                addFullSymbolName(symbol);
                            }
                            else {
                                addPrefixForAnyFunctionOrVar(symbol, symbolKind);
                            }

                            switch (symbolKind) {
                                case ScriptElementKind.memberVariableElement:
                                case ScriptElementKind.variableElement:
                                case ScriptElementKind.constElement:
                                case ScriptElementKind.letElement:
                                case ScriptElementKind.parameterElement:
                                case ScriptElementKind.localVariableElement:
                                    // If it is call or construct signature of lambda's write type name
                                    displayParts.push(punctuationPart(SyntaxKind.ColonToken));
                                    displayParts.push(spacePart());
                                    if (useConstructSignatures) {
                                        displayParts.push(keywordPart(SyntaxKind.NewKeyword));
                                        displayParts.push(spacePart());
                                    }
                                    if (!(type.flags & TypeFlags.Anonymous) && type.symbol) {
                                        addRange(displayParts, symbolToDisplayParts(typeChecker, type.symbol, enclosingDeclaration, /*meaning*/ undefined, SymbolFormatFlags.WriteTypeParametersOrArguments));
                                    }
                                    addSignatureDisplayParts(signature, allSignatures, TypeFormatFlags.WriteArrowStyleSignature);
                                    break;

                                default:
                                    // Just signature
                                    addSignatureDisplayParts(signature, allSignatures);
                            }
                            hasAddedSymbolInfo = true;
                        }
                    }
                    else if ((isNameOfFunctionDeclaration(location) && !(symbol.flags & SymbolFlags.Accessor)) || // name of function declaration
                        (location.kind === SyntaxKind.ConstructorKeyword && location.parent.kind === SyntaxKind.Constructor)) { // At constructor keyword of constructor declaration
                        // get the signature from the declaration and write it
                        const functionDeclaration = <FunctionLikeDeclaration>location.parent;
                        const allSignatures = functionDeclaration.kind === SyntaxKind.Constructor ? type.getNonNullableType().getConstructSignatures() : type.getNonNullableType().getCallSignatures();
                        if (!typeChecker.isImplementationOfOverload(functionDeclaration)) {
                            signature = typeChecker.getSignatureFromDeclaration(functionDeclaration);
                        }
                        else {
                            signature = allSignatures[0];
                        }

                        if (functionDeclaration.kind === SyntaxKind.Constructor) {
                            // show (constructor) Type(...) signature
                            symbolKind = ScriptElementKind.constructorImplementationElement;
                            addPrefixForAnyFunctionOrVar(type.symbol, symbolKind);
                        }
                        else {
                            // (function/method) symbol(..signature)
                            addPrefixForAnyFunctionOrVar(functionDeclaration.kind === SyntaxKind.CallSignature &&
                                !(type.symbol.flags & SymbolFlags.TypeLiteral || type.symbol.flags & SymbolFlags.ObjectLiteral) ? type.symbol : symbol, symbolKind);
                        }

                        addSignatureDisplayParts(signature, allSignatures);
                        hasAddedSymbolInfo = true;
                    }
                }
            }
            if (symbolFlags & SymbolFlags.Class && !hasAddedSymbolInfo && !isThisExpression) {
                if (getDeclarationOfKind(symbol, SyntaxKind.ClassExpression)) {
                    // Special case for class expressions because we would like to indicate that
                    // the class name is local to the class body (similar to function expression)
                    //      (local class) class <className>
                    pushTypePart(ScriptElementKind.localClassElement);
                }
                else {
                    // Class declaration has name which is not local.
                    displayParts.push(keywordPart(SyntaxKind.ClassKeyword));
                }
                displayParts.push(spacePart());
                addFullSymbolName(symbol);
                writeTypeParametersOfSymbol(symbol, sourceFile);
            }
            if ((symbolFlags & SymbolFlags.Interface) && (semanticMeaning & SemanticMeaning.Type)) {
                addNewLineIfDisplayPartsExist();
                displayParts.push(keywordPart(SyntaxKind.InterfaceKeyword));
                displayParts.push(spacePart());
                addFullSymbolName(symbol);
                writeTypeParametersOfSymbol(symbol, sourceFile);
            }
            if (symbolFlags & SymbolFlags.TypeAlias) {
                addNewLineIfDisplayPartsExist();
                displayParts.push(keywordPart(SyntaxKind.TypeKeyword));
                displayParts.push(spacePart());
                addFullSymbolName(symbol);
                writeTypeParametersOfSymbol(symbol, sourceFile);
                displayParts.push(spacePart());
                displayParts.push(operatorPart(SyntaxKind.EqualsToken));
                displayParts.push(spacePart());
                addRange(displayParts, typeToDisplayParts(typeChecker, typeChecker.getDeclaredTypeOfSymbol(symbol), enclosingDeclaration, TypeFormatFlags.InTypeAlias));
            }
            if (symbolFlags & SymbolFlags.Enum) {
                addNewLineIfDisplayPartsExist();
                if (forEach(symbol.declarations, isConstEnumDeclaration)) {
                    displayParts.push(keywordPart(SyntaxKind.ConstKeyword));
                    displayParts.push(spacePart());
                }
                displayParts.push(keywordPart(SyntaxKind.EnumKeyword));
                displayParts.push(spacePart());
                addFullSymbolName(symbol);
            }
            if (symbolFlags & SymbolFlags.Module) {
                addNewLineIfDisplayPartsExist();
                const declaration = <ModuleDeclaration>getDeclarationOfKind(symbol, SyntaxKind.ModuleDeclaration);
                const isNamespace = declaration && declaration.name && declaration.name.kind === SyntaxKind.Identifier;
                displayParts.push(keywordPart(isNamespace ? SyntaxKind.NamespaceKeyword : SyntaxKind.ModuleKeyword));
                displayParts.push(spacePart());
                addFullSymbolName(symbol);
            }
            if ((symbolFlags & SymbolFlags.TypeParameter) && (semanticMeaning & SemanticMeaning.Type)) {
                addNewLineIfDisplayPartsExist();
                displayParts.push(punctuationPart(SyntaxKind.OpenParenToken));
                displayParts.push(textPart("type parameter"));
                displayParts.push(punctuationPart(SyntaxKind.CloseParenToken));
                displayParts.push(spacePart());
                addFullSymbolName(symbol);
                displayParts.push(spacePart());
                displayParts.push(keywordPart(SyntaxKind.InKeyword));
                displayParts.push(spacePart());
                if (symbol.parent) {
                    // Class/Interface type parameter
                    addFullSymbolName(symbol.parent, enclosingDeclaration);
                    writeTypeParametersOfSymbol(symbol.parent, enclosingDeclaration);
                }
                else {
                    // Method/function type parameter
                    let declaration = <Node>getDeclarationOfKind(symbol, SyntaxKind.TypeParameter);
                    Debug.assert(declaration !== undefined);
                    declaration = declaration.parent;

                    if (declaration) {
                        if (isFunctionLikeKind(declaration.kind)) {
                            const signature = typeChecker.getSignatureFromDeclaration(<SignatureDeclaration>declaration);
                            if (declaration.kind === SyntaxKind.ConstructSignature) {
                                displayParts.push(keywordPart(SyntaxKind.NewKeyword));
                                displayParts.push(spacePart());
                            }
                            else if (declaration.kind !== SyntaxKind.CallSignature && (<SignatureDeclaration>declaration).name) {
                                addFullSymbolName(declaration.symbol);
                            }
                            addRange(displayParts, signatureToDisplayParts(typeChecker, signature, sourceFile, TypeFormatFlags.WriteTypeArgumentsOfSignature));
                        }
                        else {
                            // Type alias type parameter
                            // For example
                            //      type list<T> = T[];  // Both T will go through same code path
                            displayParts.push(keywordPart(SyntaxKind.TypeKeyword));
                            displayParts.push(spacePart());
                            addFullSymbolName(declaration.symbol);
                            writeTypeParametersOfSymbol(declaration.symbol, sourceFile);
                        }
                    }
                }
            }
            if (symbolFlags & SymbolFlags.EnumMember) {
                addPrefixForAnyFunctionOrVar(symbol, "enum member");
                const declaration = symbol.declarations[0];
                if (declaration.kind === SyntaxKind.EnumMember) {
                    const constantValue = typeChecker.getConstantValue(<EnumMember>declaration);
                    if (constantValue !== undefined) {
                        displayParts.push(spacePart());
                        displayParts.push(operatorPart(SyntaxKind.EqualsToken));
                        displayParts.push(spacePart());
                        displayParts.push(displayPart(constantValue.toString(), SymbolDisplayPartKind.numericLiteral));
                    }
                }
            }
            if (symbolFlags & SymbolFlags.Alias) {
                addNewLineIfDisplayPartsExist();
                if (symbol.declarations[0].kind === SyntaxKind.NamespaceExportDeclaration) {
                    displayParts.push(keywordPart(SyntaxKind.ExportKeyword));
                    displayParts.push(spacePart());
                    displayParts.push(keywordPart(SyntaxKind.NamespaceKeyword));
                }
                else {
                    displayParts.push(keywordPart(SyntaxKind.ImportKeyword));
                }
                displayParts.push(spacePart());
                addFullSymbolName(symbol);
                ts.forEach(symbol.declarations, declaration => {
                    if (declaration.kind === SyntaxKind.ImportEqualsDeclaration) {
                        const importEqualsDeclaration = <ImportEqualsDeclaration>declaration;
                        if (isExternalModuleImportEqualsDeclaration(importEqualsDeclaration)) {
                            displayParts.push(spacePart());
                            displayParts.push(operatorPart(SyntaxKind.EqualsToken));
                            displayParts.push(spacePart());
                            displayParts.push(keywordPart(SyntaxKind.RequireKeyword));
                            displayParts.push(punctuationPart(SyntaxKind.OpenParenToken));
                            displayParts.push(displayPart(getTextOfNode(getExternalModuleImportEqualsDeclarationExpression(importEqualsDeclaration)), SymbolDisplayPartKind.stringLiteral));
                            displayParts.push(punctuationPart(SyntaxKind.CloseParenToken));
                        }
                        else {
                            const internalAliasSymbol = typeChecker.getSymbolAtLocation(importEqualsDeclaration.moduleReference);
                            if (internalAliasSymbol) {
                                displayParts.push(spacePart());
                                displayParts.push(operatorPart(SyntaxKind.EqualsToken));
                                displayParts.push(spacePart());
                                addFullSymbolName(internalAliasSymbol, enclosingDeclaration);
                            }
                        }
                        return true;
                    }
                });
            }
            if (!hasAddedSymbolInfo) {
                if (symbolKind !== ScriptElementKind.unknown) {
                    if (type) {
                        if (isThisExpression) {
                            addNewLineIfDisplayPartsExist();
                            displayParts.push(keywordPart(SyntaxKind.ThisKeyword));
                        }
                        else {
                            addPrefixForAnyFunctionOrVar(symbol, symbolKind);
                        }

                        // For properties, variables and local vars: show the type
                        if (symbolKind === ScriptElementKind.memberVariableElement ||
                            symbolFlags & SymbolFlags.Variable ||
                            symbolKind === ScriptElementKind.localVariableElement ||
                            isThisExpression) {
                            displayParts.push(punctuationPart(SyntaxKind.ColonToken));
                            displayParts.push(spacePart());
                            // If the type is type parameter, format it specially
                            if (type.symbol && type.symbol.flags & SymbolFlags.TypeParameter) {
                                const typeParameterParts = mapToDisplayParts(writer => {
                                    typeChecker.getSymbolDisplayBuilder().buildTypeParameterDisplay(<TypeParameter>type, writer, enclosingDeclaration);
                                });
                                addRange(displayParts, typeParameterParts);
                            }
                            else {
                                addRange(displayParts, typeToDisplayParts(typeChecker, type, enclosingDeclaration));
                            }
                        }
                        else if (symbolFlags & SymbolFlags.Function ||
                            symbolFlags & SymbolFlags.Method ||
                            symbolFlags & SymbolFlags.Constructor ||
                            symbolFlags & SymbolFlags.Signature ||
                            symbolFlags & SymbolFlags.Accessor ||
                            symbolKind === ScriptElementKind.memberFunctionElement) {
                            const allSignatures = type.getNonNullableType().getCallSignatures();
                            addSignatureDisplayParts(allSignatures[0], allSignatures);
                        }
                    }
                }
                else {
                    symbolKind = getSymbolKind(symbol, location);
                }
            }

            if (!documentation) {
                documentation = symbol.getDocumentationComment();
                if (documentation.length === 0 && symbol.flags & SymbolFlags.Property) {
                    // For some special property access expressions like `experts.foo = foo` or `module.exports.foo = foo`
                    // there documentation comments might be attached to the right hand side symbol of their declarations.
                    // The pattern of such special property access is that the parent symbol is the symbol of the file.
                    if (symbol.parent && forEach(symbol.parent.declarations, declaration => declaration.kind === SyntaxKind.SourceFile)) {
                        for (const declaration of symbol.declarations) {
                            if (!declaration.parent || declaration.parent.kind !== SyntaxKind.BinaryExpression) {
                                continue;
                            }

                            const rhsSymbol = program.getTypeChecker().getSymbolAtLocation((<BinaryExpression>declaration.parent).right);
                            if (!rhsSymbol) {
                                continue;
                            }

                            documentation = rhsSymbol.getDocumentationComment();
                            if (documentation.length > 0) {
                                break;
                            }
                        }
                    }
                }
            }

            return { displayParts, documentation, symbolKind };

            function addNewLineIfDisplayPartsExist() {
                if (displayParts.length) {
                    displayParts.push(lineBreakPart());
                }
            }

            function addFullSymbolName(symbol: Symbol, enclosingDeclaration?: Node) {
                const fullSymbolDisplayParts = symbolToDisplayParts(typeChecker, symbol, enclosingDeclaration || sourceFile, /*meaning*/ undefined,
                    SymbolFormatFlags.WriteTypeParametersOrArguments | SymbolFormatFlags.UseOnlyExternalAliasing);
                addRange(displayParts, fullSymbolDisplayParts);
            }

            function addPrefixForAnyFunctionOrVar(symbol: Symbol, symbolKind: string) {
                addNewLineIfDisplayPartsExist();
                if (symbolKind) {
                    pushTypePart(symbolKind);
                    displayParts.push(spacePart());
                    addFullSymbolName(symbol);
                }
            }

            function pushTypePart(symbolKind: string) {
                switch (symbolKind) {
                    case ScriptElementKind.variableElement:
                    case ScriptElementKind.functionElement:
                    case ScriptElementKind.letElement:
                    case ScriptElementKind.constElement:
                    case ScriptElementKind.constructorImplementationElement:
                        displayParts.push(textOrKeywordPart(symbolKind));
                        return;
                    default:
                        displayParts.push(punctuationPart(SyntaxKind.OpenParenToken));
                        displayParts.push(textOrKeywordPart(symbolKind));
                        displayParts.push(punctuationPart(SyntaxKind.CloseParenToken));
                        return;
                }
            }

            function addSignatureDisplayParts(signature: Signature, allSignatures: Signature[], flags?: TypeFormatFlags) {
                addRange(displayParts, signatureToDisplayParts(typeChecker, signature, enclosingDeclaration, flags | TypeFormatFlags.WriteTypeArgumentsOfSignature));
                if (allSignatures.length > 1) {
                    displayParts.push(spacePart());
                    displayParts.push(punctuationPart(SyntaxKind.OpenParenToken));
                    displayParts.push(operatorPart(SyntaxKind.PlusToken));
                    displayParts.push(displayPart((allSignatures.length - 1).toString(), SymbolDisplayPartKind.numericLiteral));
                    displayParts.push(spacePart());
                    displayParts.push(textPart(allSignatures.length === 2 ? "overload" : "overloads"));
                    displayParts.push(punctuationPart(SyntaxKind.CloseParenToken));
                }
                documentation = signature.getDocumentationComment();
            }

            function writeTypeParametersOfSymbol(symbol: Symbol, enclosingDeclaration: Node) {
                const typeParameterParts = mapToDisplayParts(writer => {
                    typeChecker.getSymbolDisplayBuilder().buildTypeParameterDisplayFromSymbol(symbol, writer, enclosingDeclaration);
                });
                addRange(displayParts, typeParameterParts);
            }
        }

        function getQuickInfoAtPosition(fileName: string, position: number): QuickInfo {
            synchronizeHostData();

            const sourceFile = getValidSourceFile(fileName);
            const node = getTouchingPropertyName(sourceFile, position);
            if (node === sourceFile) {
                return undefined;
            }

            if (isLabelName(node)) {
                return undefined;
            }

            const typeChecker = program.getTypeChecker();
            const symbol = typeChecker.getSymbolAtLocation(node);

            if (!symbol || typeChecker.isUnknownSymbol(symbol)) {
                // Try getting just type at this position and show
                switch (node.kind) {
                    case SyntaxKind.Identifier:
                    case SyntaxKind.PropertyAccessExpression:
                    case SyntaxKind.QualifiedName:
                    case SyntaxKind.ThisKeyword:
                    case SyntaxKind.ThisType:
                    case SyntaxKind.SuperKeyword:
                        // For the identifiers/this/super etc get the type at position
                        const type = typeChecker.getTypeAtLocation(node);
                        if (type) {
                            return {
                                kind: ScriptElementKind.unknown,
                                kindModifiers: ScriptElementKindModifier.none,
                                textSpan: createTextSpan(node.getStart(), node.getWidth()),
                                displayParts: typeToDisplayParts(typeChecker, type, getContainerNode(node)),
                                documentation: type.symbol ? type.symbol.getDocumentationComment() : undefined
                            };
                        }
                }

                return undefined;
            }

            const displayPartsDocumentationsAndKind = getSymbolDisplayPartsDocumentationAndSymbolKind(symbol, sourceFile, getContainerNode(node), node);
            return {
                kind: displayPartsDocumentationsAndKind.symbolKind,
                kindModifiers: getSymbolModifiers(symbol),
                textSpan: createTextSpan(node.getStart(), node.getWidth()),
                displayParts: displayPartsDocumentationsAndKind.displayParts,
                documentation: displayPartsDocumentationsAndKind.documentation
            };
        }

        function createDefinitionInfo(node: Node, symbolKind: string, symbolName: string, containerName: string): DefinitionInfo {
            return {
                fileName: node.getSourceFile().fileName,
                textSpan: createTextSpanFromBounds(node.getStart(), node.getEnd()),
                kind: symbolKind,
                name: symbolName,
                containerKind: undefined,
                containerName
            };
        }

        function getDefinitionFromSymbol(symbol: Symbol, node: Node): DefinitionInfo[] {
            const typeChecker = program.getTypeChecker();
            const result: DefinitionInfo[] = [];
            const declarations = symbol.getDeclarations();
            const symbolName = typeChecker.symbolToString(symbol); // Do not get scoped name, just the name of the symbol
            const symbolKind = getSymbolKind(symbol, node);
            const containerSymbol = symbol.parent;
            const containerName = containerSymbol ? typeChecker.symbolToString(containerSymbol, node) : "";

            if (!tryAddConstructSignature(symbol, node, symbolKind, symbolName, containerName, result) &&
                !tryAddCallSignature(symbol, node, symbolKind, symbolName, containerName, result)) {
                // Just add all the declarations.
                forEach(declarations, declaration => {
                    result.push(createDefinitionInfo(declaration, symbolKind, symbolName, containerName));
                });
            }

            return result;

            function tryAddConstructSignature(symbol: Symbol, location: Node, symbolKind: string, symbolName: string, containerName: string, result: DefinitionInfo[]) {
                // Applicable only if we are in a new expression, or we are on a constructor declaration
                // and in either case the symbol has a construct signature definition, i.e. class
                if (isNewExpressionTarget(location) || location.kind === SyntaxKind.ConstructorKeyword) {
                    if (symbol.flags & SymbolFlags.Class) {
                        // Find the first class-like declaration and try to get the construct signature.
                        for (const declaration of symbol.getDeclarations()) {
                            if (isClassLike(declaration)) {
                                return tryAddSignature(declaration.members,
                                                       /*selectConstructors*/ true,
                                                       symbolKind,
                                                       symbolName,
                                                       containerName,
                                                       result);
                            }
                        }

                        Debug.fail("Expected declaration to have at least one class-like declaration");
                    }
                }
                return false;
            }

            function tryAddCallSignature(symbol: Symbol, location: Node, symbolKind: string, symbolName: string, containerName: string, result: DefinitionInfo[]) {
                if (isCallExpressionTarget(location) || isNewExpressionTarget(location) || isNameOfFunctionDeclaration(location)) {
                    return tryAddSignature(symbol.declarations, /*selectConstructors*/ false, symbolKind, symbolName, containerName, result);
                }
                return false;
            }

            function tryAddSignature(signatureDeclarations: Declaration[], selectConstructors: boolean, symbolKind: string, symbolName: string, containerName: string, result: DefinitionInfo[]) {
                const declarations: Declaration[] = [];
                let definition: Declaration;

                forEach(signatureDeclarations, d => {
                    if ((selectConstructors && d.kind === SyntaxKind.Constructor) ||
                        (!selectConstructors && (d.kind === SyntaxKind.FunctionDeclaration || d.kind === SyntaxKind.MethodDeclaration || d.kind === SyntaxKind.MethodSignature))) {
                        declarations.push(d);
                        if ((<FunctionLikeDeclaration>d).body) definition = d;
                    }
                });

                if (definition) {
                    result.push(createDefinitionInfo(definition, symbolKind, symbolName, containerName));
                    return true;
                }
                else if (declarations.length) {
                    result.push(createDefinitionInfo(lastOrUndefined(declarations), symbolKind, symbolName, containerName));
                    return true;
                }

                return false;
            }
        }

        function findReferenceInPosition(refs: FileReference[], pos: number): FileReference {
            for (const ref of refs) {
                if (ref.pos <= pos && pos < ref.end) {
                    return ref;
                }
            }
            return undefined;
        }

        function getDefinitionInfoForFileReference(name: string, targetFileName: string): DefinitionInfo {
            return {
                fileName: targetFileName,
                textSpan: createTextSpanFromBounds(0, 0),
                kind: ScriptElementKind.scriptElement,
                name: name,
                containerName: undefined,
                containerKind: undefined
            };
        }

        /// Goto definition
        function getDefinitionAtPosition(fileName: string, position: number): DefinitionInfo[] {
            synchronizeHostData();

            const sourceFile = getValidSourceFile(fileName);

            /// Triple slash reference comments
            const comment = findReferenceInPosition(sourceFile.referencedFiles, position);
            if (comment) {
                const referenceFile = tryResolveScriptReference(program, sourceFile, comment);
                if (referenceFile) {
                    return [getDefinitionInfoForFileReference(comment.fileName, referenceFile.fileName)];
                }
                return undefined;
            }

            // Type reference directives
            const typeReferenceDirective = findReferenceInPosition(sourceFile.typeReferenceDirectives, position);
            if (typeReferenceDirective) {
                const referenceFile = program.getResolvedTypeReferenceDirectives()[typeReferenceDirective.fileName];
                if (referenceFile && referenceFile.resolvedFileName) {
                    return [getDefinitionInfoForFileReference(typeReferenceDirective.fileName, referenceFile.resolvedFileName)];
                }
                return undefined;
            }

            const node = getTouchingPropertyName(sourceFile, position);
            if (node === sourceFile) {
                return undefined;
            }

            // Labels
            if (isJumpStatementTarget(node)) {
                const labelName = (<Identifier>node).text;
                const label = getTargetLabel((<BreakOrContinueStatement>node.parent), (<Identifier>node).text);
                return label ? [createDefinitionInfo(label, ScriptElementKind.label, labelName, /*containerName*/ undefined)] : undefined;
            }

            const typeChecker = program.getTypeChecker();
            let symbol = typeChecker.getSymbolAtLocation(node);

            // Could not find a symbol e.g. node is string or number keyword,
            // or the symbol was an internal symbol and does not have a declaration e.g. undefined symbol
            if (!symbol) {
                return undefined;
            }

            // If this is an alias, and the request came at the declaration location
            // get the aliased symbol instead. This allows for goto def on an import e.g.
            //   import {A, B} from "mod";
            // to jump to the implementation directly.
            if (symbol.flags & SymbolFlags.Alias) {
                const declaration = symbol.declarations[0];

                // Go to the original declaration for cases:
                //
                //   (1) when the aliased symbol was declared in the location(parent).
                //   (2) when the aliased symbol is originating from a named import.
                //
                if (node.kind === SyntaxKind.Identifier &&
                    (node.parent === declaration ||
                    (declaration.kind === SyntaxKind.ImportSpecifier && declaration.parent && declaration.parent.kind === SyntaxKind.NamedImports))) {

                    symbol = typeChecker.getAliasedSymbol(symbol);
                }
            }

            // Because name in short-hand property assignment has two different meanings: property name and property value,
            // using go-to-definition at such position should go to the variable declaration of the property value rather than
            // go to the declaration of the property name (in this case stay at the same position). However, if go-to-definition
            // is performed at the location of property access, we would like to go to definition of the property in the short-hand
            // assignment. This case and others are handled by the following code.
            if (node.parent.kind === SyntaxKind.ShorthandPropertyAssignment) {
                const shorthandSymbol = typeChecker.getShorthandAssignmentValueSymbol(symbol.valueDeclaration);
                if (!shorthandSymbol) {
                    return [];
                }

                const shorthandDeclarations = shorthandSymbol.getDeclarations();
                const shorthandSymbolKind = getSymbolKind(shorthandSymbol, node);
                const shorthandSymbolName = typeChecker.symbolToString(shorthandSymbol);
                const shorthandContainerName = typeChecker.symbolToString(symbol.parent, node);
                return map(shorthandDeclarations,
                    declaration => createDefinitionInfo(declaration, shorthandSymbolKind, shorthandSymbolName, shorthandContainerName));
            }

            return getDefinitionFromSymbol(symbol, node);
        }

        /// Goto type
        function getTypeDefinitionAtPosition(fileName: string, position: number): DefinitionInfo[] {
            synchronizeHostData();

            const sourceFile = getValidSourceFile(fileName);

            const node = getTouchingPropertyName(sourceFile, position);
            if (node === sourceFile) {
                return undefined;
            }

            const typeChecker = program.getTypeChecker();

            const symbol = typeChecker.getSymbolAtLocation(node);
            if (!symbol) {
                return undefined;
            }

            const type = typeChecker.getTypeOfSymbolAtLocation(symbol, node);
            if (!type) {
                return undefined;
            }

            if (type.flags & TypeFlags.Union && !(type.flags & TypeFlags.Enum)) {
                const result: DefinitionInfo[] = [];
                forEach((<UnionType>type).types, t => {
                    if (t.symbol) {
                        addRange(/*to*/ result, /*from*/ getDefinitionFromSymbol(t.symbol, node));
                    }
                });
                return result;
            }

            if (!type.symbol) {
                return undefined;
            }

            return getDefinitionFromSymbol(type.symbol, node);
        }

        function getOccurrencesAtPosition(fileName: string, position: number): ReferenceEntry[] {
            let results = getOccurrencesAtPositionCore(fileName, position);

            if (results) {
                const sourceFile = getCanonicalFileName(normalizeSlashes(fileName));

                // Get occurrences only supports reporting occurrences for the file queried.  So
                // filter down to that list.
                results = filter(results, r => getCanonicalFileName(ts.normalizeSlashes(r.fileName)) === sourceFile);
            }

            return results;
        }

        function getDocumentHighlights(fileName: string, position: number, filesToSearch: string[]): DocumentHighlights[] {
            synchronizeHostData();

            const sourceFilesToSearch = map(filesToSearch, f => program.getSourceFile(f));
            const sourceFile = getValidSourceFile(fileName);

            const node = getTouchingWord(sourceFile, position);
            if (!node) {
                return undefined;
            }

            return getSemanticDocumentHighlights(node) || getSyntacticDocumentHighlights(node);

            function getHighlightSpanForNode(node: Node): HighlightSpan {
                const start = node.getStart();
                const end = node.getEnd();

                return {
                    fileName: sourceFile.fileName,
                    textSpan: createTextSpanFromBounds(start, end),
                    kind: HighlightSpanKind.none
                };
            }

            function getSemanticDocumentHighlights(node: Node): DocumentHighlights[] {
                if (node.kind === SyntaxKind.Identifier ||
                    node.kind === SyntaxKind.ThisKeyword ||
                    node.kind === SyntaxKind.ThisType ||
                    node.kind === SyntaxKind.SuperKeyword ||
                    node.kind === SyntaxKind.StringLiteral ||
                    isLiteralNameOfPropertyDeclarationOrIndexAccess(node)) {

                    const referencedSymbols = getReferencedSymbolsForNode(node, sourceFilesToSearch, /*findInStrings*/ false, /*findInComments*/ false);
                    return convertReferencedSymbols(referencedSymbols);
                }

                return undefined;

                function convertReferencedSymbols(referencedSymbols: ReferencedSymbol[]): DocumentHighlights[] {
                    if (!referencedSymbols) {
                        return undefined;
                    }

                    const fileNameToDocumentHighlights = createMap<DocumentHighlights>();
                    const result: DocumentHighlights[] = [];
                    for (const referencedSymbol of referencedSymbols) {
                        for (const referenceEntry of referencedSymbol.references) {
                            const fileName = referenceEntry.fileName;
                            let documentHighlights = fileNameToDocumentHighlights[fileName];
                            if (!documentHighlights) {
                                documentHighlights = { fileName, highlightSpans: [] };

                                fileNameToDocumentHighlights[fileName] = documentHighlights;
                                result.push(documentHighlights);
                            }

                            documentHighlights.highlightSpans.push({
                                textSpan: referenceEntry.textSpan,
                                kind: referenceEntry.isWriteAccess ? HighlightSpanKind.writtenReference : HighlightSpanKind.reference
                            });
                        }
                    }

                    return result;
                }
            }

            function getSyntacticDocumentHighlights(node: Node): DocumentHighlights[] {
                const fileName = sourceFile.fileName;

                const highlightSpans = getHighlightSpans(node);
                if (!highlightSpans || highlightSpans.length === 0) {
                    return undefined;
                }

                return [{ fileName, highlightSpans }];

                // returns true if 'node' is defined and has a matching 'kind'.
                function hasKind(node: Node, kind: SyntaxKind) {
                    return node !== undefined && node.kind === kind;
                }

                // Null-propagating 'parent' function.
                function parent(node: Node): Node {
                    return node && node.parent;
                }

                function getHighlightSpans(node: Node): HighlightSpan[] {
                    if (node) {
                        switch (node.kind) {
                            case SyntaxKind.IfKeyword:
                            case SyntaxKind.ElseKeyword:
                                if (hasKind(node.parent, SyntaxKind.IfStatement)) {
                                    return getIfElseOccurrences(<IfStatement>node.parent);
                                }
                                break;
                            case SyntaxKind.ReturnKeyword:
                                if (hasKind(node.parent, SyntaxKind.ReturnStatement)) {
                                    return getReturnOccurrences(<ReturnStatement>node.parent);
                                }
                                break;
                            case SyntaxKind.ThrowKeyword:
                                if (hasKind(node.parent, SyntaxKind.ThrowStatement)) {
                                    return getThrowOccurrences(<ThrowStatement>node.parent);
                                }
                                break;
                            case SyntaxKind.CatchKeyword:
                                if (hasKind(parent(parent(node)), SyntaxKind.TryStatement)) {
                                    return getTryCatchFinallyOccurrences(<TryStatement>node.parent.parent);
                                }
                                break;
                            case SyntaxKind.TryKeyword:
                            case SyntaxKind.FinallyKeyword:
                                if (hasKind(parent(node), SyntaxKind.TryStatement)) {
                                    return getTryCatchFinallyOccurrences(<TryStatement>node.parent);
                                }
                                break;
                            case SyntaxKind.SwitchKeyword:
                                if (hasKind(node.parent, SyntaxKind.SwitchStatement)) {
                                    return getSwitchCaseDefaultOccurrences(<SwitchStatement>node.parent);
                                }
                                break;
                            case SyntaxKind.CaseKeyword:
                            case SyntaxKind.DefaultKeyword:
                                if (hasKind(parent(parent(parent(node))), SyntaxKind.SwitchStatement)) {
                                    return getSwitchCaseDefaultOccurrences(<SwitchStatement>node.parent.parent.parent);
                                }
                                break;
                            case SyntaxKind.BreakKeyword:
                            case SyntaxKind.ContinueKeyword:
                                if (hasKind(node.parent, SyntaxKind.BreakStatement) || hasKind(node.parent, SyntaxKind.ContinueStatement)) {
                                    return getBreakOrContinueStatementOccurrences(<BreakOrContinueStatement>node.parent);
                                }
                                break;
                            case SyntaxKind.ForKeyword:
                                if (hasKind(node.parent, SyntaxKind.ForStatement) ||
                                    hasKind(node.parent, SyntaxKind.ForInStatement) ||
                                    hasKind(node.parent, SyntaxKind.ForOfStatement)) {
                                    return getLoopBreakContinueOccurrences(<IterationStatement>node.parent);
                                }
                                break;
                            case SyntaxKind.WhileKeyword:
                            case SyntaxKind.DoKeyword:
                                if (hasKind(node.parent, SyntaxKind.WhileStatement) || hasKind(node.parent, SyntaxKind.DoStatement)) {
                                    return getLoopBreakContinueOccurrences(<IterationStatement>node.parent);
                                }
                                break;
                            case SyntaxKind.ConstructorKeyword:
                                if (hasKind(node.parent, SyntaxKind.Constructor)) {
                                    return getConstructorOccurrences(<ConstructorDeclaration>node.parent);
                                }
                                break;
                            case SyntaxKind.GetKeyword:
                            case SyntaxKind.SetKeyword:
                                if (hasKind(node.parent, SyntaxKind.GetAccessor) || hasKind(node.parent, SyntaxKind.SetAccessor)) {
                                    return getGetAndSetOccurrences(<AccessorDeclaration>node.parent);
                                }
                                break;
                            default:
                                if (isModifierKind(node.kind) && node.parent &&
                                    (isDeclaration(node.parent) || node.parent.kind === SyntaxKind.VariableStatement)) {
                                    return getModifierOccurrences(node.kind, node.parent);
                                }
                        }
                    }

                    return undefined;
                }

                /**
                 * Aggregates all throw-statements within this node *without* crossing
                 * into function boundaries and try-blocks with catch-clauses.
                 */
                function aggregateOwnedThrowStatements(node: Node): ThrowStatement[] {
                    const statementAccumulator: ThrowStatement[] = [];
                    aggregate(node);
                    return statementAccumulator;

                    function aggregate(node: Node): void {
                        if (node.kind === SyntaxKind.ThrowStatement) {
                            statementAccumulator.push(<ThrowStatement>node);
                        }
                        else if (node.kind === SyntaxKind.TryStatement) {
                            const tryStatement = <TryStatement>node;

                            if (tryStatement.catchClause) {
                                aggregate(tryStatement.catchClause);
                            }
                            else {
                                // Exceptions thrown within a try block lacking a catch clause
                                // are "owned" in the current context.
                                aggregate(tryStatement.tryBlock);
                            }

                            if (tryStatement.finallyBlock) {
                                aggregate(tryStatement.finallyBlock);
                            }
                        }
                        // Do not cross function boundaries.
                        else if (!isFunctionLike(node)) {
                            forEachChild(node, aggregate);
                        }
                    }
                }

                /**
                 * For lack of a better name, this function takes a throw statement and returns the
                 * nearest ancestor that is a try-block (whose try statement has a catch clause),
                 * function-block, or source file.
                 */
                function getThrowStatementOwner(throwStatement: ThrowStatement): Node {
                    let child: Node = throwStatement;

                    while (child.parent) {
                        const parent = child.parent;

                        if (isFunctionBlock(parent) || parent.kind === SyntaxKind.SourceFile) {
                            return parent;
                        }

                        // A throw-statement is only owned by a try-statement if the try-statement has
                        // a catch clause, and if the throw-statement occurs within the try block.
                        if (parent.kind === SyntaxKind.TryStatement) {
                            const tryStatement = <TryStatement>parent;

                            if (tryStatement.tryBlock === child && tryStatement.catchClause) {
                                return child;
                            }
                        }

                        child = parent;
                    }

                    return undefined;
                }

                function aggregateAllBreakAndContinueStatements(node: Node): BreakOrContinueStatement[] {
                    const statementAccumulator: BreakOrContinueStatement[] = [];
                    aggregate(node);
                    return statementAccumulator;

                    function aggregate(node: Node): void {
                        if (node.kind === SyntaxKind.BreakStatement || node.kind === SyntaxKind.ContinueStatement) {
                            statementAccumulator.push(<BreakOrContinueStatement>node);
                        }
                        // Do not cross function boundaries.
                        else if (!isFunctionLike(node)) {
                            forEachChild(node, aggregate);
                        }
                    }
                }

                function ownsBreakOrContinueStatement(owner: Node, statement: BreakOrContinueStatement): boolean {
                    const actualOwner = getBreakOrContinueOwner(statement);

                    return actualOwner && actualOwner === owner;
                }

                function getBreakOrContinueOwner(statement: BreakOrContinueStatement): Node {
                    for (let node = statement.parent; node; node = node.parent) {
                        switch (node.kind) {
                            case SyntaxKind.SwitchStatement:
                                if (statement.kind === SyntaxKind.ContinueStatement) {
                                    continue;
                                }
                            // Fall through.
                            case SyntaxKind.ForStatement:
                            case SyntaxKind.ForInStatement:
                            case SyntaxKind.ForOfStatement:
                            case SyntaxKind.WhileStatement:
                            case SyntaxKind.DoStatement:
                                if (!statement.label || isLabeledBy(node, statement.label.text)) {
                                    return node;
                                }
                                break;
                            default:
                                // Don't cross function boundaries.
                                if (isFunctionLike(node)) {
                                    return undefined;
                                }
                                break;
                        }
                    }

                    return undefined;
                }

                function getModifierOccurrences(modifier: SyntaxKind, declaration: Node): HighlightSpan[] {
                    const container = declaration.parent;

                    // Make sure we only highlight the keyword when it makes sense to do so.
                    if (isAccessibilityModifier(modifier)) {
                        if (!(container.kind === SyntaxKind.ClassDeclaration ||
                            container.kind === SyntaxKind.ClassExpression ||
                            (declaration.kind === SyntaxKind.Parameter && hasKind(container, SyntaxKind.Constructor)))) {
                            return undefined;
                        }
                    }
                    else if (modifier === SyntaxKind.StaticKeyword) {
                        if (!(container.kind === SyntaxKind.ClassDeclaration || container.kind === SyntaxKind.ClassExpression)) {
                            return undefined;
                        }
                    }
                    else if (modifier === SyntaxKind.ExportKeyword || modifier === SyntaxKind.DeclareKeyword) {
                        if (!(container.kind === SyntaxKind.ModuleBlock || container.kind === SyntaxKind.SourceFile)) {
                            return undefined;
                        }
                    }
                    else if (modifier === SyntaxKind.AbstractKeyword) {
                        if (!(container.kind === SyntaxKind.ClassDeclaration || declaration.kind === SyntaxKind.ClassDeclaration)) {
                            return undefined;
                        }
                    }
                    else {
                        // unsupported modifier
                        return undefined;
                    }

                    const keywords: Node[] = [];
                    const modifierFlag: NodeFlags = getFlagFromModifier(modifier);

                    let nodes: Node[];
                    switch (container.kind) {
                        case SyntaxKind.ModuleBlock:
                        case SyntaxKind.SourceFile:
                            // Container is either a class declaration or the declaration is a classDeclaration
                            if (modifierFlag & NodeFlags.Abstract) {
                                nodes = (<Node[]>(<ClassDeclaration>declaration).members).concat(declaration);
                            }
                            else {
                                nodes = (<Block>container).statements;
                            }
                            break;
                        case SyntaxKind.Constructor:
                            nodes = (<Node[]>(<ConstructorDeclaration>container).parameters).concat(
                                (<ClassDeclaration>container.parent).members);
                            break;
                        case SyntaxKind.ClassDeclaration:
                        case SyntaxKind.ClassExpression:
                            nodes = (<ClassLikeDeclaration>container).members;

                            // If we're an accessibility modifier, we're in an instance member and should search
                            // the constructor's parameter list for instance members as well.
                            if (modifierFlag & NodeFlags.AccessibilityModifier) {
                                const constructor = forEach((<ClassLikeDeclaration>container).members, member => {
                                    return member.kind === SyntaxKind.Constructor && <ConstructorDeclaration>member;
                                });

                                if (constructor) {
                                    nodes = nodes.concat(constructor.parameters);
                                }
                            }
                            else if (modifierFlag & NodeFlags.Abstract) {
                                nodes = nodes.concat(container);
                            }
                            break;
                        default:
                            Debug.fail("Invalid container kind.");
                    }

                    forEach(nodes, node => {
                        if (node.modifiers && node.flags & modifierFlag) {
                            forEach(node.modifiers, child => pushKeywordIf(keywords, child, modifier));
                        }
                    });

                    return map(keywords, getHighlightSpanForNode);

                    function getFlagFromModifier(modifier: SyntaxKind) {
                        switch (modifier) {
                            case SyntaxKind.PublicKeyword:
                                return NodeFlags.Public;
                            case SyntaxKind.PrivateKeyword:
                                return NodeFlags.Private;
                            case SyntaxKind.ProtectedKeyword:
                                return NodeFlags.Protected;
                            case SyntaxKind.StaticKeyword:
                                return NodeFlags.Static;
                            case SyntaxKind.ExportKeyword:
                                return NodeFlags.Export;
                            case SyntaxKind.DeclareKeyword:
                                return NodeFlags.Ambient;
                            case SyntaxKind.AbstractKeyword:
                                return NodeFlags.Abstract;
                            default:
                                Debug.fail();
                        }
                    }
                }

                function pushKeywordIf(keywordList: Node[], token: Node, ...expected: SyntaxKind[]): boolean {
                    if (token && contains(expected, token.kind)) {
                        keywordList.push(token);
                        return true;
                    }

                    return false;
                }

                function getGetAndSetOccurrences(accessorDeclaration: AccessorDeclaration): HighlightSpan[] {
                    const keywords: Node[] = [];

                    tryPushAccessorKeyword(accessorDeclaration.symbol, SyntaxKind.GetAccessor);
                    tryPushAccessorKeyword(accessorDeclaration.symbol, SyntaxKind.SetAccessor);

                    return map(keywords, getHighlightSpanForNode);

                    function tryPushAccessorKeyword(accessorSymbol: Symbol, accessorKind: SyntaxKind): void {
                        const accessor = getDeclarationOfKind(accessorSymbol, accessorKind);

                        if (accessor) {
                            forEach(accessor.getChildren(), child => pushKeywordIf(keywords, child, SyntaxKind.GetKeyword, SyntaxKind.SetKeyword));
                        }
                    }
                }

                function getConstructorOccurrences(constructorDeclaration: ConstructorDeclaration): HighlightSpan[] {
                    const declarations = constructorDeclaration.symbol.getDeclarations();

                    const keywords: Node[] = [];

                    forEach(declarations, declaration => {
                        forEach(declaration.getChildren(), token => {
                            return pushKeywordIf(keywords, token, SyntaxKind.ConstructorKeyword);
                        });
                    });

                    return map(keywords, getHighlightSpanForNode);
                }

                function getLoopBreakContinueOccurrences(loopNode: IterationStatement): HighlightSpan[] {
                    const keywords: Node[] = [];

                    if (pushKeywordIf(keywords, loopNode.getFirstToken(), SyntaxKind.ForKeyword, SyntaxKind.WhileKeyword, SyntaxKind.DoKeyword)) {
                        // If we succeeded and got a do-while loop, then start looking for a 'while' keyword.
                        if (loopNode.kind === SyntaxKind.DoStatement) {
                            const loopTokens = loopNode.getChildren();

                            for (let i = loopTokens.length - 1; i >= 0; i--) {
                                if (pushKeywordIf(keywords, loopTokens[i], SyntaxKind.WhileKeyword)) {
                                    break;
                                }
                            }
                        }
                    }

                    const breaksAndContinues = aggregateAllBreakAndContinueStatements(loopNode.statement);

                    forEach(breaksAndContinues, statement => {
                        if (ownsBreakOrContinueStatement(loopNode, statement)) {
                            pushKeywordIf(keywords, statement.getFirstToken(), SyntaxKind.BreakKeyword, SyntaxKind.ContinueKeyword);
                        }
                    });

                    return map(keywords, getHighlightSpanForNode);
                }

                function getBreakOrContinueStatementOccurrences(breakOrContinueStatement: BreakOrContinueStatement): HighlightSpan[] {
                    const owner = getBreakOrContinueOwner(breakOrContinueStatement);

                    if (owner) {
                        switch (owner.kind) {
                            case SyntaxKind.ForStatement:
                            case SyntaxKind.ForInStatement:
                            case SyntaxKind.ForOfStatement:
                            case SyntaxKind.DoStatement:
                            case SyntaxKind.WhileStatement:
                                return getLoopBreakContinueOccurrences(<IterationStatement>owner);
                            case SyntaxKind.SwitchStatement:
                                return getSwitchCaseDefaultOccurrences(<SwitchStatement>owner);

                        }
                    }

                    return undefined;
                }

                function getSwitchCaseDefaultOccurrences(switchStatement: SwitchStatement): HighlightSpan[] {
                    const keywords: Node[] = [];

                    pushKeywordIf(keywords, switchStatement.getFirstToken(), SyntaxKind.SwitchKeyword);

                    // Go through each clause in the switch statement, collecting the 'case'/'default' keywords.
                    forEach(switchStatement.caseBlock.clauses, clause => {
                        pushKeywordIf(keywords, clause.getFirstToken(), SyntaxKind.CaseKeyword, SyntaxKind.DefaultKeyword);

                        const breaksAndContinues = aggregateAllBreakAndContinueStatements(clause);

                        forEach(breaksAndContinues, statement => {
                            if (ownsBreakOrContinueStatement(switchStatement, statement)) {
                                pushKeywordIf(keywords, statement.getFirstToken(), SyntaxKind.BreakKeyword);
                            }
                        });
                    });

                    return map(keywords, getHighlightSpanForNode);
                }

                function getTryCatchFinallyOccurrences(tryStatement: TryStatement): HighlightSpan[] {
                    const keywords: Node[] = [];

                    pushKeywordIf(keywords, tryStatement.getFirstToken(), SyntaxKind.TryKeyword);

                    if (tryStatement.catchClause) {
                        pushKeywordIf(keywords, tryStatement.catchClause.getFirstToken(), SyntaxKind.CatchKeyword);
                    }

                    if (tryStatement.finallyBlock) {
                        const finallyKeyword = findChildOfKind(tryStatement, SyntaxKind.FinallyKeyword, sourceFile);
                        pushKeywordIf(keywords, finallyKeyword, SyntaxKind.FinallyKeyword);
                    }

                    return map(keywords, getHighlightSpanForNode);
                }

                function getThrowOccurrences(throwStatement: ThrowStatement): HighlightSpan[] {
                    const owner = getThrowStatementOwner(throwStatement);

                    if (!owner) {
                        return undefined;
                    }

                    const keywords: Node[] = [];

                    forEach(aggregateOwnedThrowStatements(owner), throwStatement => {
                        pushKeywordIf(keywords, throwStatement.getFirstToken(), SyntaxKind.ThrowKeyword);
                    });

                    // If the "owner" is a function, then we equate 'return' and 'throw' statements in their
                    // ability to "jump out" of the function, and include occurrences for both.
                    if (isFunctionBlock(owner)) {
                        forEachReturnStatement(<Block>owner, returnStatement => {
                            pushKeywordIf(keywords, returnStatement.getFirstToken(), SyntaxKind.ReturnKeyword);
                        });
                    }

                    return map(keywords, getHighlightSpanForNode);
                }

                function getReturnOccurrences(returnStatement: ReturnStatement): HighlightSpan[] {
                    const func = <FunctionLikeDeclaration>getContainingFunction(returnStatement);

                    // If we didn't find a containing function with a block body, bail out.
                    if (!(func && hasKind(func.body, SyntaxKind.Block))) {
                        return undefined;
                    }

                    const keywords: Node[] = [];
                    forEachReturnStatement(<Block>func.body, returnStatement => {
                        pushKeywordIf(keywords, returnStatement.getFirstToken(), SyntaxKind.ReturnKeyword);
                    });

                    // Include 'throw' statements that do not occur within a try block.
                    forEach(aggregateOwnedThrowStatements(func.body), throwStatement => {
                        pushKeywordIf(keywords, throwStatement.getFirstToken(), SyntaxKind.ThrowKeyword);
                    });

                    return map(keywords, getHighlightSpanForNode);
                }

                function getIfElseOccurrences(ifStatement: IfStatement): HighlightSpan[] {
                    const keywords: Node[] = [];

                    // Traverse upwards through all parent if-statements linked by their else-branches.
                    while (hasKind(ifStatement.parent, SyntaxKind.IfStatement) && (<IfStatement>ifStatement.parent).elseStatement === ifStatement) {
                        ifStatement = <IfStatement>ifStatement.parent;
                    }

                    // Now traverse back down through the else branches, aggregating if/else keywords of if-statements.
                    while (ifStatement) {
                        const children = ifStatement.getChildren();
                        pushKeywordIf(keywords, children[0], SyntaxKind.IfKeyword);

                        // Generally the 'else' keyword is second-to-last, so we traverse backwards.
                        for (let i = children.length - 1; i >= 0; i--) {
                            if (pushKeywordIf(keywords, children[i], SyntaxKind.ElseKeyword)) {
                                break;
                            }
                        }

                        if (!hasKind(ifStatement.elseStatement, SyntaxKind.IfStatement)) {
                            break;
                        }

                        ifStatement = <IfStatement>ifStatement.elseStatement;
                    }

                    const result: HighlightSpan[] = [];

                    // We'd like to highlight else/ifs together if they are only separated by whitespace
                    // (i.e. the keywords are separated by no comments, no newlines).
                    for (let i = 0; i < keywords.length; i++) {
                        if (keywords[i].kind === SyntaxKind.ElseKeyword && i < keywords.length - 1) {
                            const elseKeyword = keywords[i];
                            const ifKeyword = keywords[i + 1]; // this *should* always be an 'if' keyword.

                            let shouldCombindElseAndIf = true;

                            // Avoid recalculating getStart() by iterating backwards.
                            for (let j = ifKeyword.getStart() - 1; j >= elseKeyword.end; j--) {
                                if (!isWhiteSpaceSingleLine(sourceFile.text.charCodeAt(j))) {
                                    shouldCombindElseAndIf = false;
                                    break;
                                }
                            }

                            if (shouldCombindElseAndIf) {
                                result.push({
                                    fileName: fileName,
                                    textSpan: createTextSpanFromBounds(elseKeyword.getStart(), ifKeyword.end),
                                    kind: HighlightSpanKind.reference
                                });
                                i++; // skip the next keyword
                                continue;
                            }
                        }

                        // Ordinary case: just highlight the keyword.
                        result.push(getHighlightSpanForNode(keywords[i]));
                    }

                    return result;
                }
            }
        }

        /// References and Occurrences
        function getOccurrencesAtPositionCore(fileName: string, position: number): ReferenceEntry[] {
            synchronizeHostData();

            return convertDocumentHighlights(getDocumentHighlights(fileName, position, [fileName]));

            function convertDocumentHighlights(documentHighlights: DocumentHighlights[]): ReferenceEntry[] {
                if (!documentHighlights) {
                    return undefined;
                }

                const result: ReferenceEntry[] = [];
                for (const entry of documentHighlights) {
                    for (const highlightSpan of entry.highlightSpans) {
                        result.push({
                            fileName: entry.fileName,
                            textSpan: highlightSpan.textSpan,
                            isWriteAccess: highlightSpan.kind === HighlightSpanKind.writtenReference,
                            isDefinition: false
                        });
                    }
                }

                return result;
            }
        }

        function convertReferences(referenceSymbols: ReferencedSymbol[]): ReferenceEntry[] {
            if (!referenceSymbols) {
                return undefined;
            }

            const referenceEntries: ReferenceEntry[] = [];

            for (const referenceSymbol of referenceSymbols) {
                addRange(referenceEntries, referenceSymbol.references);
            }

            return referenceEntries;
        }

        function findRenameLocations(fileName: string, position: number, findInStrings: boolean, findInComments: boolean): RenameLocation[] {
            const referencedSymbols = findReferencedSymbols(fileName, position, findInStrings, findInComments);
            return convertReferences(referencedSymbols);
        }

        function getReferencesAtPosition(fileName: string, position: number): ReferenceEntry[] {
            const referencedSymbols = findReferencedSymbols(fileName, position, /*findInStrings*/ false, /*findInComments*/ false);
            return convertReferences(referencedSymbols);
        }

        function findReferences(fileName: string, position: number): ReferencedSymbol[] {
            const referencedSymbols = findReferencedSymbols(fileName, position, /*findInStrings*/ false, /*findInComments*/ false);

            // Only include referenced symbols that have a valid definition.
            return filter(referencedSymbols, rs => !!rs.definition);
        }

        function findReferencedSymbols(fileName: string, position: number, findInStrings: boolean, findInComments: boolean): ReferencedSymbol[] {
            synchronizeHostData();

            const sourceFile = getValidSourceFile(fileName);

            const node = getTouchingPropertyName(sourceFile, position, /*includeJsDocComment*/ true);
            if (node === sourceFile) {
                return undefined;
            }

            switch (node.kind) {
                case SyntaxKind.NumericLiteral:
                    if (!isLiteralNameOfPropertyDeclarationOrIndexAccess(node)) {
                        break;
                    }
                    // Fallthrough
                case SyntaxKind.Identifier:
                case SyntaxKind.ThisKeyword:
                // case SyntaxKind.SuperKeyword: TODO:GH#9268
                case SyntaxKind.StringLiteral:
                    return getReferencedSymbolsForNode(node, program.getSourceFiles(), findInStrings, findInComments);
            }
            return undefined;
        }

        function isThis(node: Node): boolean {
            switch (node.kind) {
                case SyntaxKind.ThisKeyword:
                // case SyntaxKind.ThisType: TODO: GH#9267
                    return true;
                case SyntaxKind.Identifier:
                    // 'this' as a parameter
                    return (node as Identifier).originalKeywordKind === SyntaxKind.ThisKeyword && node.parent.kind === SyntaxKind.Parameter;
                default:
                    return false;
            }
        }

        function getReferencedSymbolsForNode(node: Node, sourceFiles: SourceFile[], findInStrings: boolean, findInComments: boolean): ReferencedSymbol[] {
            const typeChecker = program.getTypeChecker();

            // Labels
            if (isLabelName(node)) {
                if (isJumpStatementTarget(node)) {
                    const labelDefinition = getTargetLabel((<BreakOrContinueStatement>node.parent), (<Identifier>node).text);
                    // if we have a label definition, look within its statement for references, if not, then
                    // the label is undefined and we have no results..
                    return labelDefinition ? getLabelReferencesInNode(labelDefinition.parent, labelDefinition) : undefined;
                }
                else {
                    // it is a label definition and not a target, search within the parent labeledStatement
                    return getLabelReferencesInNode(node.parent, <Identifier>node);
                }
            }

            if (isThis(node)) {
                return getReferencesForThisKeyword(node, sourceFiles);
            }

            if (node.kind === SyntaxKind.SuperKeyword) {
                return getReferencesForSuperKeyword(node);
            }

            const symbol = typeChecker.getSymbolAtLocation(node);

            if (!symbol && node.kind === SyntaxKind.StringLiteral) {
                return getReferencesForStringLiteral(<StringLiteral>node, sourceFiles);
            }

            // Could not find a symbol e.g. unknown identifier
            if (!symbol) {
                // Can't have references to something that we have no symbol for.
                return undefined;
            }

            const declarations = symbol.declarations;

            // The symbol was an internal symbol and does not have a declaration e.g. undefined symbol
            if (!declarations || !declarations.length) {
                return undefined;
            }

            let result: ReferencedSymbol[];

            // Compute the meaning from the location and the symbol it references
            const searchMeaning = getIntersectingMeaningFromDeclarations(getMeaningFromLocation(node), declarations);

            // Get the text to search for.
            // Note: if this is an external module symbol, the name doesn't include quotes.
            const declaredName = stripQuotes(getDeclaredName(typeChecker, symbol, node));

            // Try to get the smallest valid scope that we can limit our search to;
            // otherwise we'll need to search globally (i.e. include each file).
            const scope = getSymbolScope(symbol);

            // Maps from a symbol ID to the ReferencedSymbol entry in 'result'.
            const symbolToIndex: number[] = [];

            if (scope) {
                result = [];
                getReferencesInNode(scope, symbol, declaredName, node, searchMeaning, findInStrings, findInComments, result, symbolToIndex);
            }
            else {
                const internedName = getInternedName(symbol, node, declarations);
                for (const sourceFile of sourceFiles) {
                    cancellationToken.throwIfCancellationRequested();

                    const nameTable = getNameTable(sourceFile);

                    if (nameTable[internedName] !== undefined) {
                        result = result || [];
                        getReferencesInNode(sourceFile, symbol, declaredName, node, searchMeaning, findInStrings, findInComments, result, symbolToIndex);
                    }
                }
            }

            return result;

            function getDefinition(symbol: Symbol): DefinitionInfo {
                const info = getSymbolDisplayPartsDocumentationAndSymbolKind(symbol, node.getSourceFile(), getContainerNode(node), node);
                const name = map(info.displayParts, p => p.text).join("");
                const declarations = symbol.declarations;
                if (!declarations || declarations.length === 0) {
                    return undefined;
                }

                return {
                    containerKind: "",
                    containerName: "",
                    name,
                    kind: info.symbolKind,
                    fileName: declarations[0].getSourceFile().fileName,
                    textSpan: createTextSpan(declarations[0].getStart(), 0)
                };
            }

            function getAliasSymbolForPropertyNameSymbol(symbol: Symbol, location: Node): Symbol {
                if (symbol.flags & SymbolFlags.Alias) {
                    // Default import get alias
                    const defaultImport = getDeclarationOfKind(symbol, SyntaxKind.ImportClause);
                    if (defaultImport) {
                        return typeChecker.getAliasedSymbol(symbol);
                    }

                    const importOrExportSpecifier = <ImportOrExportSpecifier>forEach(symbol.declarations,
                        declaration => (declaration.kind === SyntaxKind.ImportSpecifier ||
                            declaration.kind === SyntaxKind.ExportSpecifier) ? declaration : undefined);
                    if (importOrExportSpecifier &&
                        // export { a }
                        (!importOrExportSpecifier.propertyName ||
                            // export {a as class } where a is location
                            importOrExportSpecifier.propertyName === location)) {
                        // If Import specifier -> get alias
                        // else Export specifier -> get local target
                        return importOrExportSpecifier.kind === SyntaxKind.ImportSpecifier ?
                            typeChecker.getAliasedSymbol(symbol) :
                            typeChecker.getExportSpecifierLocalTargetSymbol(importOrExportSpecifier);
                    }
                }
                return undefined;
            }

            function getPropertySymbolOfDestructuringAssignment(location: Node) {
                return isArrayLiteralOrObjectLiteralDestructuringPattern(location.parent.parent) &&
                    typeChecker.getPropertySymbolOfDestructuringAssignment(<Identifier>location);
            }

            function isObjectBindingPatternElementWithoutPropertyName(symbol: Symbol) {
                const bindingElement = <BindingElement>getDeclarationOfKind(symbol, SyntaxKind.BindingElement);
                return bindingElement &&
                    bindingElement.parent.kind === SyntaxKind.ObjectBindingPattern &&
                    !bindingElement.propertyName;
            }

            function getPropertySymbolOfObjectBindingPatternWithoutPropertyName(symbol: Symbol) {
                if (isObjectBindingPatternElementWithoutPropertyName(symbol)) {
                    const bindingElement = <BindingElement>getDeclarationOfKind(symbol, SyntaxKind.BindingElement);
                    const typeOfPattern = typeChecker.getTypeAtLocation(bindingElement.parent);
                    return typeOfPattern && typeChecker.getPropertyOfType(typeOfPattern, (<Identifier>bindingElement.name).text);
                }
                return undefined;
            }

            function getInternedName(symbol: Symbol, location: Node, declarations: Declaration[]): string {
                // If this is an export or import specifier it could have been renamed using the 'as' syntax.
                // If so we want to search for whatever under the cursor.
                if (isImportOrExportSpecifierName(location)) {
                    return location.getText();
                }

                // Try to get the local symbol if we're dealing with an 'export default'
                // since that symbol has the "true" name.
                const localExportDefaultSymbol = getLocalSymbolForExportDefault(symbol);
                symbol = localExportDefaultSymbol || symbol;

                return stripQuotes(symbol.name);
            }

            /**
             * Determines the smallest scope in which a symbol may have named references.
             * Note that not every construct has been accounted for. This function can
             * probably be improved.
             *
             * @returns undefined if the scope cannot be determined, implying that
             * a reference to a symbol can occur anywhere.
             */
            function getSymbolScope(symbol: Symbol): Node {
                // If this is the symbol of a named function expression or named class expression,
                // then named references are limited to its own scope.
                const valueDeclaration = symbol.valueDeclaration;
                if (valueDeclaration && (valueDeclaration.kind === SyntaxKind.FunctionExpression || valueDeclaration.kind === SyntaxKind.ClassExpression)) {
                    return valueDeclaration;
                }

                // If this is private property or method, the scope is the containing class
                if (symbol.flags & (SymbolFlags.Property | SymbolFlags.Method)) {
                    const privateDeclaration = forEach(symbol.getDeclarations(), d => (d.flags & NodeFlags.Private) ? d : undefined);
                    if (privateDeclaration) {
                        return getAncestor(privateDeclaration, SyntaxKind.ClassDeclaration);
                    }
                }

                // If the symbol is an import we would like to find it if we are looking for what it imports.
                // So consider it visible outside its declaration scope.
                if (symbol.flags & SymbolFlags.Alias) {
                    return undefined;
                }

                // If symbol is of object binding pattern element without property name we would want to
                // look for property too and that could be anywhere
                if (isObjectBindingPatternElementWithoutPropertyName(symbol)) {
                    return undefined;
                }

                // if this symbol is visible from its parent container, e.g. exported, then bail out
                // if symbol correspond to the union property - bail out
                if (symbol.parent || (symbol.flags & SymbolFlags.SyntheticProperty)) {
                    return undefined;
                }

                let scope: Node;

                const declarations = symbol.getDeclarations();
                if (declarations) {
                    for (const declaration of declarations) {
                        const container = getContainerNode(declaration);

                        if (!container) {
                            return undefined;
                        }

                        if (scope && scope !== container) {
                            // Different declarations have different containers, bail out
                            return undefined;
                        }

                        if (container.kind === SyntaxKind.SourceFile && !isExternalModule(<SourceFile>container)) {
                            // This is a global variable and not an external module, any declaration defined
                            // within this scope is visible outside the file
                            return undefined;
                        }

                        // The search scope is the container node
                        scope = container;
                    }
                }

                return scope;
            }

            function getPossibleSymbolReferencePositions(sourceFile: SourceFile, symbolName: string, start: number, end: number): number[] {
                const positions: number[] = [];

                /// TODO: Cache symbol existence for files to save text search
                // Also, need to make this work for unicode escapes.

                // Be resilient in the face of a symbol with no name or zero length name
                if (!symbolName || !symbolName.length) {
                    return positions;
                }

                const text = sourceFile.text;
                const sourceLength = text.length;
                const symbolNameLength = symbolName.length;

                let position = text.indexOf(symbolName, start);
                while (position >= 0) {
                    cancellationToken.throwIfCancellationRequested();

                    // If we are past the end, stop looking
                    if (position > end) break;

                    // We found a match.  Make sure it's not part of a larger word (i.e. the char
                    // before and after it have to be a non-identifier char).
                    const endPosition = position + symbolNameLength;

                    if ((position === 0 || !isIdentifierPart(text.charCodeAt(position - 1), ScriptTarget.Latest)) &&
                        (endPosition === sourceLength || !isIdentifierPart(text.charCodeAt(endPosition), ScriptTarget.Latest))) {
                        // Found a real match.  Keep searching.
                        positions.push(position);
                    }
                    position = text.indexOf(symbolName, position + symbolNameLength + 1);
                }

                return positions;
            }

            function getLabelReferencesInNode(container: Node, targetLabel: Identifier): ReferencedSymbol[] {
                const references: ReferenceEntry[] = [];
                const sourceFile = container.getSourceFile();
                const labelName = targetLabel.text;
                const possiblePositions = getPossibleSymbolReferencePositions(sourceFile, labelName, container.getStart(), container.getEnd());
                forEach(possiblePositions, position => {
                    cancellationToken.throwIfCancellationRequested();

                    const node = getTouchingWord(sourceFile, position);
                    if (!node || node.getWidth() !== labelName.length) {
                        return;
                    }

                    // Only pick labels that are either the target label, or have a target that is the target label
                    if (node === targetLabel ||
                        (isJumpStatementTarget(node) && getTargetLabel(node, labelName) === targetLabel)) {
                        references.push(getReferenceEntryFromNode(node));
                    }
                });

                const definition: DefinitionInfo = {
                    containerKind: "",
                    containerName: "",
                    fileName: targetLabel.getSourceFile().fileName,
                    kind: ScriptElementKind.label,
                    name: labelName,
                    textSpan: createTextSpanFromBounds(targetLabel.getStart(), targetLabel.getEnd())
                };

                return [{ definition, references }];
            }

            function isValidReferencePosition(node: Node, searchSymbolName: string): boolean {
                if (node) {
                    // Compare the length so we filter out strict superstrings of the symbol we are looking for
                    switch (node.kind) {
                        case SyntaxKind.Identifier:
                            return node.getWidth() === searchSymbolName.length;

                        case SyntaxKind.StringLiteral:
                            if (isLiteralNameOfPropertyDeclarationOrIndexAccess(node) ||
                                isNameOfExternalModuleImportOrDeclaration(node)) {
                                // For string literals we have two additional chars for the quotes
                                return node.getWidth() === searchSymbolName.length + 2;
                            }
                            break;

                        case SyntaxKind.NumericLiteral:
                            if (isLiteralNameOfPropertyDeclarationOrIndexAccess(node)) {
                                return node.getWidth() === searchSymbolName.length;
                            }
                            break;
                    }
                }

                return false;
            }

            /** Search within node "container" for references for a search value, where the search value is defined as a
              * tuple of(searchSymbol, searchText, searchLocation, and searchMeaning).
              * searchLocation: a node where the search value
              */
            function getReferencesInNode(container: Node,
                searchSymbol: Symbol,
                searchText: string,
                searchLocation: Node,
                searchMeaning: SemanticMeaning,
                findInStrings: boolean,
                findInComments: boolean,
                result: ReferencedSymbol[],
                symbolToIndex: number[]): void {

                const sourceFile = container.getSourceFile();
                const tripleSlashDirectivePrefixRegex = /^\/\/\/\s*</;

                const start = findInComments ? container.getFullStart() : container.getStart();
                const possiblePositions = getPossibleSymbolReferencePositions(sourceFile, searchText, start, container.getEnd());

                if (possiblePositions.length) {
                    // Build the set of symbols to search for, initially it has only the current symbol
                    const searchSymbols = populateSearchSymbolSet(searchSymbol, searchLocation);

                    forEach(possiblePositions, position => {
                        cancellationToken.throwIfCancellationRequested();

                        const referenceLocation = getTouchingPropertyName(sourceFile, position);
                        if (!isValidReferencePosition(referenceLocation, searchText)) {
                            // This wasn't the start of a token.  Check to see if it might be a
                            // match in a comment or string if that's what the caller is asking
                            // for.
                            if ((findInStrings && isInString(sourceFile, position)) ||
                                (findInComments && isInNonReferenceComment(sourceFile, position))) {

                                // In the case where we're looking inside comments/strings, we don't have
                                // an actual definition.  So just use 'undefined' here.  Features like
                                // 'Rename' won't care (as they ignore the definitions), and features like
                                // 'FindReferences' will just filter out these results.
                                result.push({
                                    definition: undefined,
                                    references: [{
                                        fileName: sourceFile.fileName,
                                        textSpan: createTextSpan(position, searchText.length),
                                        isWriteAccess: false,
                                        isDefinition: false
                                    }]
                                });
                            }
                            return;
                        }

                        if (!(getMeaningFromLocation(referenceLocation) & searchMeaning)) {
                            return;
                        }

                        const referenceSymbol = typeChecker.getSymbolAtLocation(referenceLocation);
                        if (referenceSymbol) {
                            const referenceSymbolDeclaration = referenceSymbol.valueDeclaration;
                            const shorthandValueSymbol = typeChecker.getShorthandAssignmentValueSymbol(referenceSymbolDeclaration);
                            const relatedSymbol = getRelatedSymbol(searchSymbols, referenceSymbol, referenceLocation);

                            if (relatedSymbol) {
                                const referencedSymbol = getReferencedSymbol(relatedSymbol);
                                referencedSymbol.references.push(getReferenceEntryFromNode(referenceLocation));
                            }
                            /* Because in short-hand property assignment, an identifier which stored as name of the short-hand property assignment
                             * has two meaning : property name and property value. Therefore when we do findAllReference at the position where
                             * an identifier is declared, the language service should return the position of the variable declaration as well as
                             * the position in short-hand property assignment excluding property accessing. However, if we do findAllReference at the
                             * position of property accessing, the referenceEntry of such position will be handled in the first case.
                             */
                            else if (!(referenceSymbol.flags & SymbolFlags.Transient) && searchSymbols.indexOf(shorthandValueSymbol) >= 0) {
                                const referencedSymbol = getReferencedSymbol(shorthandValueSymbol);
                                referencedSymbol.references.push(getReferenceEntryFromNode(referenceSymbolDeclaration.name));
                            }
                        }
                    });
                }

                return;
=======
>>>>>>> 42515c71

                        // We do not support the scenario where a host can modify a registered
                        // file's script kind, i.e. in one project some file is treated as ".ts"
                        // and in another as ".js"
                        Debug.assert(hostFileInformation.scriptKind === oldSourceFile.scriptKind, "Registered script kind (" + oldSourceFile.scriptKind + ") should match new script kind (" + hostFileInformation.scriptKind + ") for file: " + path);

                        return documentRegistry.updateDocumentWithKey(fileName, path, newSettings, documentRegistryBucketKey, hostFileInformation.scriptSnapshot, hostFileInformation.version, hostFileInformation.scriptKind);
                    }

                    // We didn't already have the file.  Fall through and acquire it from the registry.
                }

                // Could not find this file in the old program, create a new SourceFile for it.
                return documentRegistry.acquireDocumentWithKey(fileName, path, newSettings, documentRegistryBucketKey, hostFileInformation.scriptSnapshot, hostFileInformation.version, hostFileInformation.scriptKind);
            }

            function sourceFileUpToDate(sourceFile: SourceFile): boolean {
                if (!sourceFile) {
                    return false;
                }
                const path = sourceFile.path || toPath(sourceFile.fileName, currentDirectory, getCanonicalFileName);
                return sourceFile.version === hostCache.getVersion(path);
            }

            function programUpToDate(): boolean {
                // If we haven't create a program yet, then it is not up-to-date
                if (!program) {
                    return false;
                }

                // If number of files in the program do not match, it is not up-to-date
                const rootFileNames = hostCache.getRootFileNames();
                if (program.getSourceFiles().length !== rootFileNames.length) {
                    return false;
                }

                // If any file is not up-to-date, then the whole program is not up-to-date
                for (const fileName of rootFileNames) {
                    if (!sourceFileUpToDate(program.getSourceFile(fileName))) {
                        return false;
                    }
                }

                // If the compilation settings do no match, then the program is not up-to-date
                return compareDataObjects(program.getCompilerOptions(), hostCache.compilationSettings());
            }
        }

        function getProgram(): Program {
            synchronizeHostData();

            return program;
        }

        function cleanupSemanticCache(): void {
            // TODO: Should we jettison the program (or it's type checker) here?
        }

        function dispose(): void {
            if (program) {
                forEach(program.getSourceFiles(), f =>
                    documentRegistry.releaseDocument(f.fileName, program.getCompilerOptions()));
            }
        }

        /// Diagnostics
        function getSyntacticDiagnostics(fileName: string) {
            synchronizeHostData();

            return program.getSyntacticDiagnostics(getValidSourceFile(fileName), cancellationToken);
        }

        /**
         * getSemanticDiagnostics return array of Diagnostics. If '-d' is not enabled, only report semantic errors
         * If '-d' enabled, report both semantic and emitter errors
         */
        function getSemanticDiagnostics(fileName: string): Diagnostic[] {
            synchronizeHostData();

            const targetSourceFile = getValidSourceFile(fileName);

            // Only perform the action per file regardless of '-out' flag as LanguageServiceHost is expected to call this function per file.
            // Therefore only get diagnostics for given file.

            const semanticDiagnostics = program.getSemanticDiagnostics(targetSourceFile, cancellationToken);
            if (!program.getCompilerOptions().declaration) {
                return semanticDiagnostics;
            }

            // If '-d' is enabled, check for emitter error. One example of emitter error is export class implements non-export interface
            const declarationDiagnostics = program.getDeclarationDiagnostics(targetSourceFile, cancellationToken);
            return concatenate(semanticDiagnostics, declarationDiagnostics);
        }

        function getCompilerOptionsDiagnostics() {
            synchronizeHostData();
            return program.getOptionsDiagnostics(cancellationToken).concat(
                   program.getGlobalDiagnostics(cancellationToken));
        }

        function getCompletionsAtPosition(fileName: string, position: number): CompletionInfo {
            synchronizeHostData();
            return Completions.getCompletionsAtPosition(host, program.getTypeChecker(), log, program.getCompilerOptions(), getValidSourceFile(fileName), position);
        }

        function getCompletionEntryDetails(fileName: string, position: number, entryName: string): CompletionEntryDetails {
            synchronizeHostData();
            return Completions.getCompletionEntryDetails(program.getTypeChecker(), log, program.getCompilerOptions(), getValidSourceFile(fileName), position, entryName);
        }

        function getCompletionEntrySymbol(fileName: string, position: number, entryName: string): Symbol {
            synchronizeHostData();
            return Completions.getCompletionEntrySymbol(program.getTypeChecker(), log, program.getCompilerOptions(), getValidSourceFile(fileName), position, entryName);
        }

        function getQuickInfoAtPosition(fileName: string, position: number): QuickInfo {
            synchronizeHostData();

            const sourceFile = getValidSourceFile(fileName);
            const node = getTouchingPropertyName(sourceFile, position);
            if (node === sourceFile) {
                return undefined;
            }

            if (isLabelName(node)) {
                return undefined;
            }

            const typeChecker = program.getTypeChecker();
            const symbol = typeChecker.getSymbolAtLocation(node);

            if (!symbol || typeChecker.isUnknownSymbol(symbol)) {
                // Try getting just type at this position and show
                switch (node.kind) {
                    case SyntaxKind.Identifier:
                    case SyntaxKind.PropertyAccessExpression:
                    case SyntaxKind.QualifiedName:
                    case SyntaxKind.ThisKeyword:
                    case SyntaxKind.ThisType:
                    case SyntaxKind.SuperKeyword:
                        // For the identifiers/this/super etc get the type at position
                        const type = typeChecker.getTypeAtLocation(node);
                        if (type) {
                            return {
                                kind: ScriptElementKind.unknown,
                                kindModifiers: ScriptElementKindModifier.none,
                                textSpan: createTextSpan(node.getStart(), node.getWidth()),
                                displayParts: typeToDisplayParts(typeChecker, type, getContainerNode(node)),
                                documentation: type.symbol ? type.symbol.getDocumentationComment() : undefined
                            };
                        }
                }

                return undefined;
            }

            const displayPartsDocumentationsAndKind = SymbolDisplay.getSymbolDisplayPartsDocumentationAndSymbolKind(typeChecker, symbol, sourceFile, getContainerNode(node), node);
            return {
                kind: displayPartsDocumentationsAndKind.symbolKind,
                kindModifiers: SymbolDisplay.getSymbolModifiers(symbol),
                textSpan: createTextSpan(node.getStart(), node.getWidth()),
                displayParts: displayPartsDocumentationsAndKind.displayParts,
                documentation: displayPartsDocumentationsAndKind.documentation
            };
        }

        /// Goto definition
        function getDefinitionAtPosition(fileName: string, position: number): DefinitionInfo[] {
            synchronizeHostData();
            return GoToDefinition.getDefinitionAtPosition(program, getValidSourceFile(fileName), position);
        }

        function getTypeDefinitionAtPosition(fileName: string, position: number): DefinitionInfo[] {
            synchronizeHostData();
            return GoToDefinition.getTypeDefinitionAtPosition(program.getTypeChecker(), getValidSourceFile(fileName), position);
        }

        function getOccurrencesAtPosition(fileName: string, position: number): ReferenceEntry[] {
            let results = getOccurrencesAtPositionCore(fileName, position);

            if (results) {
                const sourceFile = getCanonicalFileName(normalizeSlashes(fileName));

                // Get occurrences only supports reporting occurrences for the file queried.  So
                // filter down to that list.
                results = filter(results, r => getCanonicalFileName(ts.normalizeSlashes(r.fileName)) === sourceFile);
            }

            return results;
        }

        function getDocumentHighlights(fileName: string, position: number, filesToSearch: string[]): DocumentHighlights[] {
            synchronizeHostData();
            const sourceFilesToSearch = map(filesToSearch, f => program.getSourceFile(f));
            const sourceFile = getValidSourceFile(fileName);
            return DocumentHighlights.getDocumentHighlights(program.getTypeChecker(), cancellationToken, sourceFile, position, sourceFilesToSearch);
        }

        /// References and Occurrences
        function getOccurrencesAtPositionCore(fileName: string, position: number): ReferenceEntry[] {
            synchronizeHostData();

            return convertDocumentHighlights(getDocumentHighlights(fileName, position, [fileName]));

            function convertDocumentHighlights(documentHighlights: DocumentHighlights[]): ReferenceEntry[] {
                if (!documentHighlights) {
                    return undefined;
                }

                const result: ReferenceEntry[] = [];
                for (const entry of documentHighlights) {
                    for (const highlightSpan of entry.highlightSpans) {
                        result.push({
                            fileName: entry.fileName,
                            textSpan: highlightSpan.textSpan,
                            isWriteAccess: highlightSpan.kind === HighlightSpanKind.writtenReference,
                            isDefinition: false
                        });
                    }
                }

                return result;
            }
        }

        function findRenameLocations(fileName: string, position: number, findInStrings: boolean, findInComments: boolean): RenameLocation[] {
            const referencedSymbols = findReferencedSymbols(fileName, position, findInStrings, findInComments);
            return FindAllReferences.convertReferences(referencedSymbols);
        }

        function getReferencesAtPosition(fileName: string, position: number): ReferenceEntry[] {
            const referencedSymbols = findReferencedSymbols(fileName, position, /*findInStrings*/ false, /*findInComments*/ false);
            return FindAllReferences.convertReferences(referencedSymbols);
        }

        function findReferences(fileName: string, position: number): ReferencedSymbol[] {
            const referencedSymbols = findReferencedSymbols(fileName, position, /*findInStrings*/ false, /*findInComments*/ false);

            // Only include referenced symbols that have a valid definition.
            return filter(referencedSymbols, rs => !!rs.definition);
        }

        function findReferencedSymbols(fileName: string, position: number, findInStrings: boolean, findInComments: boolean): ReferencedSymbol[] {
            synchronizeHostData();
            return FindAllReferences.findReferencedSymbols(program.getTypeChecker(), cancellationToken, program.getSourceFiles(), getValidSourceFile(fileName), position, findInStrings, findInComments);
        }

        /// NavigateTo
        function getNavigateToItems(searchValue: string, maxResultCount?: number): NavigateToItem[] {
            synchronizeHostData();
            const checker = getProgram().getTypeChecker();
            return ts.NavigateTo.getNavigateToItems(program, checker, cancellationToken, searchValue, maxResultCount);
        }

        function getEmitOutput(fileName: string): EmitOutput {
            synchronizeHostData();

            const sourceFile = getValidSourceFile(fileName);
            const outputFiles: OutputFile[] = [];

            function writeFile(fileName: string, data: string, writeByteOrderMark: boolean) {
                outputFiles.push({
                    name: fileName,
                    writeByteOrderMark: writeByteOrderMark,
                    text: data
                });
            }

            const emitOutput = program.emit(sourceFile, writeFile, cancellationToken);

            return {
                outputFiles,
                emitSkipped: emitOutput.emitSkipped
            };
        }

        // Signature help
        /**
         * This is a semantic operation.
         */
        function getSignatureHelpItems(fileName: string, position: number): SignatureHelpItems {
            synchronizeHostData();

            const sourceFile = getValidSourceFile(fileName);

            return SignatureHelp.getSignatureHelpItems(program, sourceFile, position, cancellationToken);
        }

        /// Syntactic features
        function getNonBoundSourceFile(fileName: string): SourceFile {
            return syntaxTreeCache.getCurrentSourceFile(fileName);
        }

        function getNameOrDottedNameSpan(fileName: string, startPos: number, endPos: number): TextSpan {
            const sourceFile = syntaxTreeCache.getCurrentSourceFile(fileName);

            // Get node at the location
            const node = getTouchingPropertyName(sourceFile, startPos);

            if (node === sourceFile) {
                return;
            }

            switch (node.kind) {
                case SyntaxKind.PropertyAccessExpression:
                case SyntaxKind.QualifiedName:
                case SyntaxKind.StringLiteral:
                case SyntaxKind.FalseKeyword:
                case SyntaxKind.TrueKeyword:
                case SyntaxKind.NullKeyword:
                case SyntaxKind.SuperKeyword:
                case SyntaxKind.ThisKeyword:
                case SyntaxKind.ThisType:
                case SyntaxKind.Identifier:
                    break;

                // Cant create the text span
                default:
                    return;
            }

            let nodeForStartPos = node;
            while (true) {
                if (isRightSideOfPropertyAccess(nodeForStartPos) || isRightSideOfQualifiedName(nodeForStartPos)) {
                    // If on the span is in right side of the the property or qualified name, return the span from the qualified name pos to end of this node
                    nodeForStartPos = nodeForStartPos.parent;
                }
                else if (isNameOfModuleDeclaration(nodeForStartPos)) {
                    // If this is name of a module declarations, check if this is right side of dotted module name
                    // If parent of the module declaration which is parent of this node is module declaration and its body is the module declaration that this node is name of
                    // Then this name is name from dotted module
                    if (nodeForStartPos.parent.parent.kind === SyntaxKind.ModuleDeclaration &&
                        (<ModuleDeclaration>nodeForStartPos.parent.parent).body === nodeForStartPos.parent) {
                        // Use parent module declarations name for start pos
                        nodeForStartPos = (<ModuleDeclaration>nodeForStartPos.parent.parent).name;
                    }
                    else {
                        // We have to use this name for start pos
                        break;
                    }
                }
                else {
                    // Is not a member expression so we have found the node for start pos
                    break;
                }
            }

            return createTextSpanFromBounds(nodeForStartPos.getStart(), node.getEnd());
        }

        function getBreakpointStatementAtPosition(fileName: string, position: number) {
            // doesn't use compiler - no need to synchronize with host
            const sourceFile = syntaxTreeCache.getCurrentSourceFile(fileName);

            return BreakpointResolver.spanInSourceFileAtLocation(sourceFile, position);
        }

        function getNavigationBarItems(fileName: string): NavigationBarItem[] {
            const sourceFile = syntaxTreeCache.getCurrentSourceFile(fileName);

            return NavigationBar.getNavigationBarItems(sourceFile);
        }

        function getSemanticClassifications(fileName: string, span: TextSpan): ClassifiedSpan[] {
            synchronizeHostData();
            return ts.getSemanticClassifications(program.getTypeChecker(), cancellationToken, getValidSourceFile(fileName), program.getClassifiableNames(), span);
        }

        function getEncodedSemanticClassifications(fileName: string, span: TextSpan): Classifications {
            synchronizeHostData();
            return ts.getEncodedSemanticClassifications(program.getTypeChecker(), cancellationToken, getValidSourceFile(fileName), program.getClassifiableNames(), span);
        }

        function getSyntacticClassifications(fileName: string, span: TextSpan): ClassifiedSpan[] {
            // doesn't use compiler - no need to synchronize with host
            return ts.getSyntacticClassifications(cancellationToken, syntaxTreeCache.getCurrentSourceFile(fileName), span);
        }

        function getEncodedSyntacticClassifications(fileName: string, span: TextSpan): Classifications {
            // doesn't use compiler - no need to synchronize with host
            return ts.getEncodedSyntacticClassifications(cancellationToken, syntaxTreeCache.getCurrentSourceFile(fileName), span);
        }

        function getOutliningSpans(fileName: string): OutliningSpan[] {
            // doesn't use compiler - no need to synchronize with host
            const sourceFile = syntaxTreeCache.getCurrentSourceFile(fileName);
            return OutliningElementsCollector.collectElements(sourceFile);
        }

        function getBraceMatchingAtPosition(fileName: string, position: number) {
            const sourceFile = syntaxTreeCache.getCurrentSourceFile(fileName);
            const result: TextSpan[] = [];

            const token = getTouchingToken(sourceFile, position);

            if (token.getStart(sourceFile) === position) {
                const matchKind = getMatchingTokenKind(token);

                // Ensure that there is a corresponding token to match ours.
                if (matchKind) {
                    const parentElement = token.parent;

                    const childNodes = parentElement.getChildren(sourceFile);
                    for (const current of childNodes) {
                        if (current.kind === matchKind) {
                            const range1 = createTextSpan(token.getStart(sourceFile), token.getWidth(sourceFile));
                            const range2 = createTextSpan(current.getStart(sourceFile), current.getWidth(sourceFile));

                            // We want to order the braces when we return the result.
                            if (range1.start < range2.start) {
                                result.push(range1, range2);
                            }
                            else {
                                result.push(range2, range1);
                            }

                            break;
                        }
                    }
                }
            }

            return result;

            function getMatchingTokenKind(token: Node): ts.SyntaxKind {
                switch (token.kind) {
                    case ts.SyntaxKind.OpenBraceToken: return ts.SyntaxKind.CloseBraceToken;
                    case ts.SyntaxKind.OpenParenToken: return ts.SyntaxKind.CloseParenToken;
                    case ts.SyntaxKind.OpenBracketToken: return ts.SyntaxKind.CloseBracketToken;
                    case ts.SyntaxKind.LessThanToken: return ts.SyntaxKind.GreaterThanToken;
                    case ts.SyntaxKind.CloseBraceToken: return ts.SyntaxKind.OpenBraceToken;
                    case ts.SyntaxKind.CloseParenToken: return ts.SyntaxKind.OpenParenToken;
                    case ts.SyntaxKind.CloseBracketToken: return ts.SyntaxKind.OpenBracketToken;
                    case ts.SyntaxKind.GreaterThanToken: return ts.SyntaxKind.LessThanToken;
                }

                return undefined;
            }
        }

        function getIndentationAtPosition(fileName: string, position: number, editorOptions: EditorOptions) {
            let start = timestamp();
            const sourceFile = syntaxTreeCache.getCurrentSourceFile(fileName);
            log("getIndentationAtPosition: getCurrentSourceFile: " + (timestamp() - start));

            start = timestamp();

            const result = formatting.SmartIndenter.getIndentation(position, sourceFile, editorOptions);
            log("getIndentationAtPosition: computeIndentation  : " + (timestamp() - start));

            return result;
        }

        function getFormattingEditsForRange(fileName: string, start: number, end: number, options: FormatCodeOptions): TextChange[] {
            const sourceFile = syntaxTreeCache.getCurrentSourceFile(fileName);
            return formatting.formatSelection(start, end, sourceFile, getRuleProvider(options), options);
        }

        function getFormattingEditsForDocument(fileName: string, options: FormatCodeOptions): TextChange[] {
            const sourceFile = syntaxTreeCache.getCurrentSourceFile(fileName);
            return formatting.formatDocument(sourceFile, getRuleProvider(options), options);
        }

        function getFormattingEditsAfterKeystroke(fileName: string, position: number, key: string, options: FormatCodeOptions): TextChange[] {
            const sourceFile = syntaxTreeCache.getCurrentSourceFile(fileName);

            if (key === "}") {
                return formatting.formatOnClosingCurly(position, sourceFile, getRuleProvider(options), options);
            }
            else if (key === ";") {
                return formatting.formatOnSemicolon(position, sourceFile, getRuleProvider(options), options);
            }
            else if (key === "\n") {
                return formatting.formatOnEnter(position, sourceFile, getRuleProvider(options), options);
            }

            return [];
        }

<<<<<<< HEAD
        function getCodeFixesAtPosition(fileName: string, start: number, end: number, errorCodes: string[]): CodeAction[] {
            synchronizeHostData();
            const sourceFile = getValidSourceFile(fileName);
            const checker = program.getTypeChecker();
            let allFixes: CodeAction[] = [];

            forEach(errorCodes, error => {
                const context = {
                    errorCode: error,
                    sourceFile: sourceFile,
                    span: { start, length: end - start },
                    checker: checker,
                    newLineCharacter: getNewLineOrDefaultFromHost(host)
                };

                const fixes = codeFixProvider.getFixes(context);
                if (fixes) {
                    allFixes = allFixes.concat(fixes);
                }
            });

            return allFixes;
        }

        /**
         * Checks if position points to a valid position to add JSDoc comments, and if so,
         * returns the appropriate template. Otherwise returns an empty string.
         * Valid positions are
         *      - outside of comments, statements, and expressions, and
         *      - preceding a:
         *          - function/constructor/method declaration
         *          - class declarations
         *          - variable statements
         *          - namespace declarations
         *
         * Hosts should ideally check that:
         * - The line is all whitespace up to 'position' before performing the insertion.
         * - If the keystroke sequence "/\*\*" induced the call, we also check that the next
         * non-whitespace character is '*', which (approximately) indicates whether we added
         * the second '*' to complete an existing (JSDoc) comment.
         * @param fileName The file in which to perform the check.
         * @param position The (character-indexed) position in the file where the check should
         * be performed.
         */
=======
>>>>>>> 42515c71
        function getDocCommentTemplateAtPosition(fileName: string, position: number): TextInsertion {
            return JsDoc.getDocCommentTemplateAtPosition(getNewLineOrDefaultFromHost(host), syntaxTreeCache.getCurrentSourceFile(fileName), position);
        }

        function isValidBraceCompletionAtPosition(fileName: string, position: number, openingBrace: number): boolean {
            // '<' is currently not supported, figuring out if we're in a Generic Type vs. a comparison is too
            // expensive to do during typing scenarios
            // i.e. whether we're dealing with:
            //      var x = new foo<| ( with class foo<T>{} )
            // or
            //      var y = 3 <|
            if (openingBrace === CharacterCodes.lessThan) {
                return false;
            }

            const sourceFile = syntaxTreeCache.getCurrentSourceFile(fileName);

            // Check if in a context where we don't want to perform any insertion
            if (isInString(sourceFile, position) || isInComment(sourceFile, position)) {
                return false;
            }

            if (isInsideJsxElementOrAttribute(sourceFile, position)) {
                return openingBrace === CharacterCodes.openBrace;
            }

            if (isInTemplateString(sourceFile, position)) {
                return false;
            }

            return true;
        }

        function getTodoComments(fileName: string, descriptors: TodoCommentDescriptor[]): TodoComment[] {
            // Note: while getting todo comments seems like a syntactic operation, we actually
            // treat it as a semantic operation here.  This is because we expect our host to call
            // this on every single file.  If we treat this syntactically, then that will cause
            // us to populate and throw away the tree in our syntax tree cache for each file.  By
            // treating this as a semantic operation, we can access any tree without throwing
            // anything away.
            synchronizeHostData();

            const sourceFile = getValidSourceFile(fileName);

            cancellationToken.throwIfCancellationRequested();

            const fileContents = sourceFile.text;
            const result: TodoComment[] = [];

            if (descriptors.length > 0) {
                const regExp = getTodoCommentsRegExp();

                let matchArray: RegExpExecArray;
                while (matchArray = regExp.exec(fileContents)) {
                    cancellationToken.throwIfCancellationRequested();

                    // If we got a match, here is what the match array will look like.  Say the source text is:
                    //
                    //      "    // hack   1"
                    //
                    // The result array with the regexp:    will be:
                    //
                    //      ["// hack   1", "// ", "hack   1", undefined, "hack"]
                    //
                    // Here are the relevant capture groups:
                    //  0) The full match for the entire regexp.
                    //  1) The preamble to the message portion.
                    //  2) The message portion.
                    //  3...N) The descriptor that was matched - by index.  'undefined' for each
                    //         descriptor that didn't match.  an actual value if it did match.
                    //
                    //  i.e. 'undefined' in position 3 above means TODO(jason) didn't match.
                    //       "hack"      in position 4 means HACK did match.
                    const firstDescriptorCaptureIndex = 3;
                    Debug.assert(matchArray.length === descriptors.length + firstDescriptorCaptureIndex);

                    const preamble = matchArray[1];
                    const matchPosition = matchArray.index + preamble.length;

                    // OK, we have found a match in the file.  This is only an acceptable match if
                    // it is contained within a comment.
                    const token = getTokenAtPosition(sourceFile, matchPosition);
                    if (!isInsideComment(sourceFile, token, matchPosition)) {
                        continue;
                    }

                    let descriptor: TodoCommentDescriptor = undefined;
                    for (let i = 0, n = descriptors.length; i < n; i++) {
                        if (matchArray[i + firstDescriptorCaptureIndex]) {
                            descriptor = descriptors[i];
                        }
                    }
                    Debug.assert(descriptor !== undefined);

                    // We don't want to match something like 'TODOBY', so we make sure a non
                    // letter/digit follows the match.
                    if (isLetterOrDigit(fileContents.charCodeAt(matchPosition + descriptor.text.length))) {
                        continue;
                    }

                    const message = matchArray[2];
                    result.push({
                        descriptor: descriptor,
                        message: message,
                        position: matchPosition
                    });
                }
            }

            return result;

            function escapeRegExp(str: string): string {
                return str.replace(/[\-\[\]\/\{\}\(\)\*\+\?\.\\\^\$\|]/g, "\\$&");
            }

            function getTodoCommentsRegExp(): RegExp {
                // NOTE: ?:  means 'non-capture group'.  It allows us to have groups without having to
                // filter them out later in the final result array.

                // TODO comments can appear in one of the following forms:
                //
                //  1)      // TODO     or  /////////// TODO
                //
                //  2)      /* TODO     or  /********** TODO
                //
                //  3)      /*
                //           *   TODO
                //           */
                //
                // The following three regexps are used to match the start of the text up to the TODO
                // comment portion.
                const singleLineCommentStart = /(?:\/\/+\s*)/.source;
                const multiLineCommentStart = /(?:\/\*+\s*)/.source;
                const anyNumberOfSpacesAndAsterisksAtStartOfLine = /(?:^(?:\s|\*)*)/.source;

                // Match any of the above three TODO comment start regexps.
                // Note that the outermost group *is* a capture group.  We want to capture the preamble
                // so that we can determine the starting position of the TODO comment match.
                const preamble = "(" + anyNumberOfSpacesAndAsterisksAtStartOfLine + "|" + singleLineCommentStart + "|" + multiLineCommentStart + ")";

                // Takes the descriptors and forms a regexp that matches them as if they were literals.
                // For example, if the descriptors are "TODO(jason)" and "HACK", then this will be:
                //
                //      (?:(TODO\(jason\))|(HACK))
                //
                // Note that the outermost group is *not* a capture group, but the innermost groups
                // *are* capture groups.  By capturing the inner literals we can determine after
                // matching which descriptor we are dealing with.
                const literals = "(?:" + map(descriptors, d => "(" + escapeRegExp(d.text) + ")").join("|") + ")";

                // After matching a descriptor literal, the following regexp matches the rest of the
                // text up to the end of the line (or */).
                const endOfLineOrEndOfComment = /(?:$|\*\/)/.source;
                const messageRemainder = /(?:.*?)/.source;

                // This is the portion of the match we'll return as part of the TODO comment result. We
                // match the literal portion up to the end of the line or end of comment.
                const messagePortion = "(" + literals + messageRemainder + ")";
                const regExpString = preamble + messagePortion + endOfLineOrEndOfComment;

                // The final regexp will look like this:
                // /((?:\/\/+\s*)|(?:\/\*+\s*)|(?:^(?:\s|\*)*))((?:(TODO\(jason\))|(HACK))(?:.*?))(?:$|\*\/)/gim

                // The flags of the regexp are important here.
                //  'g' is so that we are doing a global search and can find matches several times
                //  in the input.
                //
                //  'i' is for case insensitivity (We do this to match C# TODO comment code).
                //
                //  'm' is so we can find matches in a multi-line input.
                return new RegExp(regExpString, "gim");
            }

            function isLetterOrDigit(char: number): boolean {
                return (char >= CharacterCodes.a && char <= CharacterCodes.z) ||
                    (char >= CharacterCodes.A && char <= CharacterCodes.Z) ||
                    (char >= CharacterCodes._0 && char <= CharacterCodes._9);
            }
        }

        function getRenameInfo(fileName: string, position: number): RenameInfo {
            synchronizeHostData();
            const defaultLibFileName = host.getDefaultLibFileName(host.getCompilationSettings());
            return Rename.getRenameInfo(program.getTypeChecker(), defaultLibFileName, getCanonicalFileName, getValidSourceFile(fileName), position);
        }

        return {
            dispose,
            cleanupSemanticCache,
            getSyntacticDiagnostics,
            getSemanticDiagnostics,
            getCompilerOptionsDiagnostics,
            getSyntacticClassifications,
            getSemanticClassifications,
            getEncodedSyntacticClassifications,
            getEncodedSemanticClassifications,
            getCompletionsAtPosition,
            getCompletionEntryDetails,
            getCompletionEntrySymbol,
            getSignatureHelpItems,
            getQuickInfoAtPosition,
            getDefinitionAtPosition,
            getTypeDefinitionAtPosition,
            getReferencesAtPosition,
            findReferences,
            getOccurrencesAtPosition,
            getDocumentHighlights,
            getNameOrDottedNameSpan,
            getBreakpointStatementAtPosition,
            getNavigateToItems,
            getRenameInfo,
            findRenameLocations,
            getNavigationBarItems,
            getOutliningSpans,
            getTodoComments,
            getBraceMatchingAtPosition,
            getIndentationAtPosition,
            getFormattingEditsForRange,
            getFormattingEditsForDocument,
            getFormattingEditsAfterKeystroke,
            getDocCommentTemplateAtPosition,
            isValidBraceCompletionAtPosition,
            getCodeFixesAtPosition,
            getEmitOutput,
            getNonBoundSourceFile,
            getProgram
        };
    }

    /* @internal */
    export function getNameTable(sourceFile: SourceFile): Map<number> {
        if (!sourceFile.nameTable) {
            initializeNameTable(sourceFile);
        }

        return sourceFile.nameTable;
    }

    function initializeNameTable(sourceFile: SourceFile): void {
        const nameTable = createMap<number>();

        walk(sourceFile);
        sourceFile.nameTable = nameTable;

        function walk(node: Node) {
            switch (node.kind) {
                case SyntaxKind.Identifier:
                    nameTable[(<Identifier>node).text] = nameTable[(<Identifier>node).text] === undefined ? node.pos : -1;
                    break;
                case SyntaxKind.StringLiteral:
                case SyntaxKind.NumericLiteral:
                    // We want to store any numbers/strings if they were a name that could be
                    // related to a declaration.  So, if we have 'import x = require("something")'
                    // then we want 'something' to be in the name table.  Similarly, if we have
                    // "a['propname']" then we want to store "propname" in the name table.
                    if (isDeclarationName(node) ||
                        node.parent.kind === SyntaxKind.ExternalModuleReference ||
                        isArgumentOfElementAccessExpression(node) ||
                        isLiteralComputedPropertyDeclarationName(node)) {

                        nameTable[(<LiteralExpression>node).text] = nameTable[(<LiteralExpression>node).text] === undefined ? node.pos : -1;
                    }
                    break;
                default:
                    forEachChild(node, walk);
                    if (node.jsDocComments) {
                        for (const jsDocComment of node.jsDocComments) {
                            forEachChild(jsDocComment, walk);
                        }
                    }
            }
        }
    }

    function isArgumentOfElementAccessExpression(node: Node) {
        return node &&
            node.parent &&
            node.parent.kind === SyntaxKind.ElementAccessExpression &&
            (<ElementAccessExpression>node.parent).argumentExpression === node;
    }

    /// getDefaultLibraryFilePath
    declare const __dirname: string;

    /**
      * Get the path of the default library files (lib.d.ts) as distributed with the typescript
      * node package.
      * The functionality is not supported if the ts module is consumed outside of a node module.
      */
    export function getDefaultLibFilePath(options: CompilerOptions): string {
        // Check __dirname is defined and that we are on a node.js system.
        if (typeof __dirname !== "undefined") {
            return __dirname + directorySeparator + getDefaultLibFileName(options);
        }

        throw new Error("getDefaultLibFilePath is only supported when consumed as a node module. ");
    }

    function initializeServices() {
        objectAllocator = getServicesObjectAllocator();
    }

    initializeServices();
}
<|MERGE_RESOLUTION|>--- conflicted
+++ resolved
@@ -1,6395 +1,1915 @@
-/// <reference path="..\compiler\program.ts"/>
-/// <reference path="..\compiler\commandLineParser.ts"/>
-
-/// <reference path='types.ts' />
-/// <reference path='utilities.ts' />
-/// <reference path='breakpoints.ts' />
-/// <reference path='classifier.ts' />
-/// <reference path='completions.ts' />
-/// <reference path='documentHighlights.ts' />
-/// <reference path='documentRegistry.ts' />
-/// <reference path='findAllReferences.ts' />
-/// <reference path='goToDefinition.ts' />
-/// <reference path='jsDoc.ts' />
-/// <reference path='jsTyping.ts' />
-/// <reference path='navigateTo.ts' />
-/// <reference path='navigationBar.ts' />
-/// <reference path='outliningElementsCollector.ts' />
-/// <reference path='patternMatcher.ts' />
-/// <reference path='preProcess.ts' />
-/// <reference path='rename.ts' />
-/// <reference path='signatureHelp.ts' />
-/// <reference path='symbolDisplay.ts' />
-/// <reference path='transpile.ts' />
-/// <reference path='formatting\formatting.ts' />
-/// <reference path='formatting\smartIndenter.ts' />
-/// <reference path='codefixes\references.ts' />
-
-namespace ts {
-    /** The version of the language service API */
-    export const servicesVersion = "0.5";
-
-    function createNode(kind: SyntaxKind, pos: number, end: number, parent?: Node): NodeObject | TokenObject | IdentifierObject {
-        const node = kind >= SyntaxKind.FirstNode ? new NodeObject(kind, pos, end) :
-            kind === SyntaxKind.Identifier ? new IdentifierObject(kind, pos, end) :
-                new TokenObject(kind, pos, end);
-        node.parent = parent;
-        return node;
-    }
-
-    class NodeObject implements Node {
-        public kind: SyntaxKind;
-        public pos: number;
-        public end: number;
-        public flags: NodeFlags;
-        public parent: Node;
-        public jsDocComments: JSDocComment[];
-        public original: Node;
-        public transformFlags: TransformFlags;
-        public excludeTransformFlags: TransformFlags;
-        private _children: Node[];
-
-        constructor(kind: SyntaxKind, pos: number, end: number) {
-            this.pos = pos;
-            this.end = end;
-            this.flags = NodeFlags.None;
-            this.transformFlags = undefined;
-            this.excludeTransformFlags = undefined;
-            this.parent = undefined;
-            this.kind = kind;
-        }
-
-        public getSourceFile(): SourceFile {
-            return getSourceFileOfNode(this);
-        }
-
-        public getStart(sourceFile?: SourceFile, includeJsDocComment?: boolean): number {
-            return getTokenPosOfNode(this, sourceFile, includeJsDocComment);
-        }
-
-        public getFullStart(): number {
-            return this.pos;
-        }
-
-        public getEnd(): number {
-            return this.end;
-        }
-
-        public getWidth(sourceFile?: SourceFile): number {
-            return this.getEnd() - this.getStart(sourceFile);
-        }
-
-        public getFullWidth(): number {
-            return this.end - this.pos;
-        }
-
-        public getLeadingTriviaWidth(sourceFile?: SourceFile): number {
-            return this.getStart(sourceFile) - this.pos;
-        }
-
-        public getFullText(sourceFile?: SourceFile): string {
-            return (sourceFile || this.getSourceFile()).text.substring(this.pos, this.end);
-        }
-
-        public getText(sourceFile?: SourceFile): string {
-            if (!sourceFile) {
-                sourceFile = this.getSourceFile();
-            }
-            return sourceFile.text.substring(this.getStart(sourceFile), this.getEnd());
-        }
-
-        private addSyntheticNodes(nodes: Node[], pos: number, end: number, useJSDocScanner?: boolean): number {
-            scanner.setTextPos(pos);
-            while (pos < end) {
-                const token = useJSDocScanner ? scanner.scanJSDocToken() : scanner.scan();
-                const textPos = scanner.getTextPos();
-                if (textPos <= end) {
-                    nodes.push(createNode(token, pos, textPos, this));
-                }
-                pos = textPos;
-            }
-            return pos;
-        }
-
-        private createSyntaxList(nodes: NodeArray<Node>): Node {
-            const list = <NodeObject>createNode(SyntaxKind.SyntaxList, nodes.pos, nodes.end, this);
-            list._children = [];
-            let pos = nodes.pos;
-
-            for (const node of nodes) {
-                if (pos < node.pos) {
-                    pos = this.addSyntheticNodes(list._children, pos, node.pos);
-                }
-                list._children.push(node);
-                pos = node.end;
-            }
-            if (pos < nodes.end) {
-                this.addSyntheticNodes(list._children, pos, nodes.end);
-            }
-            return list;
-        }
-
-        private createChildren(sourceFile?: SourceFile) {
-            let children: Node[];
-            if (this.kind >= SyntaxKind.FirstNode) {
-                scanner.setText((sourceFile || this.getSourceFile()).text);
-                children = [];
-                let pos = this.pos;
-                const useJSDocScanner = this.kind >= SyntaxKind.FirstJSDocTagNode && this.kind <= SyntaxKind.LastJSDocTagNode;
-                const processNode = (node: Node) => {
-                    const isJSDocTagNode = isJSDocTag(node);
-                    if (!isJSDocTagNode && pos < node.pos) {
-                        pos = this.addSyntheticNodes(children, pos, node.pos, useJSDocScanner);
-                    }
-                    children.push(node);
-                    if (!isJSDocTagNode) {
-                        pos = node.end;
-                    }
-                };
-                const processNodes = (nodes: NodeArray<Node>) => {
-                    if (pos < nodes.pos) {
-                        pos = this.addSyntheticNodes(children, pos, nodes.pos, useJSDocScanner);
-                    }
-                    children.push(this.createSyntaxList(<NodeArray<Node>>nodes));
-                    pos = nodes.end;
-                };
-                // jsDocComments need to be the first children
-                if (this.jsDocComments) {
-                    for (const jsDocComment of this.jsDocComments) {
-                        processNode(jsDocComment);
-                    }
-                }
-                // For syntactic classifications, all trivia are classcified together, including jsdoc comments.
-                // For that to work, the jsdoc comments should still be the leading trivia of the first child.
-                // Restoring the scanner position ensures that.
-                pos = this.pos;
-                forEachChild(this, processNode, processNodes);
-                if (pos < this.end) {
-                    this.addSyntheticNodes(children, pos, this.end);
-                }
-                scanner.setText(undefined);
-            }
-            this._children = children || emptyArray;
-        }
-
-        public getChildCount(sourceFile?: SourceFile): number {
-            if (!this._children) this.createChildren(sourceFile);
-            return this._children.length;
-        }
-
-        public getChildAt(index: number, sourceFile?: SourceFile): Node {
-            if (!this._children) this.createChildren(sourceFile);
-            return this._children[index];
-        }
-
-        public getChildren(sourceFile?: SourceFile): Node[] {
-            if (!this._children) this.createChildren(sourceFile);
-            return this._children;
-        }
-
-        public getFirstToken(sourceFile?: SourceFile): Node {
-            const children = this.getChildren(sourceFile);
-            if (!children.length) {
-                return undefined;
-            }
-
-            const child = children[0];
-
-            return child.kind < SyntaxKind.FirstNode ? child : child.getFirstToken(sourceFile);
-        }
-
-        public getLastToken(sourceFile?: SourceFile): Node {
-            const children = this.getChildren(sourceFile);
-
-            const child = lastOrUndefined(children);
-            if (!child) {
-                return undefined;
-            }
-
-            return child.kind < SyntaxKind.FirstNode ? child : child.getLastToken(sourceFile);
-        }
-    }
-
-    class TokenOrIdentifierObject implements Token {
-        public kind: SyntaxKind;
-        public pos: number;
-        public end: number;
-        public flags: NodeFlags;
-        public parent: Node;
-        public jsDocComments: JSDocComment[];
-        public __tokenTag: any;
-
-        constructor(pos: number, end: number) {
-            // Set properties in same order as NodeObject
-            this.pos = pos;
-            this.end = end;
-            this.flags = NodeFlags.None;
-            this.parent = undefined;
-        }
-
-        public getSourceFile(): SourceFile {
-            return getSourceFileOfNode(this);
-        }
-
-        public getStart(sourceFile?: SourceFile, includeJsDocComment?: boolean): number {
-            return getTokenPosOfNode(this, sourceFile, includeJsDocComment);
-        }
-
-        public getFullStart(): number {
-            return this.pos;
-        }
-
-        public getEnd(): number {
-            return this.end;
-        }
-
-        public getWidth(sourceFile?: SourceFile): number {
-            return this.getEnd() - this.getStart(sourceFile);
-        }
-
-        public getFullWidth(): number {
-            return this.end - this.pos;
-        }
-
-        public getLeadingTriviaWidth(sourceFile?: SourceFile): number {
-            return this.getStart(sourceFile) - this.pos;
-        }
-
-        public getFullText(sourceFile?: SourceFile): string {
-            return (sourceFile || this.getSourceFile()).text.substring(this.pos, this.end);
-        }
-
-        public getText(sourceFile?: SourceFile): string {
-            return (sourceFile || this.getSourceFile()).text.substring(this.getStart(), this.getEnd());
-        }
-
-        public getChildCount(sourceFile?: SourceFile): number {
-            return 0;
-        }
-
-        public getChildAt(index: number, sourceFile?: SourceFile): Node {
-            return undefined;
-        }
-
-        public getChildren(sourceFile?: SourceFile): Node[] {
-            return emptyArray;
-        }
-
-        public getFirstToken(sourceFile?: SourceFile): Node {
-            return undefined;
-        }
-
-        public getLastToken(sourceFile?: SourceFile): Node {
-            return undefined;
-        }
-    }
-
-    class SymbolObject implements Symbol {
-        flags: SymbolFlags;
-        name: string;
-        declarations: Declaration[];
-
-        // Undefined is used to indicate the value has not been computed. If, after computing, the
-        // symbol has no doc comment, then the empty string will be returned.
-        documentationComment: SymbolDisplayPart[];
-
-        constructor(flags: SymbolFlags, name: string) {
-            this.flags = flags;
-            this.name = name;
-        }
-
-        getFlags(): SymbolFlags {
-            return this.flags;
-        }
-
-        getName(): string {
-            return this.name;
-        }
-
-        getDeclarations(): Declaration[] {
-            return this.declarations;
-        }
-
-        getDocumentationComment(): SymbolDisplayPart[] {
-            if (this.documentationComment === undefined) {
-                this.documentationComment = JsDoc.getJsDocCommentsFromDeclarations(this.declarations, this.name, !(this.flags & SymbolFlags.Property));
-            }
-
-            return this.documentationComment;
-        }
-    }
-
-    class TokenObject extends TokenOrIdentifierObject {
-        public kind: SyntaxKind;
-        constructor(kind: SyntaxKind, pos: number, end: number) {
-            super(pos, end);
-            this.kind = kind;
-        }
-    }
-
-    class IdentifierObject extends TokenOrIdentifierObject {
-        constructor(kind: SyntaxKind, pos: number, end: number) {
-            super(pos, end);
-        }
-    }
-    IdentifierObject.prototype.kind = SyntaxKind.Identifier;
-
-    class TypeObject implements Type {
-        checker: TypeChecker;
-        flags: TypeFlags;
-        id: number;
-        symbol: Symbol;
-        constructor(checker: TypeChecker, flags: TypeFlags) {
-            this.checker = checker;
-            this.flags = flags;
-        }
-        getFlags(): TypeFlags {
-            return this.flags;
-        }
-        getSymbol(): Symbol {
-            return this.symbol;
-        }
-        getProperties(): Symbol[] {
-            return this.checker.getPropertiesOfType(this);
-        }
-        getProperty(propertyName: string): Symbol {
-            return this.checker.getPropertyOfType(this, propertyName);
-        }
-        getApparentProperties(): Symbol[] {
-            return this.checker.getAugmentedPropertiesOfType(this);
-        }
-        getCallSignatures(): Signature[] {
-            return this.checker.getSignaturesOfType(this, SignatureKind.Call);
-        }
-        getConstructSignatures(): Signature[] {
-            return this.checker.getSignaturesOfType(this, SignatureKind.Construct);
-        }
-        getStringIndexType(): Type {
-            return this.checker.getIndexTypeOfType(this, IndexKind.String);
-        }
-        getNumberIndexType(): Type {
-            return this.checker.getIndexTypeOfType(this, IndexKind.Number);
-        }
-        getBaseTypes(): ObjectType[] {
-            return this.flags & (TypeFlags.Class | TypeFlags.Interface)
-                ? this.checker.getBaseTypes(<InterfaceType><Type>this)
-                : undefined;
-        }
-        getNonNullableType(): Type {
-            return this.checker.getNonNullableType(this);
-        }
-    }
-
-    class SignatureObject implements Signature {
-        checker: TypeChecker;
-        declaration: SignatureDeclaration;
-        typeParameters: TypeParameter[];
-        parameters: Symbol[];
-        thisParameter: Symbol;
-        resolvedReturnType: Type;
-        minArgumentCount: number;
-        hasRestParameter: boolean;
-        hasLiteralTypes: boolean;
-
-        // Undefined is used to indicate the value has not been computed. If, after computing, the
-        // symbol has no doc comment, then the empty string will be returned.
-        documentationComment: SymbolDisplayPart[];
-
-        constructor(checker: TypeChecker) {
-            this.checker = checker;
-        }
-        getDeclaration(): SignatureDeclaration {
-            return this.declaration;
-        }
-        getTypeParameters(): Type[] {
-            return this.typeParameters;
-        }
-        getParameters(): Symbol[] {
-            return this.parameters;
-        }
-        getReturnType(): Type {
-            return this.checker.getReturnTypeOfSignature(this);
-        }
-
-        getDocumentationComment(): SymbolDisplayPart[] {
-            if (this.documentationComment === undefined) {
-                this.documentationComment = this.declaration ? JsDoc.getJsDocCommentsFromDeclarations(
-                    [this.declaration],
-                    /*name*/ undefined,
-                    /*canUseParsedParamTagComments*/ false) : [];
-            }
-
-            return this.documentationComment;
-        }
-    }
-
-    class SourceFileObject extends NodeObject implements SourceFile {
-        public _declarationBrand: any;
-        public fileName: string;
-        public path: Path;
-        public text: string;
-        public scriptSnapshot: IScriptSnapshot;
-        public lineMap: number[];
-
-        public statements: NodeArray<Statement>;
-        public endOfFileToken: Node;
-
-        public amdDependencies: { name: string; path: string }[];
-        public moduleName: string;
-        public referencedFiles: FileReference[];
-        public typeReferenceDirectives: FileReference[];
-
-        public syntacticDiagnostics: Diagnostic[];
-        public referenceDiagnostics: Diagnostic[];
-        public parseDiagnostics: Diagnostic[];
-        public bindDiagnostics: Diagnostic[];
-
-        public isDeclarationFile: boolean;
-        public isDefaultLib: boolean;
-        public hasNoDefaultLib: boolean;
-        public externalModuleIndicator: Node; // The first node that causes this file to be an external module
-        public commonJsModuleIndicator: Node; // The first node that causes this file to be a CommonJS module
-        public nodeCount: number;
-        public identifierCount: number;
-        public symbolCount: number;
-        public version: string;
-        public scriptKind: ScriptKind;
-        public languageVersion: ScriptTarget;
-        public languageVariant: LanguageVariant;
-        public identifiers: Map<string>;
-        public nameTable: Map<number>;
-        public resolvedModules: Map<ResolvedModule>;
-        public resolvedTypeReferenceDirectiveNames: Map<ResolvedTypeReferenceDirective>;
-        public imports: LiteralExpression[];
-        public moduleAugmentations: LiteralExpression[];
-        private namedDeclarations: Map<Declaration[]>;
-
-        constructor(kind: SyntaxKind, pos: number, end: number) {
-            super(kind, pos, end);
-        }
-
-        public update(newText: string, textChangeRange: TextChangeRange): SourceFile {
-            return updateSourceFile(this, newText, textChangeRange);
-        }
-
-        public getLineAndCharacterOfPosition(position: number): LineAndCharacter {
-            return ts.getLineAndCharacterOfPosition(this, position);
-        }
-
-        public getLineStarts(): number[] {
-            return getLineStarts(this);
-        }
-
-        public getPositionOfLineAndCharacter(line: number, character: number): number {
-            return ts.getPositionOfLineAndCharacter(this, line, character);
-        }
-
-        public getNamedDeclarations(): Map<Declaration[]> {
-            if (!this.namedDeclarations) {
-                this.namedDeclarations = this.computeNamedDeclarations();
-            }
-
-            return this.namedDeclarations;
-        }
-
-        private computeNamedDeclarations(): Map<Declaration[]> {
-            const result = createMap<Declaration[]>();
-
-            forEachChild(this, visit);
-
-            return result;
-
-            function addDeclaration(declaration: Declaration) {
-                const name = getDeclarationName(declaration);
-                if (name) {
-                    multiMapAdd(result, name, declaration);
-                }
-            }
-
-            function getDeclarations(name: string) {
-                return result[name] || (result[name] = []);
-            }
-
-            function getDeclarationName(declaration: Declaration) {
-                if (declaration.name) {
-                    const result = getTextOfIdentifierOrLiteral(declaration.name);
-                    if (result !== undefined) {
-                        return result;
-                    }
-
-                    if (declaration.name.kind === SyntaxKind.ComputedPropertyName) {
-                        const expr = (<ComputedPropertyName>declaration.name).expression;
-                        if (expr.kind === SyntaxKind.PropertyAccessExpression) {
-                            return (<PropertyAccessExpression>expr).name.text;
-                        }
-
-                        return getTextOfIdentifierOrLiteral(expr);
-                    }
-                }
-
-                return undefined;
-            }
-
-            function getTextOfIdentifierOrLiteral(node: Node) {
-                if (node) {
-                    if (node.kind === SyntaxKind.Identifier ||
-                        node.kind === SyntaxKind.StringLiteral ||
-                        node.kind === SyntaxKind.NumericLiteral) {
-
-                        return (<Identifier | LiteralExpression>node).text;
-                    }
-                }
-
-                return undefined;
-            }
-
-            function visit(node: Node): void {
-                switch (node.kind) {
-                    case SyntaxKind.FunctionDeclaration:
-                    case SyntaxKind.FunctionExpression:
-                    case SyntaxKind.MethodDeclaration:
-                    case SyntaxKind.MethodSignature:
-                        const functionDeclaration = <FunctionLikeDeclaration>node;
-                        const declarationName = getDeclarationName(functionDeclaration);
-
-                        if (declarationName) {
-                            const declarations = getDeclarations(declarationName);
-                            const lastDeclaration = lastOrUndefined(declarations);
-
-                            // Check whether this declaration belongs to an "overload group".
-                            if (lastDeclaration && functionDeclaration.parent === lastDeclaration.parent && functionDeclaration.symbol === lastDeclaration.symbol) {
-                                // Overwrite the last declaration if it was an overload
-                                // and this one is an implementation.
-                                if (functionDeclaration.body && !(<FunctionLikeDeclaration>lastDeclaration).body) {
-                                    declarations[declarations.length - 1] = functionDeclaration;
-                                }
-                            }
-                            else {
-                                declarations.push(functionDeclaration);
-                            }
-
-                            forEachChild(node, visit);
-                        }
-                        break;
-
-                    case SyntaxKind.ClassDeclaration:
-                    case SyntaxKind.ClassExpression:
-                    case SyntaxKind.InterfaceDeclaration:
-                    case SyntaxKind.TypeAliasDeclaration:
-                    case SyntaxKind.EnumDeclaration:
-                    case SyntaxKind.ModuleDeclaration:
-                    case SyntaxKind.ImportEqualsDeclaration:
-                    case SyntaxKind.ExportSpecifier:
-                    case SyntaxKind.ImportSpecifier:
-                    case SyntaxKind.ImportEqualsDeclaration:
-                    case SyntaxKind.ImportClause:
-                    case SyntaxKind.NamespaceImport:
-                    case SyntaxKind.GetAccessor:
-                    case SyntaxKind.SetAccessor:
-                    case SyntaxKind.TypeLiteral:
-                        addDeclaration(<Declaration>node);
-                        forEachChild(node, visit);
-                        break;
-
-                    case SyntaxKind.Parameter:
-                        // Only consider parameter properties
-                        if (!hasModifier(node, ModifierFlags.ParameterPropertyModifier)) {
-                            break;
-                        }
-                    // fall through
-                    case SyntaxKind.VariableDeclaration:
-                    case SyntaxKind.BindingElement: {
-                        const decl = <VariableDeclaration>node;
-                        if (isBindingPattern(decl.name)) {
-                            forEachChild(decl.name, visit);
-                            break;
-                        }
-                        if (decl.initializer)
-                            visit(decl.initializer);
-                    }
-                    case SyntaxKind.EnumMember:
-                    case SyntaxKind.PropertyDeclaration:
-                    case SyntaxKind.PropertySignature:
-                        addDeclaration(<Declaration>node);
-                        break;
-
-                    case SyntaxKind.ExportDeclaration:
-                        // Handle named exports case e.g.:
-                        //    export {a, b as B} from "mod";
-                        if ((<ExportDeclaration>node).exportClause) {
-                            forEach((<ExportDeclaration>node).exportClause.elements, visit);
-                        }
-                        break;
-
-                    case SyntaxKind.ImportDeclaration:
-                        const importClause = (<ImportDeclaration>node).importClause;
-                        if (importClause) {
-                            // Handle default import case e.g.:
-                            //    import d from "mod";
-                            if (importClause.name) {
-                                addDeclaration(importClause);
-                            }
-
-                            // Handle named bindings in imports e.g.:
-                            //    import * as NS from "mod";
-                            //    import {a, b as B} from "mod";
-                            if (importClause.namedBindings) {
-                                if (importClause.namedBindings.kind === SyntaxKind.NamespaceImport) {
-                                    addDeclaration(<NamespaceImport>importClause.namedBindings);
-                                }
-                                else {
-                                    forEach((<NamedImports>importClause.namedBindings).elements, visit);
-                                }
-                            }
-                        }
-                        break;
-
-                    default:
-                        forEachChild(node, visit);
-                }
-            }
-        }
-    }
-
-    function getServicesObjectAllocator(): ObjectAllocator {
-        return {
-            getNodeConstructor: () => NodeObject,
-            getTokenConstructor: () => TokenObject,
-            getIdentifierConstructor: () => IdentifierObject,
-            getSourceFileConstructor: () => SourceFileObject,
-            getSymbolConstructor: () => SymbolObject,
-            getTypeConstructor: () => TypeObject,
-            getSignatureConstructor: () => SignatureObject,
-        };
-    }
-
-    /// Language Service
-
-    // Information about a specific host file.
-    interface HostFileInformation {
-        hostFileName: string;
-        version: string;
-        scriptSnapshot: IScriptSnapshot;
-        scriptKind: ScriptKind;
-    }
-
-    export interface DisplayPartsSymbolWriter extends SymbolWriter {
-        displayParts(): SymbolDisplayPart[];
-    }
-
-    export function displayPartsToString(displayParts: SymbolDisplayPart[]) {
-        if (displayParts) {
-            return map(displayParts, displayPart => displayPart.text).join("");
-        }
-
-        return "";
-    }
-
-    export function getDefaultCompilerOptions(): CompilerOptions {
-        // Always default to "ScriptTarget.ES5" for the language service
-        return {
-            target: ScriptTarget.ES5,
-            jsx: JsxEmit.Preserve
-        };
-    }
-
-    // Cache host information about script should be refreshed
-    // at each language service public entry point, since we don't know when
-    // set of scripts handled by the host changes.
-    class HostCache {
-        private fileNameToEntry: FileMap<HostFileInformation>;
-        private _compilationSettings: CompilerOptions;
-        private currentDirectory: string;
-
-        constructor(private host: LanguageServiceHost, private getCanonicalFileName: (fileName: string) => string) {
-            // script id => script index
-            this.currentDirectory = host.getCurrentDirectory();
-            this.fileNameToEntry = createFileMap<HostFileInformation>();
-
-            // Initialize the list with the root file names
-            const rootFileNames = host.getScriptFileNames();
-            for (const fileName of rootFileNames) {
-                this.createEntry(fileName, toPath(fileName, this.currentDirectory, getCanonicalFileName));
-            }
-
-            // store the compilation settings
-            this._compilationSettings = host.getCompilationSettings() || getDefaultCompilerOptions();
-        }
-
-        public compilationSettings() {
-            return this._compilationSettings;
-        }
-
-        private createEntry(fileName: string, path: Path) {
-            let entry: HostFileInformation;
-            const scriptSnapshot = this.host.getScriptSnapshot(fileName);
-            if (scriptSnapshot) {
-                entry = {
-                    hostFileName: fileName,
-                    version: this.host.getScriptVersion(fileName),
-                    scriptSnapshot: scriptSnapshot,
-                    scriptKind: getScriptKind(fileName, this.host)
-                };
-            }
-
-            this.fileNameToEntry.set(path, entry);
-            return entry;
-        }
-
-<<<<<<< HEAD
-        getDefinitionAtPosition(fileName: string, position: number): DefinitionInfo[];
-        getTypeDefinitionAtPosition(fileName: string, position: number): DefinitionInfo[];
-
-        getReferencesAtPosition(fileName: string, position: number): ReferenceEntry[];
-        findReferences(fileName: string, position: number): ReferencedSymbol[];
-        getDocumentHighlights(fileName: string, position: number, filesToSearch: string[]): DocumentHighlights[];
-
-        /** @deprecated */
-        getOccurrencesAtPosition(fileName: string, position: number): ReferenceEntry[];
-
-        getNavigateToItems(searchValue: string, maxResultCount?: number): NavigateToItem[];
-        getNavigationBarItems(fileName: string): NavigationBarItem[];
-
-        getOutliningSpans(fileName: string): OutliningSpan[];
-        getTodoComments(fileName: string, descriptors: TodoCommentDescriptor[]): TodoComment[];
-        getBraceMatchingAtPosition(fileName: string, position: number): TextSpan[];
-        getIndentationAtPosition(fileName: string, position: number, options: EditorOptions): number;
-
-        getFormattingEditsForRange(fileName: string, start: number, end: number, options: FormatCodeOptions): TextChange[];
-        getFormattingEditsForDocument(fileName: string, options: FormatCodeOptions): TextChange[];
-        getFormattingEditsAfterKeystroke(fileName: string, position: number, key: string, options: FormatCodeOptions): TextChange[];
-
-        getDocCommentTemplateAtPosition(fileName: string, position: number): TextInsertion;
-
-        isValidBraceCompletionAtPosition(fileName: string, position: number, openingBrace: number): boolean;
-
-        getCodeFixesAtPosition(fileName: string, start: number, end: number, errorCodes: string[]): CodeAction[];
-
-        getEmitOutput(fileName: string): EmitOutput;
-
-        getProgram(): Program;
-
-        /* @internal */ getNonBoundSourceFile(fileName: string): SourceFile;
-
-        dispose(): void;
-    }
-
-    export interface Classifications {
-        spans: number[];
-        endOfLineState: EndOfLineState;
-    }
-
-    export interface ClassifiedSpan {
-        textSpan: TextSpan;
-        classificationType: string; // ClassificationTypeNames
-    }
-
-    export interface NavigationBarItem {
-        text: string;
-        kind: string;
-        kindModifiers: string;
-        spans: TextSpan[];
-        childItems: NavigationBarItem[];
-        indent: number;
-        bolded: boolean;
-        grayed: boolean;
-    }
-
-    export interface TodoCommentDescriptor {
-        text: string;
-        priority: number;
-    }
-
-    export interface TodoComment {
-        descriptor: TodoCommentDescriptor;
-        message: string;
-        position: number;
-    }
-
-    export class TextChange {
-        span: TextSpan;
-        newText: string;
-    }
-
-    export interface FileTextChanges {
-        fileName: string;
-        textChanges: TextChange[];
-    }
-
-    export interface CodeAction {
-        /** Description of the code action to display in the UI of the editor */
-        description: string;
-        /** Text changes to apply to each file as part of the code action */
-        changes: FileTextChanges[];
-    }
-
-    export interface TextInsertion {
-        newText: string;
-        /** The position in newText the caret should point to after the insertion. */
-        caretOffset: number;
-    }
-
-    export interface RenameLocation {
-        textSpan: TextSpan;
-        fileName: string;
-    }
-
-    export interface ReferenceEntry {
-        textSpan: TextSpan;
-        fileName: string;
-        isWriteAccess: boolean;
-        isDefinition: boolean;
-    }
-
-    export interface DocumentHighlights {
-        fileName: string;
-        highlightSpans: HighlightSpan[];
-    }
-
-    export namespace HighlightSpanKind {
-        export const none = "none";
-        export const definition = "definition";
-        export const reference = "reference";
-        export const writtenReference = "writtenReference";
-    }
-
-    export interface HighlightSpan {
-        fileName?: string;
-        textSpan: TextSpan;
-        kind: string;
-    }
-
-    export interface NavigateToItem {
-        name: string;
-        kind: string;
-        kindModifiers: string;
-        matchKind: string;
-        isCaseSensitive: boolean;
-        fileName: string;
-        textSpan: TextSpan;
-        containerName: string;
-        containerKind: string;
-    }
-
-    export interface EditorOptions {
-        BaseIndentSize?: number;
-        IndentSize: number;
-        TabSize: number;
-        NewLineCharacter: string;
-        ConvertTabsToSpaces: boolean;
-        IndentStyle: IndentStyle;
-    }
-
-    export enum IndentStyle {
-        None = 0,
-        Block = 1,
-        Smart = 2,
-    }
-
-    export interface FormatCodeOptions extends EditorOptions {
-        InsertSpaceAfterCommaDelimiter: boolean;
-        InsertSpaceAfterSemicolonInForStatements: boolean;
-        InsertSpaceBeforeAndAfterBinaryOperators: boolean;
-        InsertSpaceAfterKeywordsInControlFlowStatements: boolean;
-        InsertSpaceAfterFunctionKeywordForAnonymousFunctions: boolean;
-        InsertSpaceAfterOpeningAndBeforeClosingNonemptyParenthesis: boolean;
-        InsertSpaceAfterOpeningAndBeforeClosingNonemptyBrackets: boolean;
-        InsertSpaceAfterOpeningAndBeforeClosingTemplateStringBraces: boolean;
-        InsertSpaceAfterOpeningAndBeforeClosingJsxExpressionBraces?: boolean;
-        PlaceOpenBraceOnNewLineForFunctions: boolean;
-        PlaceOpenBraceOnNewLineForControlBlocks: boolean;
-        [s: string]: boolean | number | string | undefined;
-    }
-
-    export interface DefinitionInfo {
-        fileName: string;
-        textSpan: TextSpan;
-        kind: string;
-        name: string;
-        containerKind: string;
-        containerName: string;
-    }
-
-    export interface ReferencedSymbol {
-        definition: DefinitionInfo;
-        references: ReferenceEntry[];
-    }
-
-    export enum SymbolDisplayPartKind {
-        aliasName,
-        className,
-        enumName,
-        fieldName,
-        interfaceName,
-        keyword,
-        lineBreak,
-        numericLiteral,
-        stringLiteral,
-        localName,
-        methodName,
-        moduleName,
-        operator,
-        parameterName,
-        propertyName,
-        punctuation,
-        space,
-        text,
-        typeParameterName,
-        enumMemberName,
-        functionName,
-        regularExpressionLiteral,
-    }
-
-    export interface SymbolDisplayPart {
-        text: string;
-        kind: string;
-    }
-
-    export interface QuickInfo {
-        kind: string;
-        kindModifiers: string;
-        textSpan: TextSpan;
-        displayParts: SymbolDisplayPart[];
-        documentation: SymbolDisplayPart[];
-    }
-
-    export interface RenameInfo {
-        canRename: boolean;
-        localizedErrorMessage: string;
-        displayName: string;
-        fullDisplayName: string;
-        kind: string;
-        kindModifiers: string;
-        triggerSpan: TextSpan;
-    }
-
-    export interface SignatureHelpParameter {
-        name: string;
-        documentation: SymbolDisplayPart[];
-        displayParts: SymbolDisplayPart[];
-        isOptional: boolean;
-    }
-
-    /**
-     * Represents a single signature to show in signature help.
-     * The id is used for subsequent calls into the language service to ask questions about the
-     * signature help item in the context of any documents that have been updated.  i.e. after
-     * an edit has happened, while signature help is still active, the host can ask important
-     * questions like 'what parameter is the user currently contained within?'.
-     */
-    export interface SignatureHelpItem {
-        isVariadic: boolean;
-        prefixDisplayParts: SymbolDisplayPart[];
-        suffixDisplayParts: SymbolDisplayPart[];
-        separatorDisplayParts: SymbolDisplayPart[];
-        parameters: SignatureHelpParameter[];
-        documentation: SymbolDisplayPart[];
-    }
-
-    /**
-     * Represents a set of signature help items, and the preferred item that should be selected.
-     */
-    export interface SignatureHelpItems {
-        items: SignatureHelpItem[];
-        applicableSpan: TextSpan;
-        selectedItemIndex: number;
-        argumentIndex: number;
-        argumentCount: number;
-    }
-
-    export interface CompletionInfo {
-        isMemberCompletion: boolean;
-        isNewIdentifierLocation: boolean;  // true when the current location also allows for a new identifier
-        entries: CompletionEntry[];
-    }
-
-    export interface CompletionEntry {
-        name: string;
-        kind: string;            // see ScriptElementKind
-        kindModifiers: string;   // see ScriptElementKindModifier, comma separated
-        sortText: string;
-    }
-
-    export interface CompletionEntryDetails {
-        name: string;
-        kind: string;            // see ScriptElementKind
-        kindModifiers: string;   // see ScriptElementKindModifier, comma separated
-        displayParts: SymbolDisplayPart[];
-        documentation: SymbolDisplayPart[];
-    }
-
-    export interface OutliningSpan {
-        /** The span of the document to actually collapse. */
-        textSpan: TextSpan;
-
-        /** The span of the document to display when the user hovers over the collapsed span. */
-        hintSpan: TextSpan;
-
-        /** The text to display in the editor for the collapsed region. */
-        bannerText: string;
-
-        /**
-          * Whether or not this region should be automatically collapsed when
-          * the 'Collapse to Definitions' command is invoked.
-          */
-        autoCollapse: boolean;
-    }
-
-    export interface EmitOutput {
-        outputFiles: OutputFile[];
-        emitSkipped: boolean;
-    }
-
-    export const enum OutputFileType {
-        JavaScript,
-        SourceMap,
-        Declaration
-    }
-
-    export interface OutputFile {
-        name: string;
-        writeByteOrderMark: boolean;
-        text: string;
-    }
-
-    export const enum EndOfLineState {
-        None,
-        InMultiLineCommentTrivia,
-        InSingleQuoteStringLiteral,
-        InDoubleQuoteStringLiteral,
-        InTemplateHeadOrNoSubstitutionTemplate,
-        InTemplateMiddleOrTail,
-        InTemplateSubstitutionPosition,
-    }
-
-    export enum TokenClass {
-        Punctuation,
-        Keyword,
-        Operator,
-        Comment,
-        Whitespace,
-        Identifier,
-        NumberLiteral,
-        StringLiteral,
-        RegExpLiteral,
-    }
-
-    export interface ClassificationResult {
-        finalLexState: EndOfLineState;
-        entries: ClassificationInfo[];
-    }
-
-    export interface ClassificationInfo {
-        length: number;
-        classification: TokenClass;
-    }
-
-    export interface Classifier {
-        /**
-         * Gives lexical classifications of tokens on a line without any syntactic context.
-         * For instance, a token consisting of the text 'string' can be either an identifier
-         * named 'string' or the keyword 'string', however, because this classifier is not aware,
-         * it relies on certain heuristics to give acceptable results. For classifications where
-         * speed trumps accuracy, this function is preferable; however, for true accuracy, the
-         * syntactic classifier is ideal. In fact, in certain editing scenarios, combining the
-         * lexical, syntactic, and semantic classifiers may issue the best user experience.
-         *
-         * @param text                      The text of a line to classify.
-         * @param lexState                  The state of the lexical classifier at the end of the previous line.
-         * @param syntacticClassifierAbsent Whether the client is *not* using a syntactic classifier.
-         *                                  If there is no syntactic classifier (syntacticClassifierAbsent=true),
-         *                                  certain heuristics may be used in its place; however, if there is a
-         *                                  syntactic classifier (syntacticClassifierAbsent=false), certain
-         *                                  classifications which may be incorrectly categorized will be given
-         *                                  back as Identifiers in order to allow the syntactic classifier to
-         *                                  subsume the classification.
-         * @deprecated Use getLexicalClassifications instead.
-         */
-        getClassificationsForLine(text: string, lexState: EndOfLineState, syntacticClassifierAbsent: boolean): ClassificationResult;
-        getEncodedLexicalClassifications(text: string, endOfLineState: EndOfLineState, syntacticClassifierAbsent: boolean): Classifications;
-    }
-
-    /**
-      * The document registry represents a store of SourceFile objects that can be shared between
-      * multiple LanguageService instances. A LanguageService instance holds on the SourceFile (AST)
-      * of files in the context.
-      * SourceFile objects account for most of the memory usage by the language service. Sharing
-      * the same DocumentRegistry instance between different instances of LanguageService allow
-      * for more efficient memory utilization since all projects will share at least the library
-      * file (lib.d.ts).
-      *
-      * A more advanced use of the document registry is to serialize sourceFile objects to disk
-      * and re-hydrate them when needed.
-      *
-      * To create a default DocumentRegistry, use createDocumentRegistry to create one, and pass it
-      * to all subsequent createLanguageService calls.
-      */
-    export interface DocumentRegistry {
-        /**
-          * Request a stored SourceFile with a given fileName and compilationSettings.
-          * The first call to acquire will call createLanguageServiceSourceFile to generate
-          * the SourceFile if was not found in the registry.
-          *
-          * @param fileName The name of the file requested
-          * @param compilationSettings Some compilation settings like target affects the
-          * shape of a the resulting SourceFile. This allows the DocumentRegistry to store
-          * multiple copies of the same file for different compilation settings.
-          * @parm scriptSnapshot Text of the file. Only used if the file was not found
-          * in the registry and a new one was created.
-          * @parm version Current version of the file. Only used if the file was not found
-          * in the registry and a new one was created.
-          */
-        acquireDocument(
-            fileName: string,
-            compilationSettings: CompilerOptions,
-            scriptSnapshot: IScriptSnapshot,
-            version: string,
-            scriptKind?: ScriptKind): SourceFile;
-
-        acquireDocumentWithKey(
-            fileName: string,
-            path: Path,
-            compilationSettings: CompilerOptions,
-            key: DocumentRegistryBucketKey,
-            scriptSnapshot: IScriptSnapshot,
-            version: string,
-            scriptKind?: ScriptKind): SourceFile;
-
-        /**
-          * Request an updated version of an already existing SourceFile with a given fileName
-          * and compilationSettings. The update will in-turn call updateLanguageServiceSourceFile
-          * to get an updated SourceFile.
-          *
-          * @param fileName The name of the file requested
-          * @param compilationSettings Some compilation settings like target affects the
-          * shape of a the resulting SourceFile. This allows the DocumentRegistry to store
-          * multiple copies of the same file for different compilation settings.
-          * @param scriptSnapshot Text of the file.
-          * @param version Current version of the file.
-          */
-        updateDocument(
-            fileName: string,
-            compilationSettings: CompilerOptions,
-            scriptSnapshot: IScriptSnapshot,
-            version: string,
-            scriptKind?: ScriptKind): SourceFile;
-
-        updateDocumentWithKey(
-            fileName: string,
-            path: Path,
-            compilationSettings: CompilerOptions,
-            key: DocumentRegistryBucketKey,
-            scriptSnapshot: IScriptSnapshot,
-            version: string,
-            scriptKind?: ScriptKind): SourceFile;
-
-        getKeyForCompilationSettings(settings: CompilerOptions): DocumentRegistryBucketKey;
-        /**
-          * Informs the DocumentRegistry that a file is not needed any longer.
-          *
-          * Note: It is not allowed to call release on a SourceFile that was not acquired from
-          * this registry originally.
-          *
-          * @param fileName The name of the file to be released
-          * @param compilationSettings The compilation settings used to acquire the file
-          */
-        releaseDocument(fileName: string, compilationSettings: CompilerOptions): void;
-
-        releaseDocumentWithKey(path: Path, key: DocumentRegistryBucketKey): void;
-
-        reportStats(): string;
-    }
-
-    export type DocumentRegistryBucketKey = string & { __bucketKey: any };
-
-    // TODO: move these to enums
-    export namespace ScriptElementKind {
-        export const unknown = "";
-        export const warning = "warning";
-
-        /** predefined type (void) or keyword (class) */
-        export const keyword = "keyword";
-
-        /** top level script node */
-        export const scriptElement = "script";
-
-        /** module foo {} */
-        export const moduleElement = "module";
-
-        /** class X {} */
-        export const classElement = "class";
-
-        /** var x = class X {} */
-        export const localClassElement = "local class";
-
-        /** interface Y {} */
-        export const interfaceElement = "interface";
-
-        /** type T = ... */
-        export const typeElement = "type";
-
-        /** enum E */
-        export const enumElement = "enum";
-        // TODO: GH#9983
-        export const enumMemberElement = "const";
-
-        /**
-         * Inside module and script only
-         * const v = ..
-         */
-        export const variableElement = "var";
-
-        /** Inside function */
-        export const localVariableElement = "local var";
-
-        /**
-         * Inside module and script only
-         * function f() { }
-         */
-        export const functionElement = "function";
-
-        /** Inside function */
-        export const localFunctionElement = "local function";
-
-        /** class X { [public|private]* foo() {} } */
-        export const memberFunctionElement = "method";
-
-        /** class X { [public|private]* [get|set] foo:number; } */
-        export const memberGetAccessorElement = "getter";
-        export const memberSetAccessorElement = "setter";
-
-        /**
-         * class X { [public|private]* foo:number; }
-         * interface Y { foo:number; }
-         */
-        export const memberVariableElement = "property";
-
-        /** class X { constructor() { } } */
-        export const constructorImplementationElement = "constructor";
-
-        /** interface Y { ():number; } */
-        export const callSignatureElement = "call";
-
-        /** interface Y { []:number; } */
-        export const indexSignatureElement = "index";
-
-        /** interface Y { new():Y; } */
-        export const constructSignatureElement = "construct";
-
-        /** function foo(*Y*: string) */
-        export const parameterElement = "parameter";
-
-        export const typeParameterElement = "type parameter";
-
-        export const primitiveType = "primitive type";
-
-        export const label = "label";
-
-        export const alias = "alias";
-
-        export const constElement = "const";
-
-        export const letElement = "let";
-    }
-
-    export namespace ScriptElementKindModifier {
-        export const none = "";
-        export const publicMemberModifier = "public";
-        export const privateMemberModifier = "private";
-        export const protectedMemberModifier = "protected";
-        export const exportedModifier = "export";
-        export const ambientModifier = "declare";
-        export const staticModifier = "static";
-        export const abstractModifier = "abstract";
-    }
-
-    export class ClassificationTypeNames {
-        public static comment = "comment";
-        public static identifier = "identifier";
-        public static keyword = "keyword";
-        public static numericLiteral = "number";
-        public static operator = "operator";
-        public static stringLiteral = "string";
-        public static whiteSpace = "whitespace";
-        public static text = "text";
-
-        public static punctuation = "punctuation";
-
-        public static className = "class name";
-        public static enumName = "enum name";
-        public static interfaceName = "interface name";
-        public static moduleName = "module name";
-        public static typeParameterName = "type parameter name";
-        public static typeAliasName = "type alias name";
-        public static parameterName = "parameter name";
-        public static docCommentTagName = "doc comment tag name";
-        public static jsxOpenTagName = "jsx open tag name";
-        public static jsxCloseTagName = "jsx close tag name";
-        public static jsxSelfClosingTagName = "jsx self closing tag name";
-        public static jsxAttribute = "jsx attribute";
-        public static jsxText = "jsx text";
-        public static jsxAttributeStringLiteralValue = "jsx attribute string literal value";
-    }
-
-    export const enum ClassificationType {
-        comment = 1,
-        identifier = 2,
-        keyword = 3,
-        numericLiteral = 4,
-        operator = 5,
-        stringLiteral = 6,
-        regularExpressionLiteral = 7,
-        whiteSpace = 8,
-        text = 9,
-        punctuation = 10,
-        className = 11,
-        enumName = 12,
-        interfaceName = 13,
-        moduleName = 14,
-        typeParameterName = 15,
-        typeAliasName = 16,
-        parameterName = 17,
-        docCommentTagName = 18,
-        jsxOpenTagName = 19,
-        jsxCloseTagName = 20,
-        jsxSelfClosingTagName = 21,
-        jsxAttribute = 22,
-        jsxText = 23,
-        jsxAttributeStringLiteralValue = 24,
-    }
-
-    /// Language Service
-
-    // Information about a specific host file.
-    interface HostFileInformation {
-        hostFileName: string;
-        version: string;
-        scriptSnapshot: IScriptSnapshot;
-        scriptKind: ScriptKind;
-    }
-
-    interface DocumentRegistryEntry {
-        sourceFile: SourceFile;
-
-        // The number of language services that this source file is referenced in.   When no more
-        // language services are referencing the file, then the file can be removed from the
-        // registry.
-        languageServiceRefCount: number;
-        owners: string[];
-    }
-
-    export interface DisplayPartsSymbolWriter extends SymbolWriter {
-        displayParts(): SymbolDisplayPart[];
-    }
-
-    export function displayPartsToString(displayParts: SymbolDisplayPart[]) {
-        if (displayParts) {
-            return map(displayParts, displayPart => displayPart.text).join("");
-        }
-
-        return "";
-    }
-
-    function isLocalVariableOrFunction(symbol: Symbol) {
-        if (symbol.parent) {
-            return false; // This is exported symbol
-        }
-
-        return ts.forEach(symbol.declarations, declaration => {
-            // Function expressions are local
-            if (declaration.kind === SyntaxKind.FunctionExpression) {
-                return true;
-            }
-
-            if (declaration.kind !== SyntaxKind.VariableDeclaration && declaration.kind !== SyntaxKind.FunctionDeclaration) {
-                return false;
-            }
-
-            // If the parent is not sourceFile or module block it is local variable
-            for (let parent = declaration.parent; !isFunctionBlock(parent); parent = parent.parent) {
-                // Reached source file or module block
-                if (parent.kind === SyntaxKind.SourceFile || parent.kind === SyntaxKind.ModuleBlock) {
-                    return false;
-                }
-            }
-
-            // parent is in function block
-            return true;
-        });
-    }
-
-    export function getDefaultCompilerOptions(): CompilerOptions {
-        // Always default to "ScriptTarget.ES5" for the language service
-        return {
-            target: ScriptTarget.ES5,
-            jsx: JsxEmit.Preserve
-        };
-    }
-
-    export function getSupportedCodeFixes() {
-        return codefix.CodeFixProvider.getSupportedErrorCodes();
-    }
-
-    // Cache host information about script Should be refreshed
-    // at each language service public entry point, since we don't know when
-    // the set of scripts handled by the host changes.
-    class HostCache {
-        private fileNameToEntry: FileMap<HostFileInformation>;
-        private _compilationSettings: CompilerOptions;
-        private currentDirectory: string;
-
-        constructor(private host: LanguageServiceHost, private getCanonicalFileName: (fileName: string) => string) {
-            // script id => script index
-            this.currentDirectory = host.getCurrentDirectory();
-            this.fileNameToEntry = createFileMap<HostFileInformation>();
-
-            // Initialize the list with the root file names
-            const rootFileNames = host.getScriptFileNames();
-            for (const fileName of rootFileNames) {
-                this.createEntry(fileName, toPath(fileName, this.currentDirectory, getCanonicalFileName));
-            }
-
-            // store the compilation settings
-            this._compilationSettings = host.getCompilationSettings() || getDefaultCompilerOptions();
-        }
-
-        public compilationSettings() {
-            return this._compilationSettings;
-        }
-
-        private createEntry(fileName: string, path: Path) {
-            let entry: HostFileInformation;
-            const scriptSnapshot = this.host.getScriptSnapshot(fileName);
-            if (scriptSnapshot) {
-                entry = {
-                    hostFileName: fileName,
-                    version: this.host.getScriptVersion(fileName),
-                    scriptSnapshot: scriptSnapshot,
-                    scriptKind: getScriptKind(fileName, this.host)
-                };
-            }
-
-            this.fileNameToEntry.set(path, entry);
-            return entry;
-        }
-
-=======
->>>>>>> 42515c71
-        private getEntry(path: Path): HostFileInformation {
-            return this.fileNameToEntry.get(path);
-        }
-
-        private contains(path: Path): boolean {
-            return this.fileNameToEntry.contains(path);
-        }
-
-        public getOrCreateEntry(fileName: string): HostFileInformation {
-            const path = toPath(fileName, this.currentDirectory, this.getCanonicalFileName);
-            return this.getOrCreateEntryByPath(fileName, path);
-        }
-
-        public getOrCreateEntryByPath(fileName: string, path: Path): HostFileInformation {
-            return this.contains(path)
-                ? this.getEntry(path)
-                : this.createEntry(fileName, path);
-        }
-
-        public getRootFileNames(): string[] {
-            const fileNames: string[] = [];
-
-            this.fileNameToEntry.forEachValue((path, value) => {
-                if (value) {
-                    fileNames.push(value.hostFileName);
-                }
-            });
-
-            return fileNames;
-        }
-
-        public getVersion(path: Path): string {
-            const file = this.getEntry(path);
-            return file && file.version;
-        }
-
-        public getScriptSnapshot(path: Path): IScriptSnapshot {
-            const file = this.getEntry(path);
-            return file && file.scriptSnapshot;
-        }
-    }
-
-    class SyntaxTreeCache {
-        // For our syntactic only features, we also keep a cache of the syntax tree for the
-        // currently edited file.
-        private currentFileName: string;
-        private currentFileVersion: string;
-        private currentFileScriptSnapshot: IScriptSnapshot;
-        private currentSourceFile: SourceFile;
-
-        constructor(private host: LanguageServiceHost) {
-        }
-
-        public getCurrentSourceFile(fileName: string): SourceFile {
-            const scriptSnapshot = this.host.getScriptSnapshot(fileName);
-            if (!scriptSnapshot) {
-                // The host does not know about this file.
-                throw new Error("Could not find file: '" + fileName + "'.");
-            }
-
-            const scriptKind = getScriptKind(fileName, this.host);
-            const version = this.host.getScriptVersion(fileName);
-            let sourceFile: SourceFile;
-
-            if (this.currentFileName !== fileName) {
-                // This is a new file, just parse it
-                sourceFile = createLanguageServiceSourceFile(fileName, scriptSnapshot, ScriptTarget.Latest, version, /*setNodeParents*/ true, scriptKind);
-            }
-            else if (this.currentFileVersion !== version) {
-                // This is the same file, just a newer version. Incrementally parse the file.
-                const editRange = scriptSnapshot.getChangeRange(this.currentFileScriptSnapshot);
-                sourceFile = updateLanguageServiceSourceFile(this.currentSourceFile, scriptSnapshot, version, editRange);
-            }
-
-            if (sourceFile) {
-                // All done, ensure state is up to date
-                this.currentFileVersion = version;
-                this.currentFileName = fileName;
-                this.currentFileScriptSnapshot = scriptSnapshot;
-                this.currentSourceFile = sourceFile;
-            }
-
-            return this.currentSourceFile;
-        }
-    }
-
-    function setSourceFileFields(sourceFile: SourceFile, scriptSnapshot: IScriptSnapshot, version: string) {
-        sourceFile.version = version;
-        sourceFile.scriptSnapshot = scriptSnapshot;
-    }
-
-    export function createLanguageServiceSourceFile(fileName: string, scriptSnapshot: IScriptSnapshot, scriptTarget: ScriptTarget, version: string, setNodeParents: boolean, scriptKind?: ScriptKind): SourceFile {
-        const text = scriptSnapshot.getText(0, scriptSnapshot.getLength());
-        const sourceFile = createSourceFile(fileName, text, scriptTarget, setNodeParents, scriptKind);
-        setSourceFileFields(sourceFile, scriptSnapshot, version);
-        return sourceFile;
-    }
-
-    export let disableIncrementalParsing = false;
-
-    export function updateLanguageServiceSourceFile(sourceFile: SourceFile, scriptSnapshot: IScriptSnapshot, version: string, textChangeRange: TextChangeRange, aggressiveChecks?: boolean): SourceFile {
-        // If we were given a text change range, and our version or open-ness changed, then
-        // incrementally parse this file.
-        if (textChangeRange) {
-            if (version !== sourceFile.version) {
-                // Once incremental parsing is ready, then just call into this function.
-                if (!disableIncrementalParsing) {
-                    let newText: string;
-
-                    // grab the fragment from the beginning of the original text to the beginning of the span
-                    const prefix = textChangeRange.span.start !== 0
-                        ? sourceFile.text.substr(0, textChangeRange.span.start)
-                        : "";
-
-                    // grab the fragment from the end of the span till the end of the original text
-                    const suffix = textSpanEnd(textChangeRange.span) !== sourceFile.text.length
-                        ? sourceFile.text.substr(textSpanEnd(textChangeRange.span))
-                        : "";
-
-                    if (textChangeRange.newLength === 0) {
-                        // edit was a deletion - just combine prefix and suffix
-                        newText = prefix && suffix ? prefix + suffix : prefix || suffix;
-                    }
-                    else {
-                        // it was actual edit, fetch the fragment of new text that correspond to new span
-                        const changedText = scriptSnapshot.getText(textChangeRange.span.start, textChangeRange.span.start + textChangeRange.newLength);
-                        // combine prefix, changed text and suffix
-                        newText = prefix && suffix
-                            ? prefix + changedText + suffix
-                            : prefix
-                                ? (prefix + changedText)
-                                : (changedText + suffix);
-                    }
-
-                    const newSourceFile = updateSourceFile(sourceFile, newText, textChangeRange, aggressiveChecks);
-                    setSourceFileFields(newSourceFile, scriptSnapshot, version);
-                    // after incremental parsing nameTable might not be up-to-date
-                    // drop it so it can be lazily recreated later
-                    newSourceFile.nameTable = undefined;
-
-                    // dispose all resources held by old script snapshot
-                    if (sourceFile !== newSourceFile && sourceFile.scriptSnapshot) {
-                        if (sourceFile.scriptSnapshot.dispose) {
-                            sourceFile.scriptSnapshot.dispose();
-                        }
-
-                        sourceFile.scriptSnapshot = undefined;
-                    }
-
-                    return newSourceFile;
-                }
-            }
-        }
-
-        // Otherwise, just create a new source file.
-        return createLanguageServiceSourceFile(sourceFile.fileName, scriptSnapshot, sourceFile.languageVersion, version, /*setNodeParents*/ true, sourceFile.scriptKind);
-    }
-
-    class CancellationTokenObject implements CancellationToken {
-        constructor(private cancellationToken: HostCancellationToken) {
-        }
-
-        public isCancellationRequested() {
-            return this.cancellationToken && this.cancellationToken.isCancellationRequested();
-        }
-
-        public throwIfCancellationRequested(): void {
-            if (this.isCancellationRequested()) {
-                throw new OperationCanceledException();
-            }
-        }
-    }
-
-    export function createLanguageService(host: LanguageServiceHost,
-        documentRegistry: DocumentRegistry = createDocumentRegistry(host.useCaseSensitiveFileNames && host.useCaseSensitiveFileNames(), host.getCurrentDirectory())): LanguageService {
-
-        const syntaxTreeCache: SyntaxTreeCache = new SyntaxTreeCache(host);
-        let ruleProvider: formatting.RulesProvider;
-        let program: Program;
-        let lastProjectVersion: string;
-
-        const useCaseSensitivefileNames = false;
-        const cancellationToken = new CancellationTokenObject(host.getCancellationToken && host.getCancellationToken());
-
-        const currentDirectory = host.getCurrentDirectory();
-        // Check if the localized messages json is set, otherwise query the host for it
-        if (!localizedDiagnosticMessages && host.getLocalizedDiagnosticMessages) {
-            localizedDiagnosticMessages = host.getLocalizedDiagnosticMessages();
-        }
-
-        function log(message: string) {
-            if (host.log) {
-                host.log(message);
-            }
-        }
-
-        const getCanonicalFileName = createGetCanonicalFileName(useCaseSensitivefileNames);
-
-        function getValidSourceFile(fileName: string): SourceFile {
-            const sourceFile = program.getSourceFile(fileName);
-            if (!sourceFile) {
-                throw new Error("Could not find file: '" + fileName + "'.");
-            }
-            return sourceFile;
-        }
-
-        function getRuleProvider(options: FormatCodeOptions) {
-            // Ensure rules are initialized and up to date wrt to formatting options
-            if (!ruleProvider) {
-                ruleProvider = new formatting.RulesProvider();
-            }
-
-            ruleProvider.ensureUpToDate(options);
-            return ruleProvider;
-        }
-
-        function synchronizeHostData(): void {
-            // perform fast check if host supports it
-            if (host.getProjectVersion) {
-                const hostProjectVersion = host.getProjectVersion();
-                if (hostProjectVersion) {
-                    if (lastProjectVersion === hostProjectVersion) {
-                        return;
-                    }
-
-                    lastProjectVersion = hostProjectVersion;
-                }
-            }
-
-            // Get a fresh cache of the host information
-            let hostCache = new HostCache(host, getCanonicalFileName);
-
-            // If the program is already up-to-date, we can reuse it
-            if (programUpToDate()) {
-                return;
-            }
-
-            // IMPORTANT - It is critical from this moment onward that we do not check
-            // cancellation tokens.  We are about to mutate source files from a previous program
-            // instance.  If we cancel midway through, we may end up in an inconsistent state where
-            // the program points to old source files that have been invalidated because of
-            // incremental parsing.
-
-            const oldSettings = program && program.getCompilerOptions();
-            const newSettings = hostCache.compilationSettings();
-            const shouldCreateNewSourceFiles = oldSettings &&
-                (oldSettings.target !== newSettings.target ||
-                 oldSettings.module !== newSettings.module ||
-                 oldSettings.moduleResolution !== newSettings.moduleResolution ||
-                 oldSettings.noResolve !== newSettings.noResolve ||
-                 oldSettings.jsx !== newSettings.jsx ||
-                 oldSettings.allowJs !== newSettings.allowJs ||
-                 oldSettings.disableSizeLimit !== oldSettings.disableSizeLimit ||
-                 oldSettings.baseUrl !== newSettings.baseUrl ||
-                 !equalOwnProperties(oldSettings.paths, newSettings.paths));
-
-            // Now create a new compiler
-            const compilerHost: CompilerHost = {
-                getSourceFile: getOrCreateSourceFile,
-                getSourceFileByPath: getOrCreateSourceFileByPath,
-                getCancellationToken: () => cancellationToken,
-                getCanonicalFileName,
-                useCaseSensitiveFileNames: () => useCaseSensitivefileNames,
-                getNewLine: () => getNewLineOrDefaultFromHost(host),
-                getDefaultLibFileName: (options) => host.getDefaultLibFileName(options),
-                writeFile: (fileName, data, writeByteOrderMark) => { },
-                getCurrentDirectory: () => currentDirectory,
-                fileExists: (fileName): boolean => {
-                    // stub missing host functionality
-                    return hostCache.getOrCreateEntry(fileName) !== undefined;
-                },
-                readFile: (fileName): string => {
-                    // stub missing host functionality
-                    const entry = hostCache.getOrCreateEntry(fileName);
-                    return entry && entry.scriptSnapshot.getText(0, entry.scriptSnapshot.getLength());
-                },
-                directoryExists: directoryName => {
-                    return directoryProbablyExists(directoryName, host);
-                },
-                getDirectories: path => {
-                    return host.getDirectories ? host.getDirectories(path) : [];
-                }
-            };
-            if (host.trace) {
-                compilerHost.trace = message => host.trace(message);
-            }
-
-            if (host.resolveModuleNames) {
-                compilerHost.resolveModuleNames = (moduleNames, containingFile) => host.resolveModuleNames(moduleNames, containingFile);
-            }
-            if (host.resolveTypeReferenceDirectives) {
-                compilerHost.resolveTypeReferenceDirectives = (typeReferenceDirectiveNames, containingFile) => {
-                    return host.resolveTypeReferenceDirectives(typeReferenceDirectiveNames, containingFile);
-                };
-            }
-
-            const documentRegistryBucketKey = documentRegistry.getKeyForCompilationSettings(newSettings);
-            const newProgram = createProgram(hostCache.getRootFileNames(), newSettings, compilerHost, program);
-
-            // Release any files we have acquired in the old program but are
-            // not part of the new program.
-            if (program) {
-                const oldSourceFiles = program.getSourceFiles();
-                const oldSettingsKey = documentRegistry.getKeyForCompilationSettings(oldSettings);
-                for (const oldSourceFile of oldSourceFiles) {
-                    if (!newProgram.getSourceFile(oldSourceFile.fileName) || shouldCreateNewSourceFiles) {
-                        documentRegistry.releaseDocumentWithKey(oldSourceFile.path, oldSettingsKey);
-                    }
-                }
-            }
-
-            // hostCache is captured in the closure for 'getOrCreateSourceFile' but it should not be used past this point.
-            // It needs to be cleared to allow all collected snapshots to be released
-            hostCache = undefined;
-
-            program = newProgram;
-
-            // Make sure all the nodes in the program are both bound, and have their parent
-            // pointers set property.
-            program.getTypeChecker();
-            return;
-
-            function getOrCreateSourceFile(fileName: string): SourceFile {
-                return getOrCreateSourceFileByPath(fileName, toPath(fileName, currentDirectory, getCanonicalFileName));
-            }
-
-            function getOrCreateSourceFileByPath(fileName: string, path: Path): SourceFile {
-                Debug.assert(hostCache !== undefined);
-                // The program is asking for this file, check first if the host can locate it.
-                // If the host can not locate the file, then it does not exist. return undefined
-                // to the program to allow reporting of errors for missing files.
-                const hostFileInformation = hostCache.getOrCreateEntryByPath(fileName, path);
-                if (!hostFileInformation) {
-                    return undefined;
-                }
-
-<<<<<<< HEAD
-                // check if at least one of alternative have moved scanner forward
-                if (tryConsumeDeclare() ||
-                    tryConsumeImport() ||
-                    tryConsumeExport() ||
-                    (detectJavaScriptImports && (tryConsumeRequireCall(/*skipCurrentToken*/ false) || tryConsumeDefine()))) {
-                    continue;
-                }
-                else {
-                    nextToken();
-                }
-            }
-
-            scanner.setText(undefined);
-        }
-
-        if (readImportFiles) {
-            processImports();
-        }
-        processTripleSlashDirectives();
-        if (externalModule) {
-            // for external modules module all nested ambient modules are augmentations
-            if (ambientExternalModules) {
-                // move all detected ambient modules to imported files since they need to be resolved
-                for (const decl of ambientExternalModules) {
-                    importedFiles.push(decl.ref);
-                }
-            }
-            return { referencedFiles, typeReferenceDirectives, importedFiles, isLibFile: isNoDefaultLib, ambientExternalModules: undefined };
-        }
-        else {
-            // for global scripts ambient modules still can have augmentations - look for ambient modules with depth > 0
-            let ambientModuleNames: string[];
-            if (ambientExternalModules) {
-                for (const decl of ambientExternalModules) {
-                    if (decl.depth === 0) {
-                        if (!ambientModuleNames) {
-                            ambientModuleNames = [];
-                        }
-                        ambientModuleNames.push(decl.ref.fileName);
-                    }
-                    else {
-                        importedFiles.push(decl.ref);
-                    }
-                }
-            }
-            return { referencedFiles, typeReferenceDirectives, importedFiles, isLibFile: isNoDefaultLib, ambientExternalModules: ambientModuleNames };
-        }
-    }
-
-    /// Helpers
-    function getTargetLabel(referenceNode: Node, labelName: string): Identifier {
-        while (referenceNode) {
-            if (referenceNode.kind === SyntaxKind.LabeledStatement && (<LabeledStatement>referenceNode).label.text === labelName) {
-                return (<LabeledStatement>referenceNode).label;
-            }
-            referenceNode = referenceNode.parent;
-        }
-        return undefined;
-    }
-
-    function isJumpStatementTarget(node: Node): boolean {
-        return node.kind === SyntaxKind.Identifier &&
-            (node.parent.kind === SyntaxKind.BreakStatement || node.parent.kind === SyntaxKind.ContinueStatement) &&
-            (<BreakOrContinueStatement>node.parent).label === node;
-    }
-
-    function isLabelOfLabeledStatement(node: Node): boolean {
-        return node.kind === SyntaxKind.Identifier &&
-            node.parent.kind === SyntaxKind.LabeledStatement &&
-            (<LabeledStatement>node.parent).label === node;
-    }
-
-    /**
-     * Whether or not a 'node' is preceded by a label of the given string.
-     * Note: 'node' cannot be a SourceFile.
-     */
-    function isLabeledBy(node: Node, labelName: string) {
-        for (let owner = node.parent; owner.kind === SyntaxKind.LabeledStatement; owner = owner.parent) {
-            if ((<LabeledStatement>owner).label.text === labelName) {
-                return true;
-            }
-        }
-
-        return false;
-    }
-
-    function isLabelName(node: Node): boolean {
-        return isLabelOfLabeledStatement(node) || isJumpStatementTarget(node);
-    }
-
-    function isRightSideOfQualifiedName(node: Node) {
-        return node.parent.kind === SyntaxKind.QualifiedName && (<QualifiedName>node.parent).right === node;
-    }
-
-    function isRightSideOfPropertyAccess(node: Node) {
-        return node && node.parent && node.parent.kind === SyntaxKind.PropertyAccessExpression && (<PropertyAccessExpression>node.parent).name === node;
-    }
-
-    function isCallExpressionTarget(node: Node): boolean {
-        if (isRightSideOfPropertyAccess(node)) {
-            node = node.parent;
-        }
-        return node && node.parent && node.parent.kind === SyntaxKind.CallExpression && (<CallExpression>node.parent).expression === node;
-    }
-
-    function isNewExpressionTarget(node: Node): boolean {
-        if (isRightSideOfPropertyAccess(node)) {
-            node = node.parent;
-        }
-        return node && node.parent && node.parent.kind === SyntaxKind.NewExpression && (<CallExpression>node.parent).expression === node;
-    }
-
-    function isNameOfModuleDeclaration(node: Node) {
-        return node.parent.kind === SyntaxKind.ModuleDeclaration && (<ModuleDeclaration>node.parent).name === node;
-    }
-
-    function isNameOfFunctionDeclaration(node: Node): boolean {
-        return node.kind === SyntaxKind.Identifier &&
-            isFunctionLike(node.parent) && (<FunctionLikeDeclaration>node.parent).name === node;
-    }
-
-    function isObjectLiteralPropertyDeclaration(node: Node): node is ObjectLiteralElement  {
-        switch (node.kind) {
-            case SyntaxKind.PropertyAssignment:
-            case SyntaxKind.ShorthandPropertyAssignment:
-            case SyntaxKind.MethodDeclaration:
-            case SyntaxKind.GetAccessor:
-            case SyntaxKind.SetAccessor:
-                return true;
-        }
-        return false;
-    }
-
-    /**
-     * Returns the containing object literal property declaration given a possible name node, e.g. "a" in x = { "a": 1 }
-     */
-    function getContainingObjectLiteralElement(node: Node): ObjectLiteralElement {
-        switch (node.kind) {
-            case SyntaxKind.StringLiteral:
-            case SyntaxKind.NumericLiteral:
-                if (node.parent.kind === SyntaxKind.ComputedPropertyName) {
-                    return isObjectLiteralPropertyDeclaration(node.parent.parent) ? node.parent.parent : undefined;
-                }
-            // intential fall through
-            case SyntaxKind.Identifier:
-                return isObjectLiteralPropertyDeclaration(node.parent) && node.parent.name === node ? node.parent : undefined;
-        }
-        return undefined;
-    }
-
-    function isLiteralNameOfPropertyDeclarationOrIndexAccess(node: Node): boolean {
-        if (node.kind === SyntaxKind.StringLiteral || node.kind === SyntaxKind.NumericLiteral) {
-            switch (node.parent.kind) {
-                case SyntaxKind.PropertyDeclaration:
-                case SyntaxKind.PropertySignature:
-                case SyntaxKind.PropertyAssignment:
-                case SyntaxKind.EnumMember:
-                case SyntaxKind.MethodDeclaration:
-                case SyntaxKind.MethodSignature:
-                case SyntaxKind.GetAccessor:
-                case SyntaxKind.SetAccessor:
-                case SyntaxKind.ModuleDeclaration:
-                    return (<Declaration>node.parent).name === node;
-                case SyntaxKind.ElementAccessExpression:
-                    return (<ElementAccessExpression>node.parent).argumentExpression === node;
-                case SyntaxKind.ComputedPropertyName:
-                    return true;
-            }
-        }
-
-        return false;
-    }
-
-    function isNameOfExternalModuleImportOrDeclaration(node: Node): boolean {
-        if (node.kind === SyntaxKind.StringLiteral) {
-            return isNameOfModuleDeclaration(node) ||
-                (isExternalModuleImportEqualsDeclaration(node.parent.parent) && getExternalModuleImportEqualsDeclarationExpression(node.parent.parent) === node);
-        }
-
-        return false;
-    }
-
-    /** Returns true if the position is within a comment */
-    function isInsideComment(sourceFile: SourceFile, token: Node, position: number): boolean {
-        // The position has to be: 1. in the leading trivia (before token.getStart()), and 2. within a comment
-        return position <= token.getStart(sourceFile) &&
-            (isInsideCommentRange(getTrailingCommentRanges(sourceFile.text, token.getFullStart())) ||
-                isInsideCommentRange(getLeadingCommentRanges(sourceFile.text, token.getFullStart())));
-
-        function isInsideCommentRange(comments: CommentRange[]): boolean {
-            return forEach(comments, comment => {
-                // either we are 1. completely inside the comment, or 2. at the end of the comment
-                if (comment.pos < position && position < comment.end) {
-                    return true;
-                }
-                else if (position === comment.end) {
-                    const text = sourceFile.text;
-                    const width = comment.end - comment.pos;
-                    // is single line comment or just /*
-                    if (width <= 2 || text.charCodeAt(comment.pos + 1) === CharacterCodes.slash) {
-                        return true;
-                    }
-                    else {
-                        // is unterminated multi-line comment
-                        return !(text.charCodeAt(comment.end - 1) === CharacterCodes.slash &&
-                            text.charCodeAt(comment.end - 2) === CharacterCodes.asterisk);
-                    }
-                }
-                return false;
-            });
-        }
-    }
-
-    const enum SemanticMeaning {
-        None = 0x0,
-        Value = 0x1,
-        Type = 0x2,
-        Namespace = 0x4,
-        All = Value | Type | Namespace
-    }
-
-    const enum BreakContinueSearchType {
-        None = 0x0,
-        Unlabeled = 0x1,
-        Labeled = 0x2,
-        All = Unlabeled | Labeled
-    }
-
-    // A cache of completion entries for keywords, these do not change between sessions
-    const keywordCompletions: CompletionEntry[] = [];
-    for (let i = SyntaxKind.FirstKeyword; i <= SyntaxKind.LastKeyword; i++) {
-        keywordCompletions.push({
-            name: tokenToString(i),
-            kind: ScriptElementKind.keyword,
-            kindModifiers: ScriptElementKindModifier.none,
-            sortText: "0"
-        });
-    }
-
-    /* @internal */ export function getContainerNode(node: Node): Declaration {
-        while (true) {
-            node = node.parent;
-            if (!node) {
-                return undefined;
-            }
-            switch (node.kind) {
-                case SyntaxKind.SourceFile:
-                case SyntaxKind.MethodDeclaration:
-                case SyntaxKind.MethodSignature:
-                case SyntaxKind.FunctionDeclaration:
-                case SyntaxKind.FunctionExpression:
-                case SyntaxKind.GetAccessor:
-                case SyntaxKind.SetAccessor:
-                case SyntaxKind.ClassDeclaration:
-                case SyntaxKind.InterfaceDeclaration:
-                case SyntaxKind.EnumDeclaration:
-                case SyntaxKind.ModuleDeclaration:
-                    return <Declaration>node;
-            }
-        }
-    }
-
-    /* @internal */ export function getNodeKind(node: Node): string {
-        switch (node.kind) {
-            case SyntaxKind.SourceFile:
-                return isExternalModule(<SourceFile>node) ? ScriptElementKind.moduleElement : ScriptElementKind.scriptElement;
-            case SyntaxKind.ModuleDeclaration:
-                return ScriptElementKind.moduleElement;
-            case SyntaxKind.ClassDeclaration:
-            case SyntaxKind.ClassExpression:
-                return ScriptElementKind.classElement;
-            case SyntaxKind.InterfaceDeclaration: return ScriptElementKind.interfaceElement;
-            case SyntaxKind.TypeAliasDeclaration: return ScriptElementKind.typeElement;
-            case SyntaxKind.EnumDeclaration: return ScriptElementKind.enumElement;
-            case SyntaxKind.VariableDeclaration:
-                return getKindOfVariableDeclaration(<VariableDeclaration>node);
-            case SyntaxKind.BindingElement:
-                return getKindOfVariableDeclaration(<VariableDeclaration>getRootDeclaration(node));
-            case SyntaxKind.ArrowFunction:
-            case SyntaxKind.FunctionDeclaration:
-            case SyntaxKind.FunctionExpression:
-                return ScriptElementKind.functionElement;
-            case SyntaxKind.GetAccessor: return ScriptElementKind.memberGetAccessorElement;
-            case SyntaxKind.SetAccessor: return ScriptElementKind.memberSetAccessorElement;
-            case SyntaxKind.MethodDeclaration:
-            case SyntaxKind.MethodSignature:
-                return ScriptElementKind.memberFunctionElement;
-            case SyntaxKind.PropertyDeclaration:
-            case SyntaxKind.PropertySignature:
-                return ScriptElementKind.memberVariableElement;
-            case SyntaxKind.IndexSignature: return ScriptElementKind.indexSignatureElement;
-            case SyntaxKind.ConstructSignature: return ScriptElementKind.constructSignatureElement;
-            case SyntaxKind.CallSignature: return ScriptElementKind.callSignatureElement;
-            case SyntaxKind.Constructor: return ScriptElementKind.constructorImplementationElement;
-            case SyntaxKind.TypeParameter: return ScriptElementKind.typeParameterElement;
-            case SyntaxKind.EnumMember: return ScriptElementKind.enumMemberElement;
-            case SyntaxKind.Parameter: return (node.flags & NodeFlags.ParameterPropertyModifier) ? ScriptElementKind.memberVariableElement : ScriptElementKind.parameterElement;
-            case SyntaxKind.ImportEqualsDeclaration:
-            case SyntaxKind.ImportSpecifier:
-            case SyntaxKind.ImportClause:
-            case SyntaxKind.ExportSpecifier:
-            case SyntaxKind.NamespaceImport:
-                return ScriptElementKind.alias;
-            case SyntaxKind.JSDocTypedefTag:
-                return ScriptElementKind.typeElement;
-            default:
-                return ScriptElementKind.unknown;
-        }
-
-        function getKindOfVariableDeclaration(v: VariableDeclaration): string {
-            return isConst(v)
-                ? ScriptElementKind.constElement
-                : isLet(v)
-                    ? ScriptElementKind.letElement
-                    : ScriptElementKind.variableElement;
-        }
-    }
-
-    class CancellationTokenObject implements CancellationToken {
-        constructor(private cancellationToken: HostCancellationToken) {
-        }
-
-        public isCancellationRequested() {
-            return this.cancellationToken && this.cancellationToken.isCancellationRequested();
-        }
-
-        public throwIfCancellationRequested(): void {
-            if (this.isCancellationRequested()) {
-                throw new OperationCanceledException();
-            }
-        }
-    }
-
-    export function createLanguageService(host: LanguageServiceHost,
-        documentRegistry: DocumentRegistry = createDocumentRegistry(host.useCaseSensitiveFileNames && host.useCaseSensitiveFileNames(), host.getCurrentDirectory())): LanguageService {
-
-        const syntaxTreeCache: SyntaxTreeCache = new SyntaxTreeCache(host);
-        const codeFixProvider: codefix.CodeFixProvider = new codefix.CodeFixProvider();
-        let ruleProvider: formatting.RulesProvider;
-        let program: Program;
-        let lastProjectVersion: string;
-
-        const useCaseSensitivefileNames = false;
-        const cancellationToken = new CancellationTokenObject(host.getCancellationToken && host.getCancellationToken());
-
-        const currentDirectory = host.getCurrentDirectory();
-        // Check if the localized messages json is set, otherwise query the host for it
-        if (!localizedDiagnosticMessages && host.getLocalizedDiagnosticMessages) {
-            localizedDiagnosticMessages = host.getLocalizedDiagnosticMessages();
-        }
-
-        function log(message: string) {
-            if (host.log) {
-                host.log(message);
-            }
-        }
-
-        const getCanonicalFileName = createGetCanonicalFileName(useCaseSensitivefileNames);
-
-        function getValidSourceFile(fileName: string): SourceFile {
-            const sourceFile = program.getSourceFile(fileName);
-            if (!sourceFile) {
-                throw new Error("Could not find file: '" + fileName + "'.");
-            }
-            return sourceFile;
-        }
-
-        function getRuleProvider(options: FormatCodeOptions) {
-            // Ensure rules are initialized and up to date wrt to formatting options
-            if (!ruleProvider) {
-                ruleProvider = new formatting.RulesProvider();
-            }
-
-            ruleProvider.ensureUpToDate(options);
-            return ruleProvider;
-        }
-
-        function synchronizeHostData(): void {
-            // perform fast check if host supports it
-            if (host.getProjectVersion) {
-                const hostProjectVersion = host.getProjectVersion();
-                if (hostProjectVersion) {
-                    if (lastProjectVersion === hostProjectVersion) {
-                        return;
-                    }
-
-                    lastProjectVersion = hostProjectVersion;
-                }
-            }
-
-            // Get a fresh cache of the host information
-            let hostCache = new HostCache(host, getCanonicalFileName);
-
-            // If the program is already up-to-date, we can reuse it
-            if (programUpToDate()) {
-                return;
-            }
-
-            // IMPORTANT - It is critical from this moment onward that we do not check
-            // cancellation tokens.  We are about to mutate source files from a previous program
-            // instance.  If we cancel midway through, we may end up in an inconsistent state where
-            // the program points to old source files that have been invalidated because of
-            // incremental parsing.
-
-            const oldSettings = program && program.getCompilerOptions();
-            const newSettings = hostCache.compilationSettings();
-            const shouldCreateNewSourceFiles = oldSettings &&
-                (oldSettings.target !== newSettings.target ||
-                 oldSettings.module !== newSettings.module ||
-                 oldSettings.moduleResolution !== newSettings.moduleResolution ||
-                 oldSettings.noResolve !== newSettings.noResolve ||
-                 oldSettings.jsx !== newSettings.jsx ||
-                 oldSettings.allowJs !== newSettings.allowJs ||
-                 oldSettings.disableSizeLimit !== oldSettings.disableSizeLimit ||
-                 oldSettings.baseUrl !== newSettings.baseUrl ||
-                 !equalOwnProperties(oldSettings.paths, newSettings.paths));
-
-            // Now create a new compiler
-            const compilerHost: CompilerHost = {
-                getSourceFile: getOrCreateSourceFile,
-                getSourceFileByPath: getOrCreateSourceFileByPath,
-                getCancellationToken: () => cancellationToken,
-                getCanonicalFileName,
-                useCaseSensitiveFileNames: () => useCaseSensitivefileNames,
-                getNewLine: () => getNewLineOrDefaultFromHost(host),
-                getDefaultLibFileName: (options) => host.getDefaultLibFileName(options),
-                writeFile: (fileName, data, writeByteOrderMark) => { },
-                getCurrentDirectory: () => currentDirectory,
-                fileExists: (fileName): boolean => {
-                    // stub missing host functionality
-                    return hostCache.getOrCreateEntry(fileName) !== undefined;
-                },
-                readFile: (fileName): string => {
-                    // stub missing host functionality
-                    const entry = hostCache.getOrCreateEntry(fileName);
-                    return entry && entry.scriptSnapshot.getText(0, entry.scriptSnapshot.getLength());
-                },
-                directoryExists: directoryName => {
-                    return directoryProbablyExists(directoryName, host);
-                },
-                getDirectories: path => {
-                    return host.getDirectories ? host.getDirectories(path) : [];
-                }
-            };
-            if (host.trace) {
-                compilerHost.trace = message => host.trace(message);
-            }
-
-            if (host.resolveModuleNames) {
-                compilerHost.resolveModuleNames = (moduleNames, containingFile) => host.resolveModuleNames(moduleNames, containingFile);
-            }
-            if (host.resolveTypeReferenceDirectives) {
-                compilerHost.resolveTypeReferenceDirectives = (typeReferenceDirectiveNames, containingFile) => {
-                    return host.resolveTypeReferenceDirectives(typeReferenceDirectiveNames, containingFile);
-                };
-            }
-
-            const documentRegistryBucketKey = documentRegistry.getKeyForCompilationSettings(newSettings);
-            const newProgram = createProgram(hostCache.getRootFileNames(), newSettings, compilerHost, program);
-
-            // Release any files we have acquired in the old program but are
-            // not part of the new program.
-            if (program) {
-                const oldSourceFiles = program.getSourceFiles();
-                const oldSettingsKey = documentRegistry.getKeyForCompilationSettings(oldSettings);
-                for (const oldSourceFile of oldSourceFiles) {
-                    if (!newProgram.getSourceFile(oldSourceFile.fileName) || shouldCreateNewSourceFiles) {
-                        documentRegistry.releaseDocumentWithKey(oldSourceFile.path, oldSettingsKey);
-                    }
-                }
-            }
-
-            // hostCache is captured in the closure for 'getOrCreateSourceFile' but it should not be used past this point.
-            // It needs to be cleared to allow all collected snapshots to be released
-            hostCache = undefined;
-
-            program = newProgram;
-
-            // Make sure all the nodes in the program are both bound, and have their parent
-            // pointers set property.
-            program.getTypeChecker();
-            return;
-
-            function getOrCreateSourceFile(fileName: string): SourceFile {
-                return getOrCreateSourceFileByPath(fileName, toPath(fileName, currentDirectory, getCanonicalFileName));
-            }
-
-            function getOrCreateSourceFileByPath(fileName: string, path: Path): SourceFile {
-                Debug.assert(hostCache !== undefined);
-                // The program is asking for this file, check first if the host can locate it.
-                // If the host can not locate the file, then it does not exist. return undefined
-                // to the program to allow reporting of errors for missing files.
-                const hostFileInformation = hostCache.getOrCreateEntryByPath(fileName, path);
-                if (!hostFileInformation) {
-                    return undefined;
-                }
-
-=======
->>>>>>> 42515c71
-                // Check if the language version has changed since we last created a program; if they are the same,
-                // it is safe to reuse the sourceFiles; if not, then the shape of the AST can change, and the oldSourceFile
-                // can not be reused. we have to dump all syntax trees and create new ones.
-                if (!shouldCreateNewSourceFiles) {
-                    // Check if the old program had this file already
-                    const oldSourceFile = program && program.getSourceFileByPath(path);
-                    if (oldSourceFile) {
-                        // We already had a source file for this file name.  Go to the registry to
-                        // ensure that we get the right up to date version of it.  We need this to
-                        // address the following race-condition.  Specifically, say we have the following:
-                        //
-                        //      LS1
-                        //          \
-                        //           DocumentRegistry
-                        //          /
-                        //      LS2
-                        //
-                        // Each LS has a reference to file 'foo.ts' at version 1.  LS2 then updates
-                        // it's version of 'foo.ts' to version 2.  This will cause LS2 and the
-                        // DocumentRegistry to have version 2 of the document.  HOwever, LS1 will
-                        // have version 1.  And *importantly* this source file will be *corrupt*.
-                        // The act of creating version 2 of the file irrevocably damages the version
-                        // 1 file.
-                        //
-                        // So, later when we call into LS1, we need to make sure that it doesn't use
-                        // it's source file any more, and instead defers to DocumentRegistry to get
-                        // either version 1, version 2 (or some other version) depending on what the
-                        // host says should be used.
-<<<<<<< HEAD
-
-                        // We do not support the scenario where a host can modify a registered
-                        // file's script kind, i.e. in one project some file is treated as ".ts"
-                        // and in another as ".js"
-                        Debug.assert(hostFileInformation.scriptKind === oldSourceFile.scriptKind, "Registered script kind (" + oldSourceFile.scriptKind + ") should match new script kind (" + hostFileInformation.scriptKind + ") for file: " + path);
-
-                        return documentRegistry.updateDocumentWithKey(fileName, path, newSettings, documentRegistryBucketKey, hostFileInformation.scriptSnapshot, hostFileInformation.version, hostFileInformation.scriptKind);
-                    }
-
-                    // We didn't already have the file.  Fall through and acquire it from the registry.
-                }
-
-                // Could not find this file in the old program, create a new SourceFile for it.
-                return documentRegistry.acquireDocumentWithKey(fileName, path, newSettings, documentRegistryBucketKey, hostFileInformation.scriptSnapshot, hostFileInformation.version, hostFileInformation.scriptKind);
-            }
-
-            function sourceFileUpToDate(sourceFile: SourceFile): boolean {
-                if (!sourceFile) {
-                    return false;
-                }
-                const path = sourceFile.path || toPath(sourceFile.fileName, currentDirectory, getCanonicalFileName);
-                return sourceFile.version === hostCache.getVersion(path);
-            }
-
-            function programUpToDate(): boolean {
-                // If we haven't create a program yet, then it is not up-to-date
-                if (!program) {
-                    return false;
-                }
-
-                // If number of files in the program do not match, it is not up-to-date
-                const rootFileNames = hostCache.getRootFileNames();
-                if (program.getSourceFiles().length !== rootFileNames.length) {
-                    return false;
-                }
-
-                // If any file is not up-to-date, then the whole program is not up-to-date
-                for (const fileName of rootFileNames) {
-                    if (!sourceFileUpToDate(program.getSourceFile(fileName))) {
-                        return false;
-                    }
-                }
-
-                // If the compilation settings do no match, then the program is not up-to-date
-                return compareDataObjects(program.getCompilerOptions(), hostCache.compilationSettings());
-            }
-        }
-
-        function getProgram(): Program {
-            synchronizeHostData();
-
-            return program;
-        }
-
-        function cleanupSemanticCache(): void {
-            // TODO: Should we jettison the program (or it's type checker) here?
-        }
-
-        function dispose(): void {
-            if (program) {
-                forEach(program.getSourceFiles(), f =>
-                    documentRegistry.releaseDocument(f.fileName, program.getCompilerOptions()));
-            }
-        }
-
-        /// Diagnostics
-        function getSyntacticDiagnostics(fileName: string) {
-            synchronizeHostData();
-
-            return program.getSyntacticDiagnostics(getValidSourceFile(fileName), cancellationToken);
-        }
-
-        /**
-         * getSemanticDiagnostics return array of Diagnostics. If '-d' is not enabled, only report semantic errors
-         * If '-d' enabled, report both semantic and emitter errors
-         */
-        function getSemanticDiagnostics(fileName: string): Diagnostic[] {
-            synchronizeHostData();
-
-            const targetSourceFile = getValidSourceFile(fileName);
-
-            // Only perform the action per file regardless of '-out' flag as LanguageServiceHost is expected to call this function per file.
-            // Therefore only get diagnostics for given file.
-
-            const semanticDiagnostics = program.getSemanticDiagnostics(targetSourceFile, cancellationToken);
-            if (!program.getCompilerOptions().declaration) {
-                return semanticDiagnostics;
-            }
-
-            // If '-d' is enabled, check for emitter error. One example of emitter error is export class implements non-export interface
-            const declarationDiagnostics = program.getDeclarationDiagnostics(targetSourceFile, cancellationToken);
-            return concatenate(semanticDiagnostics, declarationDiagnostics);
-        }
-
-        function getCompilerOptionsDiagnostics() {
-            synchronizeHostData();
-            return program.getOptionsDiagnostics(cancellationToken).concat(
-                   program.getGlobalDiagnostics(cancellationToken));
-        }
-
-        /**
-         * Get the name to be display in completion from a given symbol.
-         *
-         * @return undefined if the name is of external module otherwise a name with striped of any quote
-         */
-        function getCompletionEntryDisplayNameForSymbol(symbol: Symbol, target: ScriptTarget, performCharacterChecks: boolean, location: Node): string {
-            const displayName: string = getDeclaredName(program.getTypeChecker(), symbol, location);
-
-            if (displayName) {
-                const firstCharCode = displayName.charCodeAt(0);
-                // First check of the displayName is not external module; if it is an external module, it is not valid entry
-                if ((symbol.flags & SymbolFlags.Namespace) && (firstCharCode === CharacterCodes.singleQuote || firstCharCode === CharacterCodes.doubleQuote)) {
-                    // If the symbol is external module, don't show it in the completion list
-                    // (i.e declare module "http" { const x; } | // <= request completion here, "http" should not be there)
-                    return undefined;
-                }
-            }
-
-            return getCompletionEntryDisplayName(displayName, target, performCharacterChecks);
-        }
-
-        /**
-         * Get a displayName from a given for completion list, performing any necessary quotes stripping
-         * and checking whether the name is valid identifier name.
-         */
-        function getCompletionEntryDisplayName(name: string, target: ScriptTarget, performCharacterChecks: boolean): string {
-            if (!name) {
-                return undefined;
-            }
-
-            name = stripQuotes(name);
-
-            if (!name) {
-                return undefined;
-            }
-
-            // If the user entered name for the symbol was quoted, removing the quotes is not enough, as the name could be an
-            // invalid identifier name. We need to check if whatever was inside the quotes is actually a valid identifier name.
-            // e.g "b a" is valid quoted name but when we strip off the quotes, it is invalid.
-            // We, thus, need to check if whatever was inside the quotes is actually a valid identifier name.
-            if (performCharacterChecks) {
-                if (!isIdentifier(name, target)) {
-                    return undefined;
-                }
-            }
-
-            return name;
-        }
-
-        function getCompletionData(fileName: string, position: number) {
-            const typeChecker = program.getTypeChecker();
-            const sourceFile = getValidSourceFile(fileName);
-            const isJavaScriptFile = isSourceFileJavaScript(sourceFile);
-
-            let isJsDocTagName = false;
-
-            let start = timestamp();
-            const currentToken = getTokenAtPosition(sourceFile, position);
-            log("getCompletionData: Get current token: " + (timestamp() - start));
-
-            start = timestamp();
-            // Completion not allowed inside comments, bail out if this is the case
-            const insideComment = isInsideComment(sourceFile, currentToken, position);
-            log("getCompletionData: Is inside comment: " + (timestamp() - start));
-
-            if (insideComment) {
-                // The current position is next to the '@' sign, when no tag name being provided yet.
-                // Provide a full list of tag names
-                if (hasDocComment(sourceFile, position) && sourceFile.text.charCodeAt(position - 1) === CharacterCodes.at) {
-                    isJsDocTagName = true;
-                }
-
-                // Completion should work inside certain JsDoc tags. For example:
-                //     /** @type {number | string} */
-                // Completion should work in the brackets
-                let insideJsDocTagExpression = false;
-                const tag = getJsDocTagAtPosition(sourceFile, position);
-                if (tag) {
-                    if (tag.tagName.pos <= position && position <= tag.tagName.end) {
-                        isJsDocTagName = true;
-                    }
-
-                    switch (tag.kind) {
-                        case SyntaxKind.JSDocTypeTag:
-                        case SyntaxKind.JSDocParameterTag:
-                        case SyntaxKind.JSDocReturnTag:
-                            const tagWithExpression = <JSDocTypeTag | JSDocParameterTag | JSDocReturnTag>tag;
-                            if (tagWithExpression.typeExpression) {
-                                insideJsDocTagExpression = tagWithExpression.typeExpression.pos < position && position < tagWithExpression.typeExpression.end;
-                            }
-                            break;
-                    }
-                }
-
-                if (isJsDocTagName) {
-                    return { symbols: undefined, isMemberCompletion: false, isNewIdentifierLocation: false, location: undefined, isRightOfDot: false, isJsDocTagName };
-                }
-
-                if (!insideJsDocTagExpression) {
-                    // Proceed if the current position is in jsDoc tag expression; otherwise it is a normal
-                    // comment or the plain text part of a jsDoc comment, so no completion should be available
-                    log("Returning an empty list because completion was inside a regular comment or plain text part of a JsDoc comment.");
-                    return undefined;
-                }
-            }
-
-            start = timestamp();
-            const previousToken = findPrecedingToken(position, sourceFile);
-            log("getCompletionData: Get previous token 1: " + (timestamp() - start));
-
-            // The decision to provide completion depends on the contextToken, which is determined through the previousToken.
-            // Note: 'previousToken' (and thus 'contextToken') can be undefined if we are the beginning of the file
-            let contextToken = previousToken;
-
-            // Check if the caret is at the end of an identifier; this is a partial identifier that we want to complete: e.g. a.toS|
-            // Skip this partial identifier and adjust the contextToken to the token that precedes it.
-            if (contextToken && position <= contextToken.end && isWord(contextToken.kind)) {
-                const start = timestamp();
-                contextToken = findPrecedingToken(contextToken.getFullStart(), sourceFile);
-                log("getCompletionData: Get previous token 2: " + (timestamp() - start));
-            }
-
-            // Find the node where completion is requested on.
-            // Also determine whether we are trying to complete with members of that node
-            // or attributes of a JSX tag.
-            let node = currentToken;
-            let isRightOfDot = false;
-            let isRightOfOpenTag = false;
-            let isStartingCloseTag = false;
-
-            let location = getTouchingPropertyName(sourceFile, position);
-            if (contextToken) {
-                // Bail out if this is a known invalid completion location
-                if (isCompletionListBlocker(contextToken)) {
-                    log("Returning an empty list because completion was requested in an invalid position.");
-                    return undefined;
-                }
-
-                const { parent, kind } = contextToken;
-                if (kind === SyntaxKind.DotToken) {
-                    if (parent.kind === SyntaxKind.PropertyAccessExpression) {
-                        node = (<PropertyAccessExpression>contextToken.parent).expression;
-                        isRightOfDot = true;
-                    }
-                    else if (parent.kind === SyntaxKind.QualifiedName) {
-                        node = (<QualifiedName>contextToken.parent).left;
-                        isRightOfDot = true;
-                    }
-                    else {
-                        // There is nothing that precedes the dot, so this likely just a stray character
-                        // or leading into a '...' token. Just bail out instead.
-                        return undefined;
-                    }
-                }
-                else if (sourceFile.languageVariant === LanguageVariant.JSX) {
-                    if (kind === SyntaxKind.LessThanToken) {
-                        isRightOfOpenTag = true;
-                        location = contextToken;
-                    }
-                    else if (kind === SyntaxKind.SlashToken && contextToken.parent.kind === SyntaxKind.JsxClosingElement) {
-                        isStartingCloseTag = true;
-                        location = contextToken;
-                    }
-                }
-            }
-
-            const semanticStart = timestamp();
-            let isMemberCompletion: boolean;
-            let isNewIdentifierLocation: boolean;
-            let symbols: Symbol[] = [];
-
-            if (isRightOfDot) {
-                getTypeScriptMemberSymbols();
-            }
-            else if (isRightOfOpenTag) {
-                const tagSymbols = typeChecker.getJsxIntrinsicTagNames();
-                if (tryGetGlobalSymbols()) {
-                    symbols = tagSymbols.concat(symbols.filter(s => !!(s.flags & (SymbolFlags.Value | SymbolFlags.Alias))));
-                }
-                else {
-                    symbols = tagSymbols;
-                }
-                isMemberCompletion = true;
-                isNewIdentifierLocation = false;
-            }
-            else if (isStartingCloseTag) {
-                const tagName = (<JsxElement>contextToken.parent.parent).openingElement.tagName;
-                const tagSymbol = typeChecker.getSymbolAtLocation(tagName);
-
-                if (!typeChecker.isUnknownSymbol(tagSymbol)) {
-                    symbols = [tagSymbol];
-                }
-                isMemberCompletion = true;
-                isNewIdentifierLocation = false;
-            }
-            else {
-                // For JavaScript or TypeScript, if we're not after a dot, then just try to get the
-                // global symbols in scope.  These results should be valid for either language as
-                // the set of symbols that can be referenced from this location.
-                if (!tryGetGlobalSymbols()) {
-                    return undefined;
-                }
-            }
-
-            log("getCompletionData: Semantic work: " + (timestamp() - semanticStart));
-
-            return { symbols, isMemberCompletion, isNewIdentifierLocation, location, isRightOfDot: (isRightOfDot || isRightOfOpenTag), isJsDocTagName };
-
-            function getTypeScriptMemberSymbols(): void {
-                // Right of dot member completion list
-                isMemberCompletion = true;
-                isNewIdentifierLocation = false;
-
-                if (node.kind === SyntaxKind.Identifier || node.kind === SyntaxKind.QualifiedName || node.kind === SyntaxKind.PropertyAccessExpression) {
-                    let symbol = typeChecker.getSymbolAtLocation(node);
-
-                    // This is an alias, follow what it aliases
-                    if (symbol && symbol.flags & SymbolFlags.Alias) {
-                        symbol = typeChecker.getAliasedSymbol(symbol);
-                    }
-
-                    if (symbol && symbol.flags & SymbolFlags.HasExports) {
-                        // Extract module or enum members
-                        const exportedSymbols = typeChecker.getExportsOfModule(symbol);
-                        forEach(exportedSymbols, symbol => {
-                            if (typeChecker.isValidPropertyAccess(<PropertyAccessExpression>(node.parent), symbol.name)) {
-                                symbols.push(symbol);
-                            }
-                        });
-                    }
-                }
-
-                const type = typeChecker.getTypeAtLocation(node);
-                addTypeProperties(type);
-            }
-
-            function addTypeProperties(type: Type) {
-                if (type) {
-                    // Filter private properties
-                    for (const symbol of type.getApparentProperties()) {
-                        if (typeChecker.isValidPropertyAccess(<PropertyAccessExpression>(node.parent), symbol.name)) {
-                            symbols.push(symbol);
-                        }
-                    }
-
-                    if (isJavaScriptFile && type.flags & TypeFlags.Union) {
-                        // In javascript files, for union types, we don't just get the members that
-                        // the individual types have in common, we also include all the members that
-                        // each individual type has.  This is because we're going to add all identifiers
-                        // anyways.  So we might as well elevate the members that were at least part
-                        // of the individual types to a higher status since we know what they are.
-                        const unionType = <UnionType>type;
-                        for (const elementType of unionType.types) {
-                            addTypeProperties(elementType);
-                        }
-                    }
-                }
-            }
-
-            function tryGetGlobalSymbols(): boolean {
-                let objectLikeContainer: ObjectLiteralExpression | BindingPattern;
-                let namedImportsOrExports: NamedImportsOrExports;
-                let jsxContainer: JsxOpeningLikeElement;
-
-                if (objectLikeContainer = tryGetObjectLikeCompletionContainer(contextToken)) {
-                    return tryGetObjectLikeCompletionSymbols(objectLikeContainer);
-                }
-
-                if (namedImportsOrExports = tryGetNamedImportsOrExportsForCompletion(contextToken)) {
-                    // cursor is in an import clause
-                    // try to show exported member for imported module
-                    return tryGetImportOrExportClauseCompletionSymbols(namedImportsOrExports);
-                }
-
-                if (jsxContainer = tryGetContainingJsxElement(contextToken)) {
-                    let attrsType: Type;
-                    if ((jsxContainer.kind === SyntaxKind.JsxSelfClosingElement) || (jsxContainer.kind === SyntaxKind.JsxOpeningElement)) {
-                        // Cursor is inside a JSX self-closing element or opening element
-                        attrsType = typeChecker.getJsxElementAttributesType(<JsxOpeningLikeElement>jsxContainer);
-
-                        if (attrsType) {
-                            symbols = filterJsxAttributes(typeChecker.getPropertiesOfType(attrsType), (<JsxOpeningLikeElement>jsxContainer).attributes);
-                            isMemberCompletion = true;
-                            isNewIdentifierLocation = false;
-                            return true;
-                        }
-
-                    }
-                }
-
-                // Get all entities in the current scope.
-                isMemberCompletion = false;
-                isNewIdentifierLocation = isNewIdentifierDefinitionLocation(contextToken);
-
-                if (previousToken !== contextToken) {
-                    Debug.assert(!!previousToken, "Expected 'contextToken' to be defined when different from 'previousToken'.");
-                }
-                // We need to find the node that will give us an appropriate scope to begin
-                // aggregating completion candidates. This is achieved in 'getScopeNode'
-                // by finding the first node that encompasses a position, accounting for whether a node
-                // is "complete" to decide whether a position belongs to the node.
-                //
-                // However, at the end of an identifier, we are interested in the scope of the identifier
-                // itself, but fall outside of the identifier. For instance:
-                //
-                //      xyz => x$
-                //
-                // the cursor is outside of both the 'x' and the arrow function 'xyz => x',
-                // so 'xyz' is not returned in our results.
-                //
-                // We define 'adjustedPosition' so that we may appropriately account for
-                // being at the end of an identifier. The intention is that if requesting completion
-                // at the end of an identifier, it should be effectively equivalent to requesting completion
-                // anywhere inside/at the beginning of the identifier. So in the previous case, the
-                // 'adjustedPosition' will work as if requesting completion in the following:
-                //
-                //      xyz => $x
-                //
-                // If previousToken !== contextToken, then
-                //   - 'contextToken' was adjusted to the token prior to 'previousToken'
-                //      because we were at the end of an identifier.
-                //   - 'previousToken' is defined.
-                const adjustedPosition = previousToken !== contextToken ?
-                    previousToken.getStart() :
-                    position;
-
-                const scopeNode = getScopeNode(contextToken, adjustedPosition, sourceFile) || sourceFile;
-
-                /// TODO filter meaning based on the current context
-                const symbolMeanings = SymbolFlags.Type | SymbolFlags.Value | SymbolFlags.Namespace | SymbolFlags.Alias;
-                symbols = typeChecker.getSymbolsInScope(scopeNode, symbolMeanings);
-
-                return true;
-            }
-
-            /**
-             * Finds the first node that "embraces" the position, so that one may
-             * accurately aggregate locals from the closest containing scope.
-             */
-            function getScopeNode(initialToken: Node, position: number, sourceFile: SourceFile) {
-                let scope = initialToken;
-                while (scope && !positionBelongsToNode(scope, position, sourceFile)) {
-                    scope = scope.parent;
-                }
-                return scope;
-            }
-
-            function isCompletionListBlocker(contextToken: Node): boolean {
-                const start = timestamp();
-                const result = isInStringOrRegularExpressionOrTemplateLiteral(contextToken) ||
-                    isSolelyIdentifierDefinitionLocation(contextToken) ||
-                    isDotOfNumericLiteral(contextToken) ||
-                    isInJsxText(contextToken);
-                log("getCompletionsAtPosition: isCompletionListBlocker: " + (timestamp() - start));
-                return result;
-            }
-
-            function isInJsxText(contextToken: Node): boolean {
-                if (contextToken.kind === SyntaxKind.JsxText) {
-                    return true;
-                }
-
-                if (contextToken.kind === SyntaxKind.GreaterThanToken && contextToken.parent) {
-                    if (contextToken.parent.kind === SyntaxKind.JsxOpeningElement) {
-                        return true;
-                    }
-
-                    if (contextToken.parent.kind === SyntaxKind.JsxClosingElement || contextToken.parent.kind === SyntaxKind.JsxSelfClosingElement) {
-                        return contextToken.parent.parent && contextToken.parent.parent.kind === SyntaxKind.JsxElement;
-                    }
-                }
-                return false;
-            }
-
-            function isNewIdentifierDefinitionLocation(previousToken: Node): boolean {
-                if (previousToken) {
-                    const containingNodeKind = previousToken.parent.kind;
-                    switch (previousToken.kind) {
-                        case SyntaxKind.CommaToken:
-                            return containingNodeKind === SyntaxKind.CallExpression               // func( a, |
-                                || containingNodeKind === SyntaxKind.Constructor                  // constructor( a, |   /* public, protected, private keywords are allowed here, so show completion */
-                                || containingNodeKind === SyntaxKind.NewExpression                // new C(a, |
-                                || containingNodeKind === SyntaxKind.ArrayLiteralExpression       // [a, |
-                                || containingNodeKind === SyntaxKind.BinaryExpression             // const x = (a, |
-                                || containingNodeKind === SyntaxKind.FunctionType;                // var x: (s: string, list|
-
-                        case SyntaxKind.OpenParenToken:
-                            return containingNodeKind === SyntaxKind.CallExpression               // func( |
-                                || containingNodeKind === SyntaxKind.Constructor                  // constructor( |
-                                || containingNodeKind === SyntaxKind.NewExpression                // new C(a|
-                                || containingNodeKind === SyntaxKind.ParenthesizedExpression      // const x = (a|
-                                || containingNodeKind === SyntaxKind.ParenthesizedType;           // function F(pred: (a| /* this can become an arrow function, where 'a' is the argument */
-
-                        case SyntaxKind.OpenBracketToken:
-                            return containingNodeKind === SyntaxKind.ArrayLiteralExpression       // [ |
-                                || containingNodeKind === SyntaxKind.IndexSignature               // [ | : string ]
-                                || containingNodeKind === SyntaxKind.ComputedPropertyName;         // [ |    /* this can become an index signature */
-
-                        case SyntaxKind.ModuleKeyword:                                            // module |
-                        case SyntaxKind.NamespaceKeyword:                                         // namespace |
-                            return true;
-
-                        case SyntaxKind.DotToken:
-                            return containingNodeKind === SyntaxKind.ModuleDeclaration;           // module A.|
-
-                        case SyntaxKind.OpenBraceToken:
-                            return containingNodeKind === SyntaxKind.ClassDeclaration;            // class A{ |
-
-                        case SyntaxKind.EqualsToken:
-                            return containingNodeKind === SyntaxKind.VariableDeclaration          // const x = a|
-                                || containingNodeKind === SyntaxKind.BinaryExpression;            // x = a|
-
-                        case SyntaxKind.TemplateHead:
-                            return containingNodeKind === SyntaxKind.TemplateExpression;          // `aa ${|
-
-                        case SyntaxKind.TemplateMiddle:
-                            return containingNodeKind === SyntaxKind.TemplateSpan;                // `aa ${10} dd ${|
-
-                        case SyntaxKind.PublicKeyword:
-                        case SyntaxKind.PrivateKeyword:
-                        case SyntaxKind.ProtectedKeyword:
-                            return containingNodeKind === SyntaxKind.PropertyDeclaration;         // class A{ public |
-                    }
-
-                    // Previous token may have been a keyword that was converted to an identifier.
-                    switch (previousToken.getText()) {
-                        case "public":
-                        case "protected":
-                        case "private":
-                            return true;
-                    }
-                }
-
-                return false;
-            }
-
-            function isInStringOrRegularExpressionOrTemplateLiteral(contextToken: Node): boolean {
-                if (contextToken.kind === SyntaxKind.StringLiteral
-                    || contextToken.kind === SyntaxKind.RegularExpressionLiteral
-                    || isTemplateLiteralKind(contextToken.kind)) {
-                    const start = contextToken.getStart();
-                    const end = contextToken.getEnd();
-
-                    // To be "in" one of these literals, the position has to be:
-                    //   1. entirely within the token text.
-                    //   2. at the end position of an unterminated token.
-                    //   3. at the end of a regular expression (due to trailing flags like '/foo/g').
-                    if (start < position && position < end) {
-                        return true;
-                    }
-
-                    if (position === end) {
-                        return !!(<LiteralExpression>contextToken).isUnterminated
-                            || contextToken.kind === SyntaxKind.RegularExpressionLiteral;
-                    }
-                }
-
-                return false;
-            }
-
-            /**
-             * Aggregates relevant symbols for completion in object literals and object binding patterns.
-             * Relevant symbols are stored in the captured 'symbols' variable.
-             *
-             * @returns true if 'symbols' was successfully populated; false otherwise.
-             */
-            function tryGetObjectLikeCompletionSymbols(objectLikeContainer: ObjectLiteralExpression | BindingPattern): boolean {
-                // We're looking up possible property names from contextual/inferred/declared type.
-                isMemberCompletion = true;
-
-                let typeForObject: Type;
-                let existingMembers: Declaration[];
-
-                if (objectLikeContainer.kind === SyntaxKind.ObjectLiteralExpression) {
-                    // We are completing on contextual types, but may also include properties
-                    // other than those within the declared type.
-                    isNewIdentifierLocation = true;
-
-                    // If the object literal is being assigned to something of type 'null | { hello: string }',
-                    // it clearly isn't trying to satisfy the 'null' type. So we grab the non-nullable type if possible.
-                    typeForObject = typeChecker.getContextualType(<ObjectLiteralExpression>objectLikeContainer);
-                    typeForObject = typeForObject && typeForObject.getNonNullableType();
-
-                    existingMembers = (<ObjectLiteralExpression>objectLikeContainer).properties;
-                }
-                else if (objectLikeContainer.kind === SyntaxKind.ObjectBindingPattern) {
-                    // We are *only* completing on properties from the type being destructured.
-                    isNewIdentifierLocation = false;
-
-                    const rootDeclaration = getRootDeclaration(objectLikeContainer.parent);
-                    if (isVariableLike(rootDeclaration)) {
-                        // We don't want to complete using the type acquired by the shape
-                        // of the binding pattern; we are only interested in types acquired
-                        // through type declaration or inference.
-                        // Also proceed if rootDeclaration is a parameter and if its containing function expression/arrow function is contextually typed -
-                        // type of parameter will flow in from the contextual type of the function
-                        let canGetType = !!(rootDeclaration.initializer || rootDeclaration.type);
-                        if (!canGetType && rootDeclaration.kind === SyntaxKind.Parameter) {
-                            if (isExpression(rootDeclaration.parent)) {
-                                canGetType = !!typeChecker.getContextualType(<Expression>rootDeclaration.parent);
-                            }
-                            else if (rootDeclaration.parent.kind === SyntaxKind.MethodDeclaration || rootDeclaration.parent.kind === SyntaxKind.SetAccessor) {
-                                canGetType = isExpression(rootDeclaration.parent.parent) && !!typeChecker.getContextualType(<Expression>rootDeclaration.parent.parent);
-                            }
-                        }
-                        if (canGetType) {
-                            typeForObject = typeChecker.getTypeAtLocation(objectLikeContainer);
-                            existingMembers = (<BindingPattern>objectLikeContainer).elements;
-                        }
-                    }
-                    else {
-                        Debug.fail("Root declaration is not variable-like.");
-                    }
-                }
-                else {
-                    Debug.fail("Expected object literal or binding pattern, got " + objectLikeContainer.kind);
-                }
-
-                if (!typeForObject) {
-                    return false;
-                }
-
-                const typeMembers = typeChecker.getPropertiesOfType(typeForObject);
-                if (typeMembers && typeMembers.length > 0) {
-                    // Add filtered items to the completion list
-                    symbols = filterObjectMembersList(typeMembers, existingMembers);
-                }
-                return true;
-            }
-
-            /**
-             * Aggregates relevant symbols for completion in import clauses and export clauses
-             * whose declarations have a module specifier; for instance, symbols will be aggregated for
-             *
-             *      import { | } from "moduleName";
-             *      export { a as foo, | } from "moduleName";
-             *
-             * but not for
-             *
-             *      export { | };
-             *
-             * Relevant symbols are stored in the captured 'symbols' variable.
-             *
-             * @returns true if 'symbols' was successfully populated; false otherwise.
-             */
-            function tryGetImportOrExportClauseCompletionSymbols(namedImportsOrExports: NamedImportsOrExports): boolean {
-                const declarationKind = namedImportsOrExports.kind === SyntaxKind.NamedImports ?
-                    SyntaxKind.ImportDeclaration :
-                    SyntaxKind.ExportDeclaration;
-                const importOrExportDeclaration = <ImportDeclaration | ExportDeclaration>getAncestor(namedImportsOrExports, declarationKind);
-                const moduleSpecifier = importOrExportDeclaration.moduleSpecifier;
-
-                if (!moduleSpecifier) {
-                    return false;
-                }
-
-                isMemberCompletion = true;
-                isNewIdentifierLocation = false;
-
-                let exports: Symbol[];
-                const moduleSpecifierSymbol = typeChecker.getSymbolAtLocation(importOrExportDeclaration.moduleSpecifier);
-                if (moduleSpecifierSymbol) {
-                    exports = typeChecker.getExportsOfModule(moduleSpecifierSymbol);
-                }
-
-                symbols = exports ? filterNamedImportOrExportCompletionItems(exports, namedImportsOrExports.elements) : emptyArray;
-
-                return true;
-            }
-
-            /**
-             * Returns the immediate owning object literal or binding pattern of a context token,
-             * on the condition that one exists and that the context implies completion should be given.
-             */
-            function tryGetObjectLikeCompletionContainer(contextToken: Node): ObjectLiteralExpression | BindingPattern {
-                if (contextToken) {
-                    switch (contextToken.kind) {
-                        case SyntaxKind.OpenBraceToken:  // const x = { |
-                        case SyntaxKind.CommaToken:      // const x = { a: 0, |
-                            const parent = contextToken.parent;
-                            if (parent && (parent.kind === SyntaxKind.ObjectLiteralExpression || parent.kind === SyntaxKind.ObjectBindingPattern)) {
-                                return <ObjectLiteralExpression | BindingPattern>parent;
-                            }
-                            break;
-                    }
-                }
-
-                return undefined;
-            }
-
-            /**
-             * Returns the containing list of named imports or exports of a context token,
-             * on the condition that one exists and that the context implies completion should be given.
-             */
-            function tryGetNamedImportsOrExportsForCompletion(contextToken: Node): NamedImportsOrExports {
-                if (contextToken) {
-                    switch (contextToken.kind) {
-                        case SyntaxKind.OpenBraceToken:  // import { |
-                        case SyntaxKind.CommaToken:      // import { a as 0, |
-                            switch (contextToken.parent.kind) {
-                                case SyntaxKind.NamedImports:
-                                case SyntaxKind.NamedExports:
-                                    return <NamedImportsOrExports>contextToken.parent;
-                            }
-                    }
-                }
-
-                return undefined;
-            }
-
-            function tryGetContainingJsxElement(contextToken: Node): JsxOpeningLikeElement {
-                if (contextToken) {
-                    const parent = contextToken.parent;
-                    switch (contextToken.kind) {
-                        case SyntaxKind.LessThanSlashToken:
-                        case SyntaxKind.SlashToken:
-                        case SyntaxKind.Identifier:
-                        case SyntaxKind.JsxAttribute:
-                        case SyntaxKind.JsxSpreadAttribute:
-                            if (parent && (parent.kind === SyntaxKind.JsxSelfClosingElement || parent.kind === SyntaxKind.JsxOpeningElement)) {
-                                return <JsxOpeningLikeElement>parent;
-                            }
-                            else if (parent.kind === SyntaxKind.JsxAttribute) {
-                                return <JsxOpeningLikeElement>parent.parent;
-                            }
-                            break;
-
-                        // The context token is the closing } or " of an attribute, which means
-                        // its parent is a JsxExpression, whose parent is a JsxAttribute,
-                        // whose parent is a JsxOpeningLikeElement
-                        case SyntaxKind.StringLiteral:
-                            if (parent && ((parent.kind === SyntaxKind.JsxAttribute) || (parent.kind === SyntaxKind.JsxSpreadAttribute))) {
-                                return <JsxOpeningLikeElement>parent.parent;
-                            }
-
-                            break;
-
-                        case SyntaxKind.CloseBraceToken:
-                            if (parent &&
-                                parent.kind === SyntaxKind.JsxExpression &&
-                                parent.parent &&
-                                (parent.parent.kind === SyntaxKind.JsxAttribute)) {
-                                return <JsxOpeningLikeElement>parent.parent.parent;
-                            }
-
-                            if (parent && parent.kind === SyntaxKind.JsxSpreadAttribute) {
-                                return <JsxOpeningLikeElement>parent.parent;
-                            }
-
-                            break;
-                    }
-                }
-                return undefined;
-            }
-
-            function isFunction(kind: SyntaxKind): boolean {
-                switch (kind) {
-                    case SyntaxKind.FunctionExpression:
-                    case SyntaxKind.ArrowFunction:
-                    case SyntaxKind.FunctionDeclaration:
-                    case SyntaxKind.MethodDeclaration:
-                    case SyntaxKind.MethodSignature:
-                    case SyntaxKind.GetAccessor:
-                    case SyntaxKind.SetAccessor:
-                    case SyntaxKind.CallSignature:
-                    case SyntaxKind.ConstructSignature:
-                    case SyntaxKind.IndexSignature:
-                        return true;
-                }
-                return false;
-            }
-
-            /**
-             * @returns true if we are certain that the currently edited location must define a new location; false otherwise.
-             */
-            function isSolelyIdentifierDefinitionLocation(contextToken: Node): boolean {
-                const containingNodeKind = contextToken.parent.kind;
-                switch (contextToken.kind) {
-                    case SyntaxKind.CommaToken:
-                        return containingNodeKind === SyntaxKind.VariableDeclaration ||
-                            containingNodeKind === SyntaxKind.VariableDeclarationList ||
-                            containingNodeKind === SyntaxKind.VariableStatement ||
-                            containingNodeKind === SyntaxKind.EnumDeclaration ||                        // enum a { foo, |
-                            isFunction(containingNodeKind) ||
-                            containingNodeKind === SyntaxKind.ClassDeclaration ||                       // class A<T, |
-                            containingNodeKind === SyntaxKind.ClassExpression ||                        // var C = class D<T, |
-                            containingNodeKind === SyntaxKind.InterfaceDeclaration ||                   // interface A<T, |
-                            containingNodeKind === SyntaxKind.ArrayBindingPattern ||                    // var [x, y|
-                            containingNodeKind === SyntaxKind.TypeAliasDeclaration;                     // type Map, K, |
-
-                    case SyntaxKind.DotToken:
-                        return containingNodeKind === SyntaxKind.ArrayBindingPattern;                   // var [.|
-
-                    case SyntaxKind.ColonToken:
-                        return containingNodeKind === SyntaxKind.BindingElement;                        // var {x :html|
-
-                    case SyntaxKind.OpenBracketToken:
-                        return containingNodeKind === SyntaxKind.ArrayBindingPattern;                   // var [x|
-
-                    case SyntaxKind.OpenParenToken:
-                        return containingNodeKind === SyntaxKind.CatchClause ||
-                            isFunction(containingNodeKind);
-
-                    case SyntaxKind.OpenBraceToken:
-                        return containingNodeKind === SyntaxKind.EnumDeclaration ||                     // enum a { |
-                            containingNodeKind === SyntaxKind.InterfaceDeclaration ||                   // interface a { |
-                            containingNodeKind === SyntaxKind.TypeLiteral;                              // const x : { |
-
-                    case SyntaxKind.SemicolonToken:
-                        return containingNodeKind === SyntaxKind.PropertySignature &&
-                            contextToken.parent && contextToken.parent.parent &&
-                            (contextToken.parent.parent.kind === SyntaxKind.InterfaceDeclaration ||    // interface a { f; |
-                                contextToken.parent.parent.kind === SyntaxKind.TypeLiteral);           // const x : { a; |
-
-                    case SyntaxKind.LessThanToken:
-                        return containingNodeKind === SyntaxKind.ClassDeclaration ||                    // class A< |
-                            containingNodeKind === SyntaxKind.ClassExpression ||                        // var C = class D< |
-                            containingNodeKind === SyntaxKind.InterfaceDeclaration ||                   // interface A< |
-                            containingNodeKind === SyntaxKind.TypeAliasDeclaration ||                   // type List< |
-                            isFunction(containingNodeKind);
-
-                    case SyntaxKind.StaticKeyword:
-                        return containingNodeKind === SyntaxKind.PropertyDeclaration;
-
-                    case SyntaxKind.DotDotDotToken:
-                        return containingNodeKind === SyntaxKind.Parameter ||
-                            (contextToken.parent && contextToken.parent.parent &&
-                                contextToken.parent.parent.kind === SyntaxKind.ArrayBindingPattern);  // var [...z|
-
-                    case SyntaxKind.PublicKeyword:
-                    case SyntaxKind.PrivateKeyword:
-                    case SyntaxKind.ProtectedKeyword:
-                        return containingNodeKind === SyntaxKind.Parameter;
-
-                    case SyntaxKind.AsKeyword:
-                        return containingNodeKind === SyntaxKind.ImportSpecifier ||
-                            containingNodeKind === SyntaxKind.ExportSpecifier ||
-                            containingNodeKind === SyntaxKind.NamespaceImport;
-
-                    case SyntaxKind.ClassKeyword:
-                    case SyntaxKind.EnumKeyword:
-                    case SyntaxKind.InterfaceKeyword:
-                    case SyntaxKind.FunctionKeyword:
-                    case SyntaxKind.VarKeyword:
-                    case SyntaxKind.GetKeyword:
-                    case SyntaxKind.SetKeyword:
-                    case SyntaxKind.ImportKeyword:
-                    case SyntaxKind.LetKeyword:
-                    case SyntaxKind.ConstKeyword:
-                    case SyntaxKind.YieldKeyword:
-                    case SyntaxKind.TypeKeyword:  // type htm|
-                        return true;
-                }
-
-                // Previous token may have been a keyword that was converted to an identifier.
-                switch (contextToken.getText()) {
-                    case "abstract":
-                    case "async":
-                    case "class":
-                    case "const":
-                    case "declare":
-                    case "enum":
-                    case "function":
-                    case "interface":
-                    case "let":
-                    case "private":
-                    case "protected":
-                    case "public":
-                    case "static":
-                    case "var":
-                    case "yield":
-                        return true;
-                }
-
-                return false;
-            }
-
-            function isDotOfNumericLiteral(contextToken: Node): boolean {
-                if (contextToken.kind === SyntaxKind.NumericLiteral) {
-                    const text = contextToken.getFullText();
-                    return text.charAt(text.length - 1) === ".";
-                }
-
-                return false;
-            }
-
-            /**
-             * Filters out completion suggestions for named imports or exports.
-             *
-             * @param exportsOfModule          The list of symbols which a module exposes.
-             * @param namedImportsOrExports    The list of existing import/export specifiers in the import/export clause.
-             *
-             * @returns Symbols to be suggested at an import/export clause, barring those whose named imports/exports
-             *          do not occur at the current position and have not otherwise been typed.
-             */
-            function filterNamedImportOrExportCompletionItems(exportsOfModule: Symbol[], namedImportsOrExports: ImportOrExportSpecifier[]): Symbol[] {
-                const existingImportsOrExports = createMap<boolean>();
-
-                for (const element of namedImportsOrExports) {
-                    // If this is the current item we are editing right now, do not filter it out
-                    if (element.getStart() <= position && position <= element.getEnd()) {
-                        continue;
-                    }
-
-                    const name = element.propertyName || element.name;
-                    existingImportsOrExports[name.text] = true;
-                }
-
-                if (!someProperties(existingImportsOrExports)) {
-                    return filter(exportsOfModule, e => e.name !== "default");
-                }
-
-                return filter(exportsOfModule, e => e.name !== "default" && !existingImportsOrExports[e.name]);
-            }
-
-            /**
-             * Filters out completion suggestions for named imports or exports.
-             *
-             * @returns Symbols to be suggested in an object binding pattern or object literal expression, barring those whose declarations
-             *          do not occur at the current position and have not otherwise been typed.
-             */
-            function filterObjectMembersList(contextualMemberSymbols: Symbol[], existingMembers: Declaration[]): Symbol[] {
-                if (!existingMembers || existingMembers.length === 0) {
-                    return contextualMemberSymbols;
-                }
-
-                const existingMemberNames = createMap<boolean>();
-                for (const m of existingMembers) {
-                    // Ignore omitted expressions for missing members
-                    if (m.kind !== SyntaxKind.PropertyAssignment &&
-                        m.kind !== SyntaxKind.ShorthandPropertyAssignment &&
-                        m.kind !== SyntaxKind.BindingElement &&
-                        m.kind !== SyntaxKind.MethodDeclaration) {
-                        continue;
-                    }
-
-                    // If this is the current item we are editing right now, do not filter it out
-                    if (m.getStart() <= position && position <= m.getEnd()) {
-                        continue;
-                    }
-
-                    let existingName: string;
-
-                    if (m.kind === SyntaxKind.BindingElement && (<BindingElement>m).propertyName) {
-                        // include only identifiers in completion list
-                        if ((<BindingElement>m).propertyName.kind === SyntaxKind.Identifier) {
-                            existingName = (<Identifier>(<BindingElement>m).propertyName).text;
-                        }
-                    }
-                    else {
-                        // TODO(jfreeman): Account for computed property name
-                        // NOTE: if one only performs this step when m.name is an identifier,
-                        // things like '__proto__' are not filtered out.
-                        existingName = (<Identifier>m.name).text;
-                    }
-
-                    existingMemberNames[existingName] = true;
-                }
-
-                return filter(contextualMemberSymbols, m => !existingMemberNames[m.name]);
-            }
-
-            /**
-             * Filters out completion suggestions from 'symbols' according to existing JSX attributes.
-             *
-             * @returns Symbols to be suggested in a JSX element, barring those whose attributes
-             *          do not occur at the current position and have not otherwise been typed.
-             */
-            function filterJsxAttributes(symbols: Symbol[], attributes: NodeArray<JsxAttribute | JsxSpreadAttribute>): Symbol[] {
-                const seenNames = createMap<boolean>();
-                for (const attr of attributes) {
-                    // If this is the current item we are editing right now, do not filter it out
-                    if (attr.getStart() <= position && position <= attr.getEnd()) {
-                        continue;
-                    }
-
-                    if (attr.kind === SyntaxKind.JsxAttribute) {
-                        seenNames[(<JsxAttribute>attr).name.text] = true;
-                    }
-                }
-
-                return filter(symbols, a => !seenNames[a.name]);
-            }
-        }
-
-        function getCompletionsAtPosition(fileName: string, position: number): CompletionInfo {
-            synchronizeHostData();
-
-            const sourceFile = getValidSourceFile(fileName);
-
-            if (isInString(sourceFile, position)) {
-                return getStringLiteralCompletionEntries(sourceFile, position);
-            }
-
-            const completionData = getCompletionData(fileName, position);
-            if (!completionData) {
-                return undefined;
-            }
-
-            const { symbols, isMemberCompletion, isNewIdentifierLocation, location, isJsDocTagName } = completionData;
-
-            if (isJsDocTagName) {
-                // If the current position is a jsDoc tag name, only tag names should be provided for completion
-                return { isMemberCompletion: false, isNewIdentifierLocation: false, entries: getAllJsDocCompletionEntries() };
-            }
-
-            const entries: CompletionEntry[] = [];
-
-            if (isSourceFileJavaScript(sourceFile)) {
-                const uniqueNames = getCompletionEntriesFromSymbols(symbols, entries, location, /*performCharacterChecks*/ false);
-                addRange(entries, getJavaScriptCompletionEntries(sourceFile, location.pos, uniqueNames));
-            }
-            else {
-                if (!symbols || symbols.length === 0) {
-                    if (sourceFile.languageVariant === LanguageVariant.JSX &&
-                        location.parent && location.parent.kind === SyntaxKind.JsxClosingElement) {
-                        // In the TypeScript JSX element, if such element is not defined. When users query for completion at closing tag,
-                        // instead of simply giving unknown value, the completion will return the tag-name of an associated opening-element.
-                        // For example:
-                        //     var x = <div> </ /*1*/>  completion list at "1" will contain "div" with type any
-                        const tagName = (<JsxElement>location.parent.parent).openingElement.tagName;
-                        entries.push({
-                            name: (<Identifier>tagName).text,
-                            kind: undefined,
-                            kindModifiers: undefined,
-                            sortText: "0",
-                        });
-                    }
-                    else {
-                        return undefined;
-                    }
-                }
-
-                getCompletionEntriesFromSymbols(symbols, entries, location, /*performCharacterChecks*/ true);
-            }
-
-            // Add keywords if this is not a member completion list
-            if (!isMemberCompletion && !isJsDocTagName) {
-                addRange(entries, keywordCompletions);
-            }
-
-            return { isMemberCompletion, isNewIdentifierLocation: isNewIdentifierLocation || isSourceFileJavaScript(sourceFile), entries };
-
-            function getJavaScriptCompletionEntries(sourceFile: SourceFile, position: number, uniqueNames: Map<string>): CompletionEntry[] {
-                const entries: CompletionEntry[] = [];
-                const target = program.getCompilerOptions().target;
-
-                const nameTable = getNameTable(sourceFile);
-                for (const name in nameTable) {
-                    // Skip identifiers produced only from the current location
-                    if (nameTable[name] === position) {
-                        continue;
-                    }
-
-                    if (!uniqueNames[name]) {
-                        uniqueNames[name] = name;
-                        const displayName = getCompletionEntryDisplayName(unescapeIdentifier(name), target, /*performCharacterChecks*/ true);
-                        if (displayName) {
-                            const entry = {
-                                name: displayName,
-                                kind: ScriptElementKind.warning,
-                                kindModifiers: "",
-                                sortText: "1"
-                            };
-                            entries.push(entry);
-                        }
-                    }
-                }
-
-                return entries;
-            }
-
-            function getAllJsDocCompletionEntries(): CompletionEntry[] {
-                return jsDocCompletionEntries || (jsDocCompletionEntries = ts.map(jsDocTagNames, tagName => {
-                    return {
-                        name: tagName,
-                        kind: ScriptElementKind.keyword,
-                        kindModifiers: "",
-                        sortText: "0",
-                    };
-                }));
-            }
-
-            function createCompletionEntry(symbol: Symbol, location: Node, performCharacterChecks: boolean): CompletionEntry {
-                // Try to get a valid display name for this symbol, if we could not find one, then ignore it.
-                // We would like to only show things that can be added after a dot, so for instance numeric properties can
-                // not be accessed with a dot (a.1 <- invalid)
-                const displayName = getCompletionEntryDisplayNameForSymbol(symbol, program.getCompilerOptions().target, performCharacterChecks, location);
-                if (!displayName) {
-                    return undefined;
-                }
-
-                // TODO(drosen): Right now we just permit *all* semantic meanings when calling
-                // 'getSymbolKind' which is permissible given that it is backwards compatible; but
-                // really we should consider passing the meaning for the node so that we don't report
-                // that a suggestion for a value is an interface.  We COULD also just do what
-                // 'getSymbolModifiers' does, which is to use the first declaration.
-
-                // Use a 'sortText' of 0' so that all symbol completion entries come before any other
-                // entries (like JavaScript identifier entries).
-                return {
-                    name: displayName,
-                    kind: getSymbolKind(symbol, location),
-                    kindModifiers: getSymbolModifiers(symbol),
-                    sortText: "0",
-                };
-
-            }
-
-            function getCompletionEntriesFromSymbols(symbols: Symbol[], entries: CompletionEntry[], location: Node, performCharacterChecks: boolean): Map<string> {
-                const start = timestamp();
-                const uniqueNames = createMap<string>();
-                if (symbols) {
-                    for (const symbol of symbols) {
-                        const entry = createCompletionEntry(symbol, location, performCharacterChecks);
-                        if (entry) {
-                            const id = escapeIdentifier(entry.name);
-                            if (!uniqueNames[id]) {
-                                entries.push(entry);
-                                uniqueNames[id] = id;
-                            }
-                        }
-                    }
-                }
-
-                log("getCompletionsAtPosition: getCompletionEntriesFromSymbols: " + (timestamp() - start));
-                return uniqueNames;
-            }
-
-            function getStringLiteralCompletionEntries(sourceFile: SourceFile, position: number) {
-                const node = findPrecedingToken(position, sourceFile);
-                if (!node || node.kind !== SyntaxKind.StringLiteral) {
-                    return undefined;
-                }
-
-                if (node.parent.kind === SyntaxKind.PropertyAssignment && node.parent.parent.kind === SyntaxKind.ObjectLiteralExpression) {
-                    // Get quoted name of properties of the object literal expression
-                    // i.e. interface ConfigFiles {
-                    //          'jspm:dev': string
-                    //      }
-                    //      let files: ConfigFiles = {
-                    //          '/*completion position*/'
-                    //      }
-                    //
-                    //      function foo(c: ConfigFiles) {}
-                    //      foo({
-                    //          '/*completion position*/'
-                    //      });
-                    return getStringLiteralCompletionEntriesFromPropertyAssignment(<ObjectLiteralElement>node.parent);
-                }
-                else if (isElementAccessExpression(node.parent) && node.parent.argumentExpression === node) {
-                    // Get all names of properties on the expression
-                    // i.e. interface A {
-                    //      'prop1': string
-                    // }
-                    // let a: A;
-                    // a['/*completion position*/']
-                    return getStringLiteralCompletionEntriesFromElementAccess(node.parent);
-                }
-                else {
-                    const argumentInfo = SignatureHelp.getContainingArgumentInfo(node, position, sourceFile);
-                    if (argumentInfo) {
-                        // Get string literal completions from specialized signatures of the target
-                        // i.e. declare function f(a: 'A');
-                        // f("/*completion position*/")
-                        return getStringLiteralCompletionEntriesFromCallExpression(argumentInfo, node);
-                    }
-
-                    // Get completion for string literal from string literal type
-                    // i.e. var x: "hi" | "hello" = "/*completion position*/"
-                    return getStringLiteralCompletionEntriesFromContextualType(<StringLiteral>node);
-                }
-            }
-
-            function getStringLiteralCompletionEntriesFromPropertyAssignment(element: ObjectLiteralElement) {
-                const typeChecker = program.getTypeChecker();
-                const type = typeChecker.getContextualType((<ObjectLiteralExpression>element.parent));
-                const entries: CompletionEntry[] = [];
-                if (type) {
-                    getCompletionEntriesFromSymbols(type.getApparentProperties(), entries, element, /*performCharacterChecks*/false);
-                    if (entries.length) {
-                        return { isMemberCompletion: true, isNewIdentifierLocation: true, entries };
-                    }
-                }
-            }
-
-            function getStringLiteralCompletionEntriesFromCallExpression(argumentInfo: SignatureHelp.ArgumentListInfo, location: Node) {
-                const typeChecker = program.getTypeChecker();
-                const candidates: Signature[] = [];
-                const entries: CompletionEntry[] = [];
-
-                typeChecker.getResolvedSignature(argumentInfo.invocation, candidates);
-
-                for (const candidate of candidates) {
-                    if (candidate.parameters.length > argumentInfo.argumentIndex) {
-                        const parameter = candidate.parameters[argumentInfo.argumentIndex];
-                        addStringLiteralCompletionsFromType(typeChecker.getTypeAtLocation(parameter.valueDeclaration), entries);
-                    }
-                }
-
-                if (entries.length) {
-                    return { isMemberCompletion: false, isNewIdentifierLocation: true, entries };
-                }
-
-                return undefined;
-            }
-
-            function getStringLiteralCompletionEntriesFromElementAccess(node: ElementAccessExpression) {
-                const typeChecker = program.getTypeChecker();
-                const type = typeChecker.getTypeAtLocation(node.expression);
-                const entries: CompletionEntry[] = [];
-                if (type) {
-                    getCompletionEntriesFromSymbols(type.getApparentProperties(), entries, node, /*performCharacterChecks*/false);
-                    if (entries.length) {
-                        return { isMemberCompletion: true, isNewIdentifierLocation: true, entries };
-                    }
-                }
-                return undefined;
-            }
-
-            function getStringLiteralCompletionEntriesFromContextualType(node: StringLiteral) {
-                const typeChecker = program.getTypeChecker();
-                const type = typeChecker.getContextualType(node);
-                if (type) {
-                    const entries: CompletionEntry[] = [];
-                    addStringLiteralCompletionsFromType(type, entries);
-                    if (entries.length) {
-                        return { isMemberCompletion: false, isNewIdentifierLocation: false, entries };
-                    }
-                }
-                return undefined;
-            }
-
-            function addStringLiteralCompletionsFromType(type: Type, result: CompletionEntry[]): void {
-                if (!type) {
-                    return;
-                }
-                if (type.flags & TypeFlags.Union) {
-                    forEach((<UnionType>type).types, t => addStringLiteralCompletionsFromType(t, result));
-                }
-                else {
-                    if (type.flags & TypeFlags.StringLiteral) {
-                        result.push({
-                            name: (<LiteralType>type).text,
-                            kindModifiers: ScriptElementKindModifier.none,
-                            kind: ScriptElementKind.variableElement,
-                            sortText: "0"
-                        });
-                    }
-                }
-            }
-        }
-
-        function getCompletionEntryDetails(fileName: string, position: number, entryName: string): CompletionEntryDetails {
-            synchronizeHostData();
-
-            // Compute all the completion symbols again.
-            const completionData = getCompletionData(fileName, position);
-            if (completionData) {
-                const { symbols, location } = completionData;
-
-                // Find the symbol with the matching entry name.
-                const target = program.getCompilerOptions().target;
-                // We don't need to perform character checks here because we're only comparing the
-                // name against 'entryName' (which is known to be good), not building a new
-                // completion entry.
-                const symbol = forEach(symbols, s => getCompletionEntryDisplayNameForSymbol(s, target, /*performCharacterChecks*/ false, location) === entryName ? s : undefined);
-
-                if (symbol) {
-                    const { displayParts, documentation, symbolKind } = getSymbolDisplayPartsDocumentationAndSymbolKind(symbol, getValidSourceFile(fileName), location, location, SemanticMeaning.All);
-                    return {
-                        name: entryName,
-                        kindModifiers: getSymbolModifiers(symbol),
-                        kind: symbolKind,
-                        displayParts,
-                        documentation
-                    };
-                }
-            }
-
-            // Didn't find a symbol with this name.  See if we can find a keyword instead.
-            const keywordCompletion = forEach(keywordCompletions, c => c.name === entryName);
-            if (keywordCompletion) {
-                return {
-                    name: entryName,
-                    kind: ScriptElementKind.keyword,
-                    kindModifiers: ScriptElementKindModifier.none,
-                    displayParts: [displayPart(entryName, SymbolDisplayPartKind.keyword)],
-                    documentation: undefined
-                };
-            }
-
-            return undefined;
-        }
-
-        // TODO(drosen): use contextual SemanticMeaning.
-        function getSymbolKind(symbol: Symbol, location: Node): string {
-            const flags = symbol.getFlags();
-
-            if (flags & SymbolFlags.Class) return getDeclarationOfKind(symbol, SyntaxKind.ClassExpression) ?
-                ScriptElementKind.localClassElement : ScriptElementKind.classElement;
-            if (flags & SymbolFlags.Enum) return ScriptElementKind.enumElement;
-            if (flags & SymbolFlags.TypeAlias) return ScriptElementKind.typeElement;
-            if (flags & SymbolFlags.Interface) return ScriptElementKind.interfaceElement;
-            if (flags & SymbolFlags.TypeParameter) return ScriptElementKind.typeParameterElement;
-
-            const result = getSymbolKindOfConstructorPropertyMethodAccessorFunctionOrVar(symbol, flags, location);
-            if (result === ScriptElementKind.unknown) {
-                if (flags & SymbolFlags.TypeParameter) return ScriptElementKind.typeParameterElement;
-                if (flags & SymbolFlags.EnumMember) return ScriptElementKind.variableElement;
-                if (flags & SymbolFlags.Alias) return ScriptElementKind.alias;
-                if (flags & SymbolFlags.Module) return ScriptElementKind.moduleElement;
-            }
-
-            return result;
-        }
-
-        function getSymbolKindOfConstructorPropertyMethodAccessorFunctionOrVar(symbol: Symbol, flags: SymbolFlags, location: Node) {
-            const typeChecker = program.getTypeChecker();
-
-            if (typeChecker.isUndefinedSymbol(symbol)) {
-                return ScriptElementKind.variableElement;
-            }
-            if (typeChecker.isArgumentsSymbol(symbol)) {
-                return ScriptElementKind.localVariableElement;
-            }
-            if (location.kind === SyntaxKind.ThisKeyword && isExpression(location)) {
-                return ScriptElementKind.parameterElement;
-            }
-            if (flags & SymbolFlags.Variable) {
-                if (isFirstDeclarationOfSymbolParameter(symbol)) {
-                    return ScriptElementKind.parameterElement;
-                }
-                else if (symbol.valueDeclaration && isConst(symbol.valueDeclaration)) {
-                    return ScriptElementKind.constElement;
-                }
-                else if (forEach(symbol.declarations, isLet)) {
-                    return ScriptElementKind.letElement;
-                }
-                return isLocalVariableOrFunction(symbol) ? ScriptElementKind.localVariableElement : ScriptElementKind.variableElement;
-            }
-            if (flags & SymbolFlags.Function) return isLocalVariableOrFunction(symbol) ? ScriptElementKind.localFunctionElement : ScriptElementKind.functionElement;
-            if (flags & SymbolFlags.GetAccessor) return ScriptElementKind.memberGetAccessorElement;
-            if (flags & SymbolFlags.SetAccessor) return ScriptElementKind.memberSetAccessorElement;
-            if (flags & SymbolFlags.Method) return ScriptElementKind.memberFunctionElement;
-            if (flags & SymbolFlags.Constructor) return ScriptElementKind.constructorImplementationElement;
-
-            if (flags & SymbolFlags.Property) {
-                if (flags & SymbolFlags.SyntheticProperty) {
-                    // If union property is result of union of non method (property/accessors/variables), it is labeled as property
-                    const unionPropertyKind = forEach(typeChecker.getRootSymbols(symbol), rootSymbol => {
-                        const rootSymbolFlags = rootSymbol.getFlags();
-                        if (rootSymbolFlags & (SymbolFlags.PropertyOrAccessor | SymbolFlags.Variable)) {
-                            return ScriptElementKind.memberVariableElement;
-                        }
-                        Debug.assert(!!(rootSymbolFlags & SymbolFlags.Method));
-                    });
-                    if (!unionPropertyKind) {
-                        // If this was union of all methods,
-                        // make sure it has call signatures before we can label it as method
-                        const typeOfUnionProperty = typeChecker.getTypeOfSymbolAtLocation(symbol, location);
-                        if (typeOfUnionProperty.getCallSignatures().length) {
-                            return ScriptElementKind.memberFunctionElement;
-                        }
-                        return ScriptElementKind.memberVariableElement;
-                    }
-                    return unionPropertyKind;
-                }
-                return ScriptElementKind.memberVariableElement;
-            }
-
-            return ScriptElementKind.unknown;
-        }
-
-        function getSymbolModifiers(symbol: Symbol): string {
-            return symbol && symbol.declarations && symbol.declarations.length > 0
-                ? getNodeModifiers(symbol.declarations[0])
-                : ScriptElementKindModifier.none;
-        }
-
-        // TODO(drosen): Currently completion entry details passes the SemanticMeaning.All instead of using semanticMeaning of location
-        function getSymbolDisplayPartsDocumentationAndSymbolKind(symbol: Symbol, sourceFile: SourceFile, enclosingDeclaration: Node,
-            location: Node, semanticMeaning = getMeaningFromLocation(location)) {
-
-            const typeChecker = program.getTypeChecker();
-
-            const displayParts: SymbolDisplayPart[] = [];
-            let documentation: SymbolDisplayPart[];
-            const symbolFlags = symbol.flags;
-            let symbolKind = getSymbolKindOfConstructorPropertyMethodAccessorFunctionOrVar(symbol, symbolFlags, location);
-            let hasAddedSymbolInfo: boolean;
-            const isThisExpression: boolean = location.kind === SyntaxKind.ThisKeyword && isExpression(location);
-            let type: Type;
-
-            // Class at constructor site need to be shown as constructor apart from property,method, vars
-            if (symbolKind !== ScriptElementKind.unknown || symbolFlags & SymbolFlags.Class || symbolFlags & SymbolFlags.Alias) {
-                // If it is accessor they are allowed only if location is at name of the accessor
-                if (symbolKind === ScriptElementKind.memberGetAccessorElement || symbolKind === ScriptElementKind.memberSetAccessorElement) {
-                    symbolKind = ScriptElementKind.memberVariableElement;
-                }
-
-                let signature: Signature;
-                type = isThisExpression ? typeChecker.getTypeAtLocation(location) : typeChecker.getTypeOfSymbolAtLocation(symbol, location);
-                if (type) {
-                    if (location.parent && location.parent.kind === SyntaxKind.PropertyAccessExpression) {
-                        const right = (<PropertyAccessExpression>location.parent).name;
-                        // Either the location is on the right of a property access, or on the left and the right is missing
-                        if (right === location || (right && right.getFullWidth() === 0)) {
-                            location = location.parent;
-                        }
-                    }
-
-                    // try get the call/construct signature from the type if it matches
-                    let callExpression: CallExpression;
-                    if (location.kind === SyntaxKind.CallExpression || location.kind === SyntaxKind.NewExpression) {
-                        callExpression = <CallExpression>location;
-                    }
-                    else if (isCallExpressionTarget(location) || isNewExpressionTarget(location)) {
-                        callExpression = <CallExpression>location.parent;
-                    }
-
-                    if (callExpression) {
-                        const candidateSignatures: Signature[] = [];
-                        signature = typeChecker.getResolvedSignature(callExpression, candidateSignatures);
-                        if (!signature && candidateSignatures.length) {
-                            // Use the first candidate:
-                            signature = candidateSignatures[0];
-                        }
-
-                        const useConstructSignatures = callExpression.kind === SyntaxKind.NewExpression || callExpression.expression.kind === SyntaxKind.SuperKeyword;
-                        const allSignatures = useConstructSignatures ? type.getConstructSignatures() : type.getCallSignatures();
-
-                        if (!contains(allSignatures, signature.target) && !contains(allSignatures, signature)) {
-                            // Get the first signature if there is one -- allSignatures may contain
-                            // either the original signature or its target, so check for either
-                            signature = allSignatures.length ? allSignatures[0] : undefined;
-                        }
-
-                        if (signature) {
-                            if (useConstructSignatures && (symbolFlags & SymbolFlags.Class)) {
-                                // Constructor
-                                symbolKind = ScriptElementKind.constructorImplementationElement;
-                                addPrefixForAnyFunctionOrVar(type.symbol, symbolKind);
-                            }
-                            else if (symbolFlags & SymbolFlags.Alias) {
-                                symbolKind = ScriptElementKind.alias;
-                                pushTypePart(symbolKind);
-                                displayParts.push(spacePart());
-                                if (useConstructSignatures) {
-                                    displayParts.push(keywordPart(SyntaxKind.NewKeyword));
-                                    displayParts.push(spacePart());
-                                }
-                                addFullSymbolName(symbol);
-                            }
-                            else {
-                                addPrefixForAnyFunctionOrVar(symbol, symbolKind);
-                            }
-
-                            switch (symbolKind) {
-                                case ScriptElementKind.memberVariableElement:
-                                case ScriptElementKind.variableElement:
-                                case ScriptElementKind.constElement:
-                                case ScriptElementKind.letElement:
-                                case ScriptElementKind.parameterElement:
-                                case ScriptElementKind.localVariableElement:
-                                    // If it is call or construct signature of lambda's write type name
-                                    displayParts.push(punctuationPart(SyntaxKind.ColonToken));
-                                    displayParts.push(spacePart());
-                                    if (useConstructSignatures) {
-                                        displayParts.push(keywordPart(SyntaxKind.NewKeyword));
-                                        displayParts.push(spacePart());
-                                    }
-                                    if (!(type.flags & TypeFlags.Anonymous) && type.symbol) {
-                                        addRange(displayParts, symbolToDisplayParts(typeChecker, type.symbol, enclosingDeclaration, /*meaning*/ undefined, SymbolFormatFlags.WriteTypeParametersOrArguments));
-                                    }
-                                    addSignatureDisplayParts(signature, allSignatures, TypeFormatFlags.WriteArrowStyleSignature);
-                                    break;
-
-                                default:
-                                    // Just signature
-                                    addSignatureDisplayParts(signature, allSignatures);
-                            }
-                            hasAddedSymbolInfo = true;
-                        }
-                    }
-                    else if ((isNameOfFunctionDeclaration(location) && !(symbol.flags & SymbolFlags.Accessor)) || // name of function declaration
-                        (location.kind === SyntaxKind.ConstructorKeyword && location.parent.kind === SyntaxKind.Constructor)) { // At constructor keyword of constructor declaration
-                        // get the signature from the declaration and write it
-                        const functionDeclaration = <FunctionLikeDeclaration>location.parent;
-                        const allSignatures = functionDeclaration.kind === SyntaxKind.Constructor ? type.getNonNullableType().getConstructSignatures() : type.getNonNullableType().getCallSignatures();
-                        if (!typeChecker.isImplementationOfOverload(functionDeclaration)) {
-                            signature = typeChecker.getSignatureFromDeclaration(functionDeclaration);
-                        }
-                        else {
-                            signature = allSignatures[0];
-                        }
-
-                        if (functionDeclaration.kind === SyntaxKind.Constructor) {
-                            // show (constructor) Type(...) signature
-                            symbolKind = ScriptElementKind.constructorImplementationElement;
-                            addPrefixForAnyFunctionOrVar(type.symbol, symbolKind);
-                        }
-                        else {
-                            // (function/method) symbol(..signature)
-                            addPrefixForAnyFunctionOrVar(functionDeclaration.kind === SyntaxKind.CallSignature &&
-                                !(type.symbol.flags & SymbolFlags.TypeLiteral || type.symbol.flags & SymbolFlags.ObjectLiteral) ? type.symbol : symbol, symbolKind);
-                        }
-
-                        addSignatureDisplayParts(signature, allSignatures);
-                        hasAddedSymbolInfo = true;
-                    }
-                }
-            }
-            if (symbolFlags & SymbolFlags.Class && !hasAddedSymbolInfo && !isThisExpression) {
-                if (getDeclarationOfKind(symbol, SyntaxKind.ClassExpression)) {
-                    // Special case for class expressions because we would like to indicate that
-                    // the class name is local to the class body (similar to function expression)
-                    //      (local class) class <className>
-                    pushTypePart(ScriptElementKind.localClassElement);
-                }
-                else {
-                    // Class declaration has name which is not local.
-                    displayParts.push(keywordPart(SyntaxKind.ClassKeyword));
-                }
-                displayParts.push(spacePart());
-                addFullSymbolName(symbol);
-                writeTypeParametersOfSymbol(symbol, sourceFile);
-            }
-            if ((symbolFlags & SymbolFlags.Interface) && (semanticMeaning & SemanticMeaning.Type)) {
-                addNewLineIfDisplayPartsExist();
-                displayParts.push(keywordPart(SyntaxKind.InterfaceKeyword));
-                displayParts.push(spacePart());
-                addFullSymbolName(symbol);
-                writeTypeParametersOfSymbol(symbol, sourceFile);
-            }
-            if (symbolFlags & SymbolFlags.TypeAlias) {
-                addNewLineIfDisplayPartsExist();
-                displayParts.push(keywordPart(SyntaxKind.TypeKeyword));
-                displayParts.push(spacePart());
-                addFullSymbolName(symbol);
-                writeTypeParametersOfSymbol(symbol, sourceFile);
-                displayParts.push(spacePart());
-                displayParts.push(operatorPart(SyntaxKind.EqualsToken));
-                displayParts.push(spacePart());
-                addRange(displayParts, typeToDisplayParts(typeChecker, typeChecker.getDeclaredTypeOfSymbol(symbol), enclosingDeclaration, TypeFormatFlags.InTypeAlias));
-            }
-            if (symbolFlags & SymbolFlags.Enum) {
-                addNewLineIfDisplayPartsExist();
-                if (forEach(symbol.declarations, isConstEnumDeclaration)) {
-                    displayParts.push(keywordPart(SyntaxKind.ConstKeyword));
-                    displayParts.push(spacePart());
-                }
-                displayParts.push(keywordPart(SyntaxKind.EnumKeyword));
-                displayParts.push(spacePart());
-                addFullSymbolName(symbol);
-            }
-            if (symbolFlags & SymbolFlags.Module) {
-                addNewLineIfDisplayPartsExist();
-                const declaration = <ModuleDeclaration>getDeclarationOfKind(symbol, SyntaxKind.ModuleDeclaration);
-                const isNamespace = declaration && declaration.name && declaration.name.kind === SyntaxKind.Identifier;
-                displayParts.push(keywordPart(isNamespace ? SyntaxKind.NamespaceKeyword : SyntaxKind.ModuleKeyword));
-                displayParts.push(spacePart());
-                addFullSymbolName(symbol);
-            }
-            if ((symbolFlags & SymbolFlags.TypeParameter) && (semanticMeaning & SemanticMeaning.Type)) {
-                addNewLineIfDisplayPartsExist();
-                displayParts.push(punctuationPart(SyntaxKind.OpenParenToken));
-                displayParts.push(textPart("type parameter"));
-                displayParts.push(punctuationPart(SyntaxKind.CloseParenToken));
-                displayParts.push(spacePart());
-                addFullSymbolName(symbol);
-                displayParts.push(spacePart());
-                displayParts.push(keywordPart(SyntaxKind.InKeyword));
-                displayParts.push(spacePart());
-                if (symbol.parent) {
-                    // Class/Interface type parameter
-                    addFullSymbolName(symbol.parent, enclosingDeclaration);
-                    writeTypeParametersOfSymbol(symbol.parent, enclosingDeclaration);
-                }
-                else {
-                    // Method/function type parameter
-                    let declaration = <Node>getDeclarationOfKind(symbol, SyntaxKind.TypeParameter);
-                    Debug.assert(declaration !== undefined);
-                    declaration = declaration.parent;
-
-                    if (declaration) {
-                        if (isFunctionLikeKind(declaration.kind)) {
-                            const signature = typeChecker.getSignatureFromDeclaration(<SignatureDeclaration>declaration);
-                            if (declaration.kind === SyntaxKind.ConstructSignature) {
-                                displayParts.push(keywordPart(SyntaxKind.NewKeyword));
-                                displayParts.push(spacePart());
-                            }
-                            else if (declaration.kind !== SyntaxKind.CallSignature && (<SignatureDeclaration>declaration).name) {
-                                addFullSymbolName(declaration.symbol);
-                            }
-                            addRange(displayParts, signatureToDisplayParts(typeChecker, signature, sourceFile, TypeFormatFlags.WriteTypeArgumentsOfSignature));
-                        }
-                        else {
-                            // Type alias type parameter
-                            // For example
-                            //      type list<T> = T[];  // Both T will go through same code path
-                            displayParts.push(keywordPart(SyntaxKind.TypeKeyword));
-                            displayParts.push(spacePart());
-                            addFullSymbolName(declaration.symbol);
-                            writeTypeParametersOfSymbol(declaration.symbol, sourceFile);
-                        }
-                    }
-                }
-            }
-            if (symbolFlags & SymbolFlags.EnumMember) {
-                addPrefixForAnyFunctionOrVar(symbol, "enum member");
-                const declaration = symbol.declarations[0];
-                if (declaration.kind === SyntaxKind.EnumMember) {
-                    const constantValue = typeChecker.getConstantValue(<EnumMember>declaration);
-                    if (constantValue !== undefined) {
-                        displayParts.push(spacePart());
-                        displayParts.push(operatorPart(SyntaxKind.EqualsToken));
-                        displayParts.push(spacePart());
-                        displayParts.push(displayPart(constantValue.toString(), SymbolDisplayPartKind.numericLiteral));
-                    }
-                }
-            }
-            if (symbolFlags & SymbolFlags.Alias) {
-                addNewLineIfDisplayPartsExist();
-                if (symbol.declarations[0].kind === SyntaxKind.NamespaceExportDeclaration) {
-                    displayParts.push(keywordPart(SyntaxKind.ExportKeyword));
-                    displayParts.push(spacePart());
-                    displayParts.push(keywordPart(SyntaxKind.NamespaceKeyword));
-                }
-                else {
-                    displayParts.push(keywordPart(SyntaxKind.ImportKeyword));
-                }
-                displayParts.push(spacePart());
-                addFullSymbolName(symbol);
-                ts.forEach(symbol.declarations, declaration => {
-                    if (declaration.kind === SyntaxKind.ImportEqualsDeclaration) {
-                        const importEqualsDeclaration = <ImportEqualsDeclaration>declaration;
-                        if (isExternalModuleImportEqualsDeclaration(importEqualsDeclaration)) {
-                            displayParts.push(spacePart());
-                            displayParts.push(operatorPart(SyntaxKind.EqualsToken));
-                            displayParts.push(spacePart());
-                            displayParts.push(keywordPart(SyntaxKind.RequireKeyword));
-                            displayParts.push(punctuationPart(SyntaxKind.OpenParenToken));
-                            displayParts.push(displayPart(getTextOfNode(getExternalModuleImportEqualsDeclarationExpression(importEqualsDeclaration)), SymbolDisplayPartKind.stringLiteral));
-                            displayParts.push(punctuationPart(SyntaxKind.CloseParenToken));
-                        }
-                        else {
-                            const internalAliasSymbol = typeChecker.getSymbolAtLocation(importEqualsDeclaration.moduleReference);
-                            if (internalAliasSymbol) {
-                                displayParts.push(spacePart());
-                                displayParts.push(operatorPart(SyntaxKind.EqualsToken));
-                                displayParts.push(spacePart());
-                                addFullSymbolName(internalAliasSymbol, enclosingDeclaration);
-                            }
-                        }
-                        return true;
-                    }
-                });
-            }
-            if (!hasAddedSymbolInfo) {
-                if (symbolKind !== ScriptElementKind.unknown) {
-                    if (type) {
-                        if (isThisExpression) {
-                            addNewLineIfDisplayPartsExist();
-                            displayParts.push(keywordPart(SyntaxKind.ThisKeyword));
-                        }
-                        else {
-                            addPrefixForAnyFunctionOrVar(symbol, symbolKind);
-                        }
-
-                        // For properties, variables and local vars: show the type
-                        if (symbolKind === ScriptElementKind.memberVariableElement ||
-                            symbolFlags & SymbolFlags.Variable ||
-                            symbolKind === ScriptElementKind.localVariableElement ||
-                            isThisExpression) {
-                            displayParts.push(punctuationPart(SyntaxKind.ColonToken));
-                            displayParts.push(spacePart());
-                            // If the type is type parameter, format it specially
-                            if (type.symbol && type.symbol.flags & SymbolFlags.TypeParameter) {
-                                const typeParameterParts = mapToDisplayParts(writer => {
-                                    typeChecker.getSymbolDisplayBuilder().buildTypeParameterDisplay(<TypeParameter>type, writer, enclosingDeclaration);
-                                });
-                                addRange(displayParts, typeParameterParts);
-                            }
-                            else {
-                                addRange(displayParts, typeToDisplayParts(typeChecker, type, enclosingDeclaration));
-                            }
-                        }
-                        else if (symbolFlags & SymbolFlags.Function ||
-                            symbolFlags & SymbolFlags.Method ||
-                            symbolFlags & SymbolFlags.Constructor ||
-                            symbolFlags & SymbolFlags.Signature ||
-                            symbolFlags & SymbolFlags.Accessor ||
-                            symbolKind === ScriptElementKind.memberFunctionElement) {
-                            const allSignatures = type.getNonNullableType().getCallSignatures();
-                            addSignatureDisplayParts(allSignatures[0], allSignatures);
-                        }
-                    }
-                }
-                else {
-                    symbolKind = getSymbolKind(symbol, location);
-                }
-            }
-
-            if (!documentation) {
-                documentation = symbol.getDocumentationComment();
-                if (documentation.length === 0 && symbol.flags & SymbolFlags.Property) {
-                    // For some special property access expressions like `experts.foo = foo` or `module.exports.foo = foo`
-                    // there documentation comments might be attached to the right hand side symbol of their declarations.
-                    // The pattern of such special property access is that the parent symbol is the symbol of the file.
-                    if (symbol.parent && forEach(symbol.parent.declarations, declaration => declaration.kind === SyntaxKind.SourceFile)) {
-                        for (const declaration of symbol.declarations) {
-                            if (!declaration.parent || declaration.parent.kind !== SyntaxKind.BinaryExpression) {
-                                continue;
-                            }
-
-                            const rhsSymbol = program.getTypeChecker().getSymbolAtLocation((<BinaryExpression>declaration.parent).right);
-                            if (!rhsSymbol) {
-                                continue;
-                            }
-
-                            documentation = rhsSymbol.getDocumentationComment();
-                            if (documentation.length > 0) {
-                                break;
-                            }
-                        }
-                    }
-                }
-            }
-
-            return { displayParts, documentation, symbolKind };
-
-            function addNewLineIfDisplayPartsExist() {
-                if (displayParts.length) {
-                    displayParts.push(lineBreakPart());
-                }
-            }
-
-            function addFullSymbolName(symbol: Symbol, enclosingDeclaration?: Node) {
-                const fullSymbolDisplayParts = symbolToDisplayParts(typeChecker, symbol, enclosingDeclaration || sourceFile, /*meaning*/ undefined,
-                    SymbolFormatFlags.WriteTypeParametersOrArguments | SymbolFormatFlags.UseOnlyExternalAliasing);
-                addRange(displayParts, fullSymbolDisplayParts);
-            }
-
-            function addPrefixForAnyFunctionOrVar(symbol: Symbol, symbolKind: string) {
-                addNewLineIfDisplayPartsExist();
-                if (symbolKind) {
-                    pushTypePart(symbolKind);
-                    displayParts.push(spacePart());
-                    addFullSymbolName(symbol);
-                }
-            }
-
-            function pushTypePart(symbolKind: string) {
-                switch (symbolKind) {
-                    case ScriptElementKind.variableElement:
-                    case ScriptElementKind.functionElement:
-                    case ScriptElementKind.letElement:
-                    case ScriptElementKind.constElement:
-                    case ScriptElementKind.constructorImplementationElement:
-                        displayParts.push(textOrKeywordPart(symbolKind));
-                        return;
-                    default:
-                        displayParts.push(punctuationPart(SyntaxKind.OpenParenToken));
-                        displayParts.push(textOrKeywordPart(symbolKind));
-                        displayParts.push(punctuationPart(SyntaxKind.CloseParenToken));
-                        return;
-                }
-            }
-
-            function addSignatureDisplayParts(signature: Signature, allSignatures: Signature[], flags?: TypeFormatFlags) {
-                addRange(displayParts, signatureToDisplayParts(typeChecker, signature, enclosingDeclaration, flags | TypeFormatFlags.WriteTypeArgumentsOfSignature));
-                if (allSignatures.length > 1) {
-                    displayParts.push(spacePart());
-                    displayParts.push(punctuationPart(SyntaxKind.OpenParenToken));
-                    displayParts.push(operatorPart(SyntaxKind.PlusToken));
-                    displayParts.push(displayPart((allSignatures.length - 1).toString(), SymbolDisplayPartKind.numericLiteral));
-                    displayParts.push(spacePart());
-                    displayParts.push(textPart(allSignatures.length === 2 ? "overload" : "overloads"));
-                    displayParts.push(punctuationPart(SyntaxKind.CloseParenToken));
-                }
-                documentation = signature.getDocumentationComment();
-            }
-
-            function writeTypeParametersOfSymbol(symbol: Symbol, enclosingDeclaration: Node) {
-                const typeParameterParts = mapToDisplayParts(writer => {
-                    typeChecker.getSymbolDisplayBuilder().buildTypeParameterDisplayFromSymbol(symbol, writer, enclosingDeclaration);
-                });
-                addRange(displayParts, typeParameterParts);
-            }
-        }
-
-        function getQuickInfoAtPosition(fileName: string, position: number): QuickInfo {
-            synchronizeHostData();
-
-            const sourceFile = getValidSourceFile(fileName);
-            const node = getTouchingPropertyName(sourceFile, position);
-            if (node === sourceFile) {
-                return undefined;
-            }
-
-            if (isLabelName(node)) {
-                return undefined;
-            }
-
-            const typeChecker = program.getTypeChecker();
-            const symbol = typeChecker.getSymbolAtLocation(node);
-
-            if (!symbol || typeChecker.isUnknownSymbol(symbol)) {
-                // Try getting just type at this position and show
-                switch (node.kind) {
-                    case SyntaxKind.Identifier:
-                    case SyntaxKind.PropertyAccessExpression:
-                    case SyntaxKind.QualifiedName:
-                    case SyntaxKind.ThisKeyword:
-                    case SyntaxKind.ThisType:
-                    case SyntaxKind.SuperKeyword:
-                        // For the identifiers/this/super etc get the type at position
-                        const type = typeChecker.getTypeAtLocation(node);
-                        if (type) {
-                            return {
-                                kind: ScriptElementKind.unknown,
-                                kindModifiers: ScriptElementKindModifier.none,
-                                textSpan: createTextSpan(node.getStart(), node.getWidth()),
-                                displayParts: typeToDisplayParts(typeChecker, type, getContainerNode(node)),
-                                documentation: type.symbol ? type.symbol.getDocumentationComment() : undefined
-                            };
-                        }
-                }
-
-                return undefined;
-            }
-
-            const displayPartsDocumentationsAndKind = getSymbolDisplayPartsDocumentationAndSymbolKind(symbol, sourceFile, getContainerNode(node), node);
-            return {
-                kind: displayPartsDocumentationsAndKind.symbolKind,
-                kindModifiers: getSymbolModifiers(symbol),
-                textSpan: createTextSpan(node.getStart(), node.getWidth()),
-                displayParts: displayPartsDocumentationsAndKind.displayParts,
-                documentation: displayPartsDocumentationsAndKind.documentation
-            };
-        }
-
-        function createDefinitionInfo(node: Node, symbolKind: string, symbolName: string, containerName: string): DefinitionInfo {
-            return {
-                fileName: node.getSourceFile().fileName,
-                textSpan: createTextSpanFromBounds(node.getStart(), node.getEnd()),
-                kind: symbolKind,
-                name: symbolName,
-                containerKind: undefined,
-                containerName
-            };
-        }
-
-        function getDefinitionFromSymbol(symbol: Symbol, node: Node): DefinitionInfo[] {
-            const typeChecker = program.getTypeChecker();
-            const result: DefinitionInfo[] = [];
-            const declarations = symbol.getDeclarations();
-            const symbolName = typeChecker.symbolToString(symbol); // Do not get scoped name, just the name of the symbol
-            const symbolKind = getSymbolKind(symbol, node);
-            const containerSymbol = symbol.parent;
-            const containerName = containerSymbol ? typeChecker.symbolToString(containerSymbol, node) : "";
-
-            if (!tryAddConstructSignature(symbol, node, symbolKind, symbolName, containerName, result) &&
-                !tryAddCallSignature(symbol, node, symbolKind, symbolName, containerName, result)) {
-                // Just add all the declarations.
-                forEach(declarations, declaration => {
-                    result.push(createDefinitionInfo(declaration, symbolKind, symbolName, containerName));
-                });
-            }
-
-            return result;
-
-            function tryAddConstructSignature(symbol: Symbol, location: Node, symbolKind: string, symbolName: string, containerName: string, result: DefinitionInfo[]) {
-                // Applicable only if we are in a new expression, or we are on a constructor declaration
-                // and in either case the symbol has a construct signature definition, i.e. class
-                if (isNewExpressionTarget(location) || location.kind === SyntaxKind.ConstructorKeyword) {
-                    if (symbol.flags & SymbolFlags.Class) {
-                        // Find the first class-like declaration and try to get the construct signature.
-                        for (const declaration of symbol.getDeclarations()) {
-                            if (isClassLike(declaration)) {
-                                return tryAddSignature(declaration.members,
-                                                       /*selectConstructors*/ true,
-                                                       symbolKind,
-                                                       symbolName,
-                                                       containerName,
-                                                       result);
-                            }
-                        }
-
-                        Debug.fail("Expected declaration to have at least one class-like declaration");
-                    }
-                }
-                return false;
-            }
-
-            function tryAddCallSignature(symbol: Symbol, location: Node, symbolKind: string, symbolName: string, containerName: string, result: DefinitionInfo[]) {
-                if (isCallExpressionTarget(location) || isNewExpressionTarget(location) || isNameOfFunctionDeclaration(location)) {
-                    return tryAddSignature(symbol.declarations, /*selectConstructors*/ false, symbolKind, symbolName, containerName, result);
-                }
-                return false;
-            }
-
-            function tryAddSignature(signatureDeclarations: Declaration[], selectConstructors: boolean, symbolKind: string, symbolName: string, containerName: string, result: DefinitionInfo[]) {
-                const declarations: Declaration[] = [];
-                let definition: Declaration;
-
-                forEach(signatureDeclarations, d => {
-                    if ((selectConstructors && d.kind === SyntaxKind.Constructor) ||
-                        (!selectConstructors && (d.kind === SyntaxKind.FunctionDeclaration || d.kind === SyntaxKind.MethodDeclaration || d.kind === SyntaxKind.MethodSignature))) {
-                        declarations.push(d);
-                        if ((<FunctionLikeDeclaration>d).body) definition = d;
-                    }
-                });
-
-                if (definition) {
-                    result.push(createDefinitionInfo(definition, symbolKind, symbolName, containerName));
-                    return true;
-                }
-                else if (declarations.length) {
-                    result.push(createDefinitionInfo(lastOrUndefined(declarations), symbolKind, symbolName, containerName));
-                    return true;
-                }
-
-                return false;
-            }
-        }
-
-        function findReferenceInPosition(refs: FileReference[], pos: number): FileReference {
-            for (const ref of refs) {
-                if (ref.pos <= pos && pos < ref.end) {
-                    return ref;
-                }
-            }
-            return undefined;
-        }
-
-        function getDefinitionInfoForFileReference(name: string, targetFileName: string): DefinitionInfo {
-            return {
-                fileName: targetFileName,
-                textSpan: createTextSpanFromBounds(0, 0),
-                kind: ScriptElementKind.scriptElement,
-                name: name,
-                containerName: undefined,
-                containerKind: undefined
-            };
-        }
-
-        /// Goto definition
-        function getDefinitionAtPosition(fileName: string, position: number): DefinitionInfo[] {
-            synchronizeHostData();
-
-            const sourceFile = getValidSourceFile(fileName);
-
-            /// Triple slash reference comments
-            const comment = findReferenceInPosition(sourceFile.referencedFiles, position);
-            if (comment) {
-                const referenceFile = tryResolveScriptReference(program, sourceFile, comment);
-                if (referenceFile) {
-                    return [getDefinitionInfoForFileReference(comment.fileName, referenceFile.fileName)];
-                }
-                return undefined;
-            }
-
-            // Type reference directives
-            const typeReferenceDirective = findReferenceInPosition(sourceFile.typeReferenceDirectives, position);
-            if (typeReferenceDirective) {
-                const referenceFile = program.getResolvedTypeReferenceDirectives()[typeReferenceDirective.fileName];
-                if (referenceFile && referenceFile.resolvedFileName) {
-                    return [getDefinitionInfoForFileReference(typeReferenceDirective.fileName, referenceFile.resolvedFileName)];
-                }
-                return undefined;
-            }
-
-            const node = getTouchingPropertyName(sourceFile, position);
-            if (node === sourceFile) {
-                return undefined;
-            }
-
-            // Labels
-            if (isJumpStatementTarget(node)) {
-                const labelName = (<Identifier>node).text;
-                const label = getTargetLabel((<BreakOrContinueStatement>node.parent), (<Identifier>node).text);
-                return label ? [createDefinitionInfo(label, ScriptElementKind.label, labelName, /*containerName*/ undefined)] : undefined;
-            }
-
-            const typeChecker = program.getTypeChecker();
-            let symbol = typeChecker.getSymbolAtLocation(node);
-
-            // Could not find a symbol e.g. node is string or number keyword,
-            // or the symbol was an internal symbol and does not have a declaration e.g. undefined symbol
-            if (!symbol) {
-                return undefined;
-            }
-
-            // If this is an alias, and the request came at the declaration location
-            // get the aliased symbol instead. This allows for goto def on an import e.g.
-            //   import {A, B} from "mod";
-            // to jump to the implementation directly.
-            if (symbol.flags & SymbolFlags.Alias) {
-                const declaration = symbol.declarations[0];
-
-                // Go to the original declaration for cases:
-                //
-                //   (1) when the aliased symbol was declared in the location(parent).
-                //   (2) when the aliased symbol is originating from a named import.
-                //
-                if (node.kind === SyntaxKind.Identifier &&
-                    (node.parent === declaration ||
-                    (declaration.kind === SyntaxKind.ImportSpecifier && declaration.parent && declaration.parent.kind === SyntaxKind.NamedImports))) {
-
-                    symbol = typeChecker.getAliasedSymbol(symbol);
-                }
-            }
-
-            // Because name in short-hand property assignment has two different meanings: property name and property value,
-            // using go-to-definition at such position should go to the variable declaration of the property value rather than
-            // go to the declaration of the property name (in this case stay at the same position). However, if go-to-definition
-            // is performed at the location of property access, we would like to go to definition of the property in the short-hand
-            // assignment. This case and others are handled by the following code.
-            if (node.parent.kind === SyntaxKind.ShorthandPropertyAssignment) {
-                const shorthandSymbol = typeChecker.getShorthandAssignmentValueSymbol(symbol.valueDeclaration);
-                if (!shorthandSymbol) {
-                    return [];
-                }
-
-                const shorthandDeclarations = shorthandSymbol.getDeclarations();
-                const shorthandSymbolKind = getSymbolKind(shorthandSymbol, node);
-                const shorthandSymbolName = typeChecker.symbolToString(shorthandSymbol);
-                const shorthandContainerName = typeChecker.symbolToString(symbol.parent, node);
-                return map(shorthandDeclarations,
-                    declaration => createDefinitionInfo(declaration, shorthandSymbolKind, shorthandSymbolName, shorthandContainerName));
-            }
-
-            return getDefinitionFromSymbol(symbol, node);
-        }
-
-        /// Goto type
-        function getTypeDefinitionAtPosition(fileName: string, position: number): DefinitionInfo[] {
-            synchronizeHostData();
-
-            const sourceFile = getValidSourceFile(fileName);
-
-            const node = getTouchingPropertyName(sourceFile, position);
-            if (node === sourceFile) {
-                return undefined;
-            }
-
-            const typeChecker = program.getTypeChecker();
-
-            const symbol = typeChecker.getSymbolAtLocation(node);
-            if (!symbol) {
-                return undefined;
-            }
-
-            const type = typeChecker.getTypeOfSymbolAtLocation(symbol, node);
-            if (!type) {
-                return undefined;
-            }
-
-            if (type.flags & TypeFlags.Union && !(type.flags & TypeFlags.Enum)) {
-                const result: DefinitionInfo[] = [];
-                forEach((<UnionType>type).types, t => {
-                    if (t.symbol) {
-                        addRange(/*to*/ result, /*from*/ getDefinitionFromSymbol(t.symbol, node));
-                    }
-                });
-                return result;
-            }
-
-            if (!type.symbol) {
-                return undefined;
-            }
-
-            return getDefinitionFromSymbol(type.symbol, node);
-        }
-
-        function getOccurrencesAtPosition(fileName: string, position: number): ReferenceEntry[] {
-            let results = getOccurrencesAtPositionCore(fileName, position);
-
-            if (results) {
-                const sourceFile = getCanonicalFileName(normalizeSlashes(fileName));
-
-                // Get occurrences only supports reporting occurrences for the file queried.  So
-                // filter down to that list.
-                results = filter(results, r => getCanonicalFileName(ts.normalizeSlashes(r.fileName)) === sourceFile);
-            }
-
-            return results;
-        }
-
-        function getDocumentHighlights(fileName: string, position: number, filesToSearch: string[]): DocumentHighlights[] {
-            synchronizeHostData();
-
-            const sourceFilesToSearch = map(filesToSearch, f => program.getSourceFile(f));
-            const sourceFile = getValidSourceFile(fileName);
-
-            const node = getTouchingWord(sourceFile, position);
-            if (!node) {
-                return undefined;
-            }
-
-            return getSemanticDocumentHighlights(node) || getSyntacticDocumentHighlights(node);
-
-            function getHighlightSpanForNode(node: Node): HighlightSpan {
-                const start = node.getStart();
-                const end = node.getEnd();
-
-                return {
-                    fileName: sourceFile.fileName,
-                    textSpan: createTextSpanFromBounds(start, end),
-                    kind: HighlightSpanKind.none
-                };
-            }
-
-            function getSemanticDocumentHighlights(node: Node): DocumentHighlights[] {
-                if (node.kind === SyntaxKind.Identifier ||
-                    node.kind === SyntaxKind.ThisKeyword ||
-                    node.kind === SyntaxKind.ThisType ||
-                    node.kind === SyntaxKind.SuperKeyword ||
-                    node.kind === SyntaxKind.StringLiteral ||
-                    isLiteralNameOfPropertyDeclarationOrIndexAccess(node)) {
-
-                    const referencedSymbols = getReferencedSymbolsForNode(node, sourceFilesToSearch, /*findInStrings*/ false, /*findInComments*/ false);
-                    return convertReferencedSymbols(referencedSymbols);
-                }
-
-                return undefined;
-
-                function convertReferencedSymbols(referencedSymbols: ReferencedSymbol[]): DocumentHighlights[] {
-                    if (!referencedSymbols) {
-                        return undefined;
-                    }
-
-                    const fileNameToDocumentHighlights = createMap<DocumentHighlights>();
-                    const result: DocumentHighlights[] = [];
-                    for (const referencedSymbol of referencedSymbols) {
-                        for (const referenceEntry of referencedSymbol.references) {
-                            const fileName = referenceEntry.fileName;
-                            let documentHighlights = fileNameToDocumentHighlights[fileName];
-                            if (!documentHighlights) {
-                                documentHighlights = { fileName, highlightSpans: [] };
-
-                                fileNameToDocumentHighlights[fileName] = documentHighlights;
-                                result.push(documentHighlights);
-                            }
-
-                            documentHighlights.highlightSpans.push({
-                                textSpan: referenceEntry.textSpan,
-                                kind: referenceEntry.isWriteAccess ? HighlightSpanKind.writtenReference : HighlightSpanKind.reference
-                            });
-                        }
-                    }
-
-                    return result;
-                }
-            }
-
-            function getSyntacticDocumentHighlights(node: Node): DocumentHighlights[] {
-                const fileName = sourceFile.fileName;
-
-                const highlightSpans = getHighlightSpans(node);
-                if (!highlightSpans || highlightSpans.length === 0) {
-                    return undefined;
-                }
-
-                return [{ fileName, highlightSpans }];
-
-                // returns true if 'node' is defined and has a matching 'kind'.
-                function hasKind(node: Node, kind: SyntaxKind) {
-                    return node !== undefined && node.kind === kind;
-                }
-
-                // Null-propagating 'parent' function.
-                function parent(node: Node): Node {
-                    return node && node.parent;
-                }
-
-                function getHighlightSpans(node: Node): HighlightSpan[] {
-                    if (node) {
-                        switch (node.kind) {
-                            case SyntaxKind.IfKeyword:
-                            case SyntaxKind.ElseKeyword:
-                                if (hasKind(node.parent, SyntaxKind.IfStatement)) {
-                                    return getIfElseOccurrences(<IfStatement>node.parent);
-                                }
-                                break;
-                            case SyntaxKind.ReturnKeyword:
-                                if (hasKind(node.parent, SyntaxKind.ReturnStatement)) {
-                                    return getReturnOccurrences(<ReturnStatement>node.parent);
-                                }
-                                break;
-                            case SyntaxKind.ThrowKeyword:
-                                if (hasKind(node.parent, SyntaxKind.ThrowStatement)) {
-                                    return getThrowOccurrences(<ThrowStatement>node.parent);
-                                }
-                                break;
-                            case SyntaxKind.CatchKeyword:
-                                if (hasKind(parent(parent(node)), SyntaxKind.TryStatement)) {
-                                    return getTryCatchFinallyOccurrences(<TryStatement>node.parent.parent);
-                                }
-                                break;
-                            case SyntaxKind.TryKeyword:
-                            case SyntaxKind.FinallyKeyword:
-                                if (hasKind(parent(node), SyntaxKind.TryStatement)) {
-                                    return getTryCatchFinallyOccurrences(<TryStatement>node.parent);
-                                }
-                                break;
-                            case SyntaxKind.SwitchKeyword:
-                                if (hasKind(node.parent, SyntaxKind.SwitchStatement)) {
-                                    return getSwitchCaseDefaultOccurrences(<SwitchStatement>node.parent);
-                                }
-                                break;
-                            case SyntaxKind.CaseKeyword:
-                            case SyntaxKind.DefaultKeyword:
-                                if (hasKind(parent(parent(parent(node))), SyntaxKind.SwitchStatement)) {
-                                    return getSwitchCaseDefaultOccurrences(<SwitchStatement>node.parent.parent.parent);
-                                }
-                                break;
-                            case SyntaxKind.BreakKeyword:
-                            case SyntaxKind.ContinueKeyword:
-                                if (hasKind(node.parent, SyntaxKind.BreakStatement) || hasKind(node.parent, SyntaxKind.ContinueStatement)) {
-                                    return getBreakOrContinueStatementOccurrences(<BreakOrContinueStatement>node.parent);
-                                }
-                                break;
-                            case SyntaxKind.ForKeyword:
-                                if (hasKind(node.parent, SyntaxKind.ForStatement) ||
-                                    hasKind(node.parent, SyntaxKind.ForInStatement) ||
-                                    hasKind(node.parent, SyntaxKind.ForOfStatement)) {
-                                    return getLoopBreakContinueOccurrences(<IterationStatement>node.parent);
-                                }
-                                break;
-                            case SyntaxKind.WhileKeyword:
-                            case SyntaxKind.DoKeyword:
-                                if (hasKind(node.parent, SyntaxKind.WhileStatement) || hasKind(node.parent, SyntaxKind.DoStatement)) {
-                                    return getLoopBreakContinueOccurrences(<IterationStatement>node.parent);
-                                }
-                                break;
-                            case SyntaxKind.ConstructorKeyword:
-                                if (hasKind(node.parent, SyntaxKind.Constructor)) {
-                                    return getConstructorOccurrences(<ConstructorDeclaration>node.parent);
-                                }
-                                break;
-                            case SyntaxKind.GetKeyword:
-                            case SyntaxKind.SetKeyword:
-                                if (hasKind(node.parent, SyntaxKind.GetAccessor) || hasKind(node.parent, SyntaxKind.SetAccessor)) {
-                                    return getGetAndSetOccurrences(<AccessorDeclaration>node.parent);
-                                }
-                                break;
-                            default:
-                                if (isModifierKind(node.kind) && node.parent &&
-                                    (isDeclaration(node.parent) || node.parent.kind === SyntaxKind.VariableStatement)) {
-                                    return getModifierOccurrences(node.kind, node.parent);
-                                }
-                        }
-                    }
-
-                    return undefined;
-                }
-
-                /**
-                 * Aggregates all throw-statements within this node *without* crossing
-                 * into function boundaries and try-blocks with catch-clauses.
-                 */
-                function aggregateOwnedThrowStatements(node: Node): ThrowStatement[] {
-                    const statementAccumulator: ThrowStatement[] = [];
-                    aggregate(node);
-                    return statementAccumulator;
-
-                    function aggregate(node: Node): void {
-                        if (node.kind === SyntaxKind.ThrowStatement) {
-                            statementAccumulator.push(<ThrowStatement>node);
-                        }
-                        else if (node.kind === SyntaxKind.TryStatement) {
-                            const tryStatement = <TryStatement>node;
-
-                            if (tryStatement.catchClause) {
-                                aggregate(tryStatement.catchClause);
-                            }
-                            else {
-                                // Exceptions thrown within a try block lacking a catch clause
-                                // are "owned" in the current context.
-                                aggregate(tryStatement.tryBlock);
-                            }
-
-                            if (tryStatement.finallyBlock) {
-                                aggregate(tryStatement.finallyBlock);
-                            }
-                        }
-                        // Do not cross function boundaries.
-                        else if (!isFunctionLike(node)) {
-                            forEachChild(node, aggregate);
-                        }
-                    }
-                }
-
-                /**
-                 * For lack of a better name, this function takes a throw statement and returns the
-                 * nearest ancestor that is a try-block (whose try statement has a catch clause),
-                 * function-block, or source file.
-                 */
-                function getThrowStatementOwner(throwStatement: ThrowStatement): Node {
-                    let child: Node = throwStatement;
-
-                    while (child.parent) {
-                        const parent = child.parent;
-
-                        if (isFunctionBlock(parent) || parent.kind === SyntaxKind.SourceFile) {
-                            return parent;
-                        }
-
-                        // A throw-statement is only owned by a try-statement if the try-statement has
-                        // a catch clause, and if the throw-statement occurs within the try block.
-                        if (parent.kind === SyntaxKind.TryStatement) {
-                            const tryStatement = <TryStatement>parent;
-
-                            if (tryStatement.tryBlock === child && tryStatement.catchClause) {
-                                return child;
-                            }
-                        }
-
-                        child = parent;
-                    }
-
-                    return undefined;
-                }
-
-                function aggregateAllBreakAndContinueStatements(node: Node): BreakOrContinueStatement[] {
-                    const statementAccumulator: BreakOrContinueStatement[] = [];
-                    aggregate(node);
-                    return statementAccumulator;
-
-                    function aggregate(node: Node): void {
-                        if (node.kind === SyntaxKind.BreakStatement || node.kind === SyntaxKind.ContinueStatement) {
-                            statementAccumulator.push(<BreakOrContinueStatement>node);
-                        }
-                        // Do not cross function boundaries.
-                        else if (!isFunctionLike(node)) {
-                            forEachChild(node, aggregate);
-                        }
-                    }
-                }
-
-                function ownsBreakOrContinueStatement(owner: Node, statement: BreakOrContinueStatement): boolean {
-                    const actualOwner = getBreakOrContinueOwner(statement);
-
-                    return actualOwner && actualOwner === owner;
-                }
-
-                function getBreakOrContinueOwner(statement: BreakOrContinueStatement): Node {
-                    for (let node = statement.parent; node; node = node.parent) {
-                        switch (node.kind) {
-                            case SyntaxKind.SwitchStatement:
-                                if (statement.kind === SyntaxKind.ContinueStatement) {
-                                    continue;
-                                }
-                            // Fall through.
-                            case SyntaxKind.ForStatement:
-                            case SyntaxKind.ForInStatement:
-                            case SyntaxKind.ForOfStatement:
-                            case SyntaxKind.WhileStatement:
-                            case SyntaxKind.DoStatement:
-                                if (!statement.label || isLabeledBy(node, statement.label.text)) {
-                                    return node;
-                                }
-                                break;
-                            default:
-                                // Don't cross function boundaries.
-                                if (isFunctionLike(node)) {
-                                    return undefined;
-                                }
-                                break;
-                        }
-                    }
-
-                    return undefined;
-                }
-
-                function getModifierOccurrences(modifier: SyntaxKind, declaration: Node): HighlightSpan[] {
-                    const container = declaration.parent;
-
-                    // Make sure we only highlight the keyword when it makes sense to do so.
-                    if (isAccessibilityModifier(modifier)) {
-                        if (!(container.kind === SyntaxKind.ClassDeclaration ||
-                            container.kind === SyntaxKind.ClassExpression ||
-                            (declaration.kind === SyntaxKind.Parameter && hasKind(container, SyntaxKind.Constructor)))) {
-                            return undefined;
-                        }
-                    }
-                    else if (modifier === SyntaxKind.StaticKeyword) {
-                        if (!(container.kind === SyntaxKind.ClassDeclaration || container.kind === SyntaxKind.ClassExpression)) {
-                            return undefined;
-                        }
-                    }
-                    else if (modifier === SyntaxKind.ExportKeyword || modifier === SyntaxKind.DeclareKeyword) {
-                        if (!(container.kind === SyntaxKind.ModuleBlock || container.kind === SyntaxKind.SourceFile)) {
-                            return undefined;
-                        }
-                    }
-                    else if (modifier === SyntaxKind.AbstractKeyword) {
-                        if (!(container.kind === SyntaxKind.ClassDeclaration || declaration.kind === SyntaxKind.ClassDeclaration)) {
-                            return undefined;
-                        }
-                    }
-                    else {
-                        // unsupported modifier
-                        return undefined;
-                    }
-
-                    const keywords: Node[] = [];
-                    const modifierFlag: NodeFlags = getFlagFromModifier(modifier);
-
-                    let nodes: Node[];
-                    switch (container.kind) {
-                        case SyntaxKind.ModuleBlock:
-                        case SyntaxKind.SourceFile:
-                            // Container is either a class declaration or the declaration is a classDeclaration
-                            if (modifierFlag & NodeFlags.Abstract) {
-                                nodes = (<Node[]>(<ClassDeclaration>declaration).members).concat(declaration);
-                            }
-                            else {
-                                nodes = (<Block>container).statements;
-                            }
-                            break;
-                        case SyntaxKind.Constructor:
-                            nodes = (<Node[]>(<ConstructorDeclaration>container).parameters).concat(
-                                (<ClassDeclaration>container.parent).members);
-                            break;
-                        case SyntaxKind.ClassDeclaration:
-                        case SyntaxKind.ClassExpression:
-                            nodes = (<ClassLikeDeclaration>container).members;
-
-                            // If we're an accessibility modifier, we're in an instance member and should search
-                            // the constructor's parameter list for instance members as well.
-                            if (modifierFlag & NodeFlags.AccessibilityModifier) {
-                                const constructor = forEach((<ClassLikeDeclaration>container).members, member => {
-                                    return member.kind === SyntaxKind.Constructor && <ConstructorDeclaration>member;
-                                });
-
-                                if (constructor) {
-                                    nodes = nodes.concat(constructor.parameters);
-                                }
-                            }
-                            else if (modifierFlag & NodeFlags.Abstract) {
-                                nodes = nodes.concat(container);
-                            }
-                            break;
-                        default:
-                            Debug.fail("Invalid container kind.");
-                    }
-
-                    forEach(nodes, node => {
-                        if (node.modifiers && node.flags & modifierFlag) {
-                            forEach(node.modifiers, child => pushKeywordIf(keywords, child, modifier));
-                        }
-                    });
-
-                    return map(keywords, getHighlightSpanForNode);
-
-                    function getFlagFromModifier(modifier: SyntaxKind) {
-                        switch (modifier) {
-                            case SyntaxKind.PublicKeyword:
-                                return NodeFlags.Public;
-                            case SyntaxKind.PrivateKeyword:
-                                return NodeFlags.Private;
-                            case SyntaxKind.ProtectedKeyword:
-                                return NodeFlags.Protected;
-                            case SyntaxKind.StaticKeyword:
-                                return NodeFlags.Static;
-                            case SyntaxKind.ExportKeyword:
-                                return NodeFlags.Export;
-                            case SyntaxKind.DeclareKeyword:
-                                return NodeFlags.Ambient;
-                            case SyntaxKind.AbstractKeyword:
-                                return NodeFlags.Abstract;
-                            default:
-                                Debug.fail();
-                        }
-                    }
-                }
-
-                function pushKeywordIf(keywordList: Node[], token: Node, ...expected: SyntaxKind[]): boolean {
-                    if (token && contains(expected, token.kind)) {
-                        keywordList.push(token);
-                        return true;
-                    }
-
-                    return false;
-                }
-
-                function getGetAndSetOccurrences(accessorDeclaration: AccessorDeclaration): HighlightSpan[] {
-                    const keywords: Node[] = [];
-
-                    tryPushAccessorKeyword(accessorDeclaration.symbol, SyntaxKind.GetAccessor);
-                    tryPushAccessorKeyword(accessorDeclaration.symbol, SyntaxKind.SetAccessor);
-
-                    return map(keywords, getHighlightSpanForNode);
-
-                    function tryPushAccessorKeyword(accessorSymbol: Symbol, accessorKind: SyntaxKind): void {
-                        const accessor = getDeclarationOfKind(accessorSymbol, accessorKind);
-
-                        if (accessor) {
-                            forEach(accessor.getChildren(), child => pushKeywordIf(keywords, child, SyntaxKind.GetKeyword, SyntaxKind.SetKeyword));
-                        }
-                    }
-                }
-
-                function getConstructorOccurrences(constructorDeclaration: ConstructorDeclaration): HighlightSpan[] {
-                    const declarations = constructorDeclaration.symbol.getDeclarations();
-
-                    const keywords: Node[] = [];
-
-                    forEach(declarations, declaration => {
-                        forEach(declaration.getChildren(), token => {
-                            return pushKeywordIf(keywords, token, SyntaxKind.ConstructorKeyword);
-                        });
-                    });
-
-                    return map(keywords, getHighlightSpanForNode);
-                }
-
-                function getLoopBreakContinueOccurrences(loopNode: IterationStatement): HighlightSpan[] {
-                    const keywords: Node[] = [];
-
-                    if (pushKeywordIf(keywords, loopNode.getFirstToken(), SyntaxKind.ForKeyword, SyntaxKind.WhileKeyword, SyntaxKind.DoKeyword)) {
-                        // If we succeeded and got a do-while loop, then start looking for a 'while' keyword.
-                        if (loopNode.kind === SyntaxKind.DoStatement) {
-                            const loopTokens = loopNode.getChildren();
-
-                            for (let i = loopTokens.length - 1; i >= 0; i--) {
-                                if (pushKeywordIf(keywords, loopTokens[i], SyntaxKind.WhileKeyword)) {
-                                    break;
-                                }
-                            }
-                        }
-                    }
-
-                    const breaksAndContinues = aggregateAllBreakAndContinueStatements(loopNode.statement);
-
-                    forEach(breaksAndContinues, statement => {
-                        if (ownsBreakOrContinueStatement(loopNode, statement)) {
-                            pushKeywordIf(keywords, statement.getFirstToken(), SyntaxKind.BreakKeyword, SyntaxKind.ContinueKeyword);
-                        }
-                    });
-
-                    return map(keywords, getHighlightSpanForNode);
-                }
-
-                function getBreakOrContinueStatementOccurrences(breakOrContinueStatement: BreakOrContinueStatement): HighlightSpan[] {
-                    const owner = getBreakOrContinueOwner(breakOrContinueStatement);
-
-                    if (owner) {
-                        switch (owner.kind) {
-                            case SyntaxKind.ForStatement:
-                            case SyntaxKind.ForInStatement:
-                            case SyntaxKind.ForOfStatement:
-                            case SyntaxKind.DoStatement:
-                            case SyntaxKind.WhileStatement:
-                                return getLoopBreakContinueOccurrences(<IterationStatement>owner);
-                            case SyntaxKind.SwitchStatement:
-                                return getSwitchCaseDefaultOccurrences(<SwitchStatement>owner);
-
-                        }
-                    }
-
-                    return undefined;
-                }
-
-                function getSwitchCaseDefaultOccurrences(switchStatement: SwitchStatement): HighlightSpan[] {
-                    const keywords: Node[] = [];
-
-                    pushKeywordIf(keywords, switchStatement.getFirstToken(), SyntaxKind.SwitchKeyword);
-
-                    // Go through each clause in the switch statement, collecting the 'case'/'default' keywords.
-                    forEach(switchStatement.caseBlock.clauses, clause => {
-                        pushKeywordIf(keywords, clause.getFirstToken(), SyntaxKind.CaseKeyword, SyntaxKind.DefaultKeyword);
-
-                        const breaksAndContinues = aggregateAllBreakAndContinueStatements(clause);
-
-                        forEach(breaksAndContinues, statement => {
-                            if (ownsBreakOrContinueStatement(switchStatement, statement)) {
-                                pushKeywordIf(keywords, statement.getFirstToken(), SyntaxKind.BreakKeyword);
-                            }
-                        });
-                    });
-
-                    return map(keywords, getHighlightSpanForNode);
-                }
-
-                function getTryCatchFinallyOccurrences(tryStatement: TryStatement): HighlightSpan[] {
-                    const keywords: Node[] = [];
-
-                    pushKeywordIf(keywords, tryStatement.getFirstToken(), SyntaxKind.TryKeyword);
-
-                    if (tryStatement.catchClause) {
-                        pushKeywordIf(keywords, tryStatement.catchClause.getFirstToken(), SyntaxKind.CatchKeyword);
-                    }
-
-                    if (tryStatement.finallyBlock) {
-                        const finallyKeyword = findChildOfKind(tryStatement, SyntaxKind.FinallyKeyword, sourceFile);
-                        pushKeywordIf(keywords, finallyKeyword, SyntaxKind.FinallyKeyword);
-                    }
-
-                    return map(keywords, getHighlightSpanForNode);
-                }
-
-                function getThrowOccurrences(throwStatement: ThrowStatement): HighlightSpan[] {
-                    const owner = getThrowStatementOwner(throwStatement);
-
-                    if (!owner) {
-                        return undefined;
-                    }
-
-                    const keywords: Node[] = [];
-
-                    forEach(aggregateOwnedThrowStatements(owner), throwStatement => {
-                        pushKeywordIf(keywords, throwStatement.getFirstToken(), SyntaxKind.ThrowKeyword);
-                    });
-
-                    // If the "owner" is a function, then we equate 'return' and 'throw' statements in their
-                    // ability to "jump out" of the function, and include occurrences for both.
-                    if (isFunctionBlock(owner)) {
-                        forEachReturnStatement(<Block>owner, returnStatement => {
-                            pushKeywordIf(keywords, returnStatement.getFirstToken(), SyntaxKind.ReturnKeyword);
-                        });
-                    }
-
-                    return map(keywords, getHighlightSpanForNode);
-                }
-
-                function getReturnOccurrences(returnStatement: ReturnStatement): HighlightSpan[] {
-                    const func = <FunctionLikeDeclaration>getContainingFunction(returnStatement);
-
-                    // If we didn't find a containing function with a block body, bail out.
-                    if (!(func && hasKind(func.body, SyntaxKind.Block))) {
-                        return undefined;
-                    }
-
-                    const keywords: Node[] = [];
-                    forEachReturnStatement(<Block>func.body, returnStatement => {
-                        pushKeywordIf(keywords, returnStatement.getFirstToken(), SyntaxKind.ReturnKeyword);
-                    });
-
-                    // Include 'throw' statements that do not occur within a try block.
-                    forEach(aggregateOwnedThrowStatements(func.body), throwStatement => {
-                        pushKeywordIf(keywords, throwStatement.getFirstToken(), SyntaxKind.ThrowKeyword);
-                    });
-
-                    return map(keywords, getHighlightSpanForNode);
-                }
-
-                function getIfElseOccurrences(ifStatement: IfStatement): HighlightSpan[] {
-                    const keywords: Node[] = [];
-
-                    // Traverse upwards through all parent if-statements linked by their else-branches.
-                    while (hasKind(ifStatement.parent, SyntaxKind.IfStatement) && (<IfStatement>ifStatement.parent).elseStatement === ifStatement) {
-                        ifStatement = <IfStatement>ifStatement.parent;
-                    }
-
-                    // Now traverse back down through the else branches, aggregating if/else keywords of if-statements.
-                    while (ifStatement) {
-                        const children = ifStatement.getChildren();
-                        pushKeywordIf(keywords, children[0], SyntaxKind.IfKeyword);
-
-                        // Generally the 'else' keyword is second-to-last, so we traverse backwards.
-                        for (let i = children.length - 1; i >= 0; i--) {
-                            if (pushKeywordIf(keywords, children[i], SyntaxKind.ElseKeyword)) {
-                                break;
-                            }
-                        }
-
-                        if (!hasKind(ifStatement.elseStatement, SyntaxKind.IfStatement)) {
-                            break;
-                        }
-
-                        ifStatement = <IfStatement>ifStatement.elseStatement;
-                    }
-
-                    const result: HighlightSpan[] = [];
-
-                    // We'd like to highlight else/ifs together if they are only separated by whitespace
-                    // (i.e. the keywords are separated by no comments, no newlines).
-                    for (let i = 0; i < keywords.length; i++) {
-                        if (keywords[i].kind === SyntaxKind.ElseKeyword && i < keywords.length - 1) {
-                            const elseKeyword = keywords[i];
-                            const ifKeyword = keywords[i + 1]; // this *should* always be an 'if' keyword.
-
-                            let shouldCombindElseAndIf = true;
-
-                            // Avoid recalculating getStart() by iterating backwards.
-                            for (let j = ifKeyword.getStart() - 1; j >= elseKeyword.end; j--) {
-                                if (!isWhiteSpaceSingleLine(sourceFile.text.charCodeAt(j))) {
-                                    shouldCombindElseAndIf = false;
-                                    break;
-                                }
-                            }
-
-                            if (shouldCombindElseAndIf) {
-                                result.push({
-                                    fileName: fileName,
-                                    textSpan: createTextSpanFromBounds(elseKeyword.getStart(), ifKeyword.end),
-                                    kind: HighlightSpanKind.reference
-                                });
-                                i++; // skip the next keyword
-                                continue;
-                            }
-                        }
-
-                        // Ordinary case: just highlight the keyword.
-                        result.push(getHighlightSpanForNode(keywords[i]));
-                    }
-
-                    return result;
-                }
-            }
-        }
-
-        /// References and Occurrences
-        function getOccurrencesAtPositionCore(fileName: string, position: number): ReferenceEntry[] {
-            synchronizeHostData();
-
-            return convertDocumentHighlights(getDocumentHighlights(fileName, position, [fileName]));
-
-            function convertDocumentHighlights(documentHighlights: DocumentHighlights[]): ReferenceEntry[] {
-                if (!documentHighlights) {
-                    return undefined;
-                }
-
-                const result: ReferenceEntry[] = [];
-                for (const entry of documentHighlights) {
-                    for (const highlightSpan of entry.highlightSpans) {
-                        result.push({
-                            fileName: entry.fileName,
-                            textSpan: highlightSpan.textSpan,
-                            isWriteAccess: highlightSpan.kind === HighlightSpanKind.writtenReference,
-                            isDefinition: false
-                        });
-                    }
-                }
-
-                return result;
-            }
-        }
-
-        function convertReferences(referenceSymbols: ReferencedSymbol[]): ReferenceEntry[] {
-            if (!referenceSymbols) {
-                return undefined;
-            }
-
-            const referenceEntries: ReferenceEntry[] = [];
-
-            for (const referenceSymbol of referenceSymbols) {
-                addRange(referenceEntries, referenceSymbol.references);
-            }
-
-            return referenceEntries;
-        }
-
-        function findRenameLocations(fileName: string, position: number, findInStrings: boolean, findInComments: boolean): RenameLocation[] {
-            const referencedSymbols = findReferencedSymbols(fileName, position, findInStrings, findInComments);
-            return convertReferences(referencedSymbols);
-        }
-
-        function getReferencesAtPosition(fileName: string, position: number): ReferenceEntry[] {
-            const referencedSymbols = findReferencedSymbols(fileName, position, /*findInStrings*/ false, /*findInComments*/ false);
-            return convertReferences(referencedSymbols);
-        }
-
-        function findReferences(fileName: string, position: number): ReferencedSymbol[] {
-            const referencedSymbols = findReferencedSymbols(fileName, position, /*findInStrings*/ false, /*findInComments*/ false);
-
-            // Only include referenced symbols that have a valid definition.
-            return filter(referencedSymbols, rs => !!rs.definition);
-        }
-
-        function findReferencedSymbols(fileName: string, position: number, findInStrings: boolean, findInComments: boolean): ReferencedSymbol[] {
-            synchronizeHostData();
-
-            const sourceFile = getValidSourceFile(fileName);
-
-            const node = getTouchingPropertyName(sourceFile, position, /*includeJsDocComment*/ true);
-            if (node === sourceFile) {
-                return undefined;
-            }
-
-            switch (node.kind) {
-                case SyntaxKind.NumericLiteral:
-                    if (!isLiteralNameOfPropertyDeclarationOrIndexAccess(node)) {
-                        break;
-                    }
-                    // Fallthrough
-                case SyntaxKind.Identifier:
-                case SyntaxKind.ThisKeyword:
-                // case SyntaxKind.SuperKeyword: TODO:GH#9268
-                case SyntaxKind.StringLiteral:
-                    return getReferencedSymbolsForNode(node, program.getSourceFiles(), findInStrings, findInComments);
-            }
-            return undefined;
-        }
-
-        function isThis(node: Node): boolean {
-            switch (node.kind) {
-                case SyntaxKind.ThisKeyword:
-                // case SyntaxKind.ThisType: TODO: GH#9267
-                    return true;
-                case SyntaxKind.Identifier:
-                    // 'this' as a parameter
-                    return (node as Identifier).originalKeywordKind === SyntaxKind.ThisKeyword && node.parent.kind === SyntaxKind.Parameter;
-                default:
-                    return false;
-            }
-        }
-
-        function getReferencedSymbolsForNode(node: Node, sourceFiles: SourceFile[], findInStrings: boolean, findInComments: boolean): ReferencedSymbol[] {
-            const typeChecker = program.getTypeChecker();
-
-            // Labels
-            if (isLabelName(node)) {
-                if (isJumpStatementTarget(node)) {
-                    const labelDefinition = getTargetLabel((<BreakOrContinueStatement>node.parent), (<Identifier>node).text);
-                    // if we have a label definition, look within its statement for references, if not, then
-                    // the label is undefined and we have no results..
-                    return labelDefinition ? getLabelReferencesInNode(labelDefinition.parent, labelDefinition) : undefined;
-                }
-                else {
-                    // it is a label definition and not a target, search within the parent labeledStatement
-                    return getLabelReferencesInNode(node.parent, <Identifier>node);
-                }
-            }
-
-            if (isThis(node)) {
-                return getReferencesForThisKeyword(node, sourceFiles);
-            }
-
-            if (node.kind === SyntaxKind.SuperKeyword) {
-                return getReferencesForSuperKeyword(node);
-            }
-
-            const symbol = typeChecker.getSymbolAtLocation(node);
-
-            if (!symbol && node.kind === SyntaxKind.StringLiteral) {
-                return getReferencesForStringLiteral(<StringLiteral>node, sourceFiles);
-            }
-
-            // Could not find a symbol e.g. unknown identifier
-            if (!symbol) {
-                // Can't have references to something that we have no symbol for.
-                return undefined;
-            }
-
-            const declarations = symbol.declarations;
-
-            // The symbol was an internal symbol and does not have a declaration e.g. undefined symbol
-            if (!declarations || !declarations.length) {
-                return undefined;
-            }
-
-            let result: ReferencedSymbol[];
-
-            // Compute the meaning from the location and the symbol it references
-            const searchMeaning = getIntersectingMeaningFromDeclarations(getMeaningFromLocation(node), declarations);
-
-            // Get the text to search for.
-            // Note: if this is an external module symbol, the name doesn't include quotes.
-            const declaredName = stripQuotes(getDeclaredName(typeChecker, symbol, node));
-
-            // Try to get the smallest valid scope that we can limit our search to;
-            // otherwise we'll need to search globally (i.e. include each file).
-            const scope = getSymbolScope(symbol);
-
-            // Maps from a symbol ID to the ReferencedSymbol entry in 'result'.
-            const symbolToIndex: number[] = [];
-
-            if (scope) {
-                result = [];
-                getReferencesInNode(scope, symbol, declaredName, node, searchMeaning, findInStrings, findInComments, result, symbolToIndex);
-            }
-            else {
-                const internedName = getInternedName(symbol, node, declarations);
-                for (const sourceFile of sourceFiles) {
-                    cancellationToken.throwIfCancellationRequested();
-
-                    const nameTable = getNameTable(sourceFile);
-
-                    if (nameTable[internedName] !== undefined) {
-                        result = result || [];
-                        getReferencesInNode(sourceFile, symbol, declaredName, node, searchMeaning, findInStrings, findInComments, result, symbolToIndex);
-                    }
-                }
-            }
-
-            return result;
-
-            function getDefinition(symbol: Symbol): DefinitionInfo {
-                const info = getSymbolDisplayPartsDocumentationAndSymbolKind(symbol, node.getSourceFile(), getContainerNode(node), node);
-                const name = map(info.displayParts, p => p.text).join("");
-                const declarations = symbol.declarations;
-                if (!declarations || declarations.length === 0) {
-                    return undefined;
-                }
-
-                return {
-                    containerKind: "",
-                    containerName: "",
-                    name,
-                    kind: info.symbolKind,
-                    fileName: declarations[0].getSourceFile().fileName,
-                    textSpan: createTextSpan(declarations[0].getStart(), 0)
-                };
-            }
-
-            function getAliasSymbolForPropertyNameSymbol(symbol: Symbol, location: Node): Symbol {
-                if (symbol.flags & SymbolFlags.Alias) {
-                    // Default import get alias
-                    const defaultImport = getDeclarationOfKind(symbol, SyntaxKind.ImportClause);
-                    if (defaultImport) {
-                        return typeChecker.getAliasedSymbol(symbol);
-                    }
-
-                    const importOrExportSpecifier = <ImportOrExportSpecifier>forEach(symbol.declarations,
-                        declaration => (declaration.kind === SyntaxKind.ImportSpecifier ||
-                            declaration.kind === SyntaxKind.ExportSpecifier) ? declaration : undefined);
-                    if (importOrExportSpecifier &&
-                        // export { a }
-                        (!importOrExportSpecifier.propertyName ||
-                            // export {a as class } where a is location
-                            importOrExportSpecifier.propertyName === location)) {
-                        // If Import specifier -> get alias
-                        // else Export specifier -> get local target
-                        return importOrExportSpecifier.kind === SyntaxKind.ImportSpecifier ?
-                            typeChecker.getAliasedSymbol(symbol) :
-                            typeChecker.getExportSpecifierLocalTargetSymbol(importOrExportSpecifier);
-                    }
-                }
-                return undefined;
-            }
-
-            function getPropertySymbolOfDestructuringAssignment(location: Node) {
-                return isArrayLiteralOrObjectLiteralDestructuringPattern(location.parent.parent) &&
-                    typeChecker.getPropertySymbolOfDestructuringAssignment(<Identifier>location);
-            }
-
-            function isObjectBindingPatternElementWithoutPropertyName(symbol: Symbol) {
-                const bindingElement = <BindingElement>getDeclarationOfKind(symbol, SyntaxKind.BindingElement);
-                return bindingElement &&
-                    bindingElement.parent.kind === SyntaxKind.ObjectBindingPattern &&
-                    !bindingElement.propertyName;
-            }
-
-            function getPropertySymbolOfObjectBindingPatternWithoutPropertyName(symbol: Symbol) {
-                if (isObjectBindingPatternElementWithoutPropertyName(symbol)) {
-                    const bindingElement = <BindingElement>getDeclarationOfKind(symbol, SyntaxKind.BindingElement);
-                    const typeOfPattern = typeChecker.getTypeAtLocation(bindingElement.parent);
-                    return typeOfPattern && typeChecker.getPropertyOfType(typeOfPattern, (<Identifier>bindingElement.name).text);
-                }
-                return undefined;
-            }
-
-            function getInternedName(symbol: Symbol, location: Node, declarations: Declaration[]): string {
-                // If this is an export or import specifier it could have been renamed using the 'as' syntax.
-                // If so we want to search for whatever under the cursor.
-                if (isImportOrExportSpecifierName(location)) {
-                    return location.getText();
-                }
-
-                // Try to get the local symbol if we're dealing with an 'export default'
-                // since that symbol has the "true" name.
-                const localExportDefaultSymbol = getLocalSymbolForExportDefault(symbol);
-                symbol = localExportDefaultSymbol || symbol;
-
-                return stripQuotes(symbol.name);
-            }
-
-            /**
-             * Determines the smallest scope in which a symbol may have named references.
-             * Note that not every construct has been accounted for. This function can
-             * probably be improved.
-             *
-             * @returns undefined if the scope cannot be determined, implying that
-             * a reference to a symbol can occur anywhere.
-             */
-            function getSymbolScope(symbol: Symbol): Node {
-                // If this is the symbol of a named function expression or named class expression,
-                // then named references are limited to its own scope.
-                const valueDeclaration = symbol.valueDeclaration;
-                if (valueDeclaration && (valueDeclaration.kind === SyntaxKind.FunctionExpression || valueDeclaration.kind === SyntaxKind.ClassExpression)) {
-                    return valueDeclaration;
-                }
-
-                // If this is private property or method, the scope is the containing class
-                if (symbol.flags & (SymbolFlags.Property | SymbolFlags.Method)) {
-                    const privateDeclaration = forEach(symbol.getDeclarations(), d => (d.flags & NodeFlags.Private) ? d : undefined);
-                    if (privateDeclaration) {
-                        return getAncestor(privateDeclaration, SyntaxKind.ClassDeclaration);
-                    }
-                }
-
-                // If the symbol is an import we would like to find it if we are looking for what it imports.
-                // So consider it visible outside its declaration scope.
-                if (symbol.flags & SymbolFlags.Alias) {
-                    return undefined;
-                }
-
-                // If symbol is of object binding pattern element without property name we would want to
-                // look for property too and that could be anywhere
-                if (isObjectBindingPatternElementWithoutPropertyName(symbol)) {
-                    return undefined;
-                }
-
-                // if this symbol is visible from its parent container, e.g. exported, then bail out
-                // if symbol correspond to the union property - bail out
-                if (symbol.parent || (symbol.flags & SymbolFlags.SyntheticProperty)) {
-                    return undefined;
-                }
-
-                let scope: Node;
-
-                const declarations = symbol.getDeclarations();
-                if (declarations) {
-                    for (const declaration of declarations) {
-                        const container = getContainerNode(declaration);
-
-                        if (!container) {
-                            return undefined;
-                        }
-
-                        if (scope && scope !== container) {
-                            // Different declarations have different containers, bail out
-                            return undefined;
-                        }
-
-                        if (container.kind === SyntaxKind.SourceFile && !isExternalModule(<SourceFile>container)) {
-                            // This is a global variable and not an external module, any declaration defined
-                            // within this scope is visible outside the file
-                            return undefined;
-                        }
-
-                        // The search scope is the container node
-                        scope = container;
-                    }
-                }
-
-                return scope;
-            }
-
-            function getPossibleSymbolReferencePositions(sourceFile: SourceFile, symbolName: string, start: number, end: number): number[] {
-                const positions: number[] = [];
-
-                /// TODO: Cache symbol existence for files to save text search
-                // Also, need to make this work for unicode escapes.
-
-                // Be resilient in the face of a symbol with no name or zero length name
-                if (!symbolName || !symbolName.length) {
-                    return positions;
-                }
-
-                const text = sourceFile.text;
-                const sourceLength = text.length;
-                const symbolNameLength = symbolName.length;
-
-                let position = text.indexOf(symbolName, start);
-                while (position >= 0) {
-                    cancellationToken.throwIfCancellationRequested();
-
-                    // If we are past the end, stop looking
-                    if (position > end) break;
-
-                    // We found a match.  Make sure it's not part of a larger word (i.e. the char
-                    // before and after it have to be a non-identifier char).
-                    const endPosition = position + symbolNameLength;
-
-                    if ((position === 0 || !isIdentifierPart(text.charCodeAt(position - 1), ScriptTarget.Latest)) &&
-                        (endPosition === sourceLength || !isIdentifierPart(text.charCodeAt(endPosition), ScriptTarget.Latest))) {
-                        // Found a real match.  Keep searching.
-                        positions.push(position);
-                    }
-                    position = text.indexOf(symbolName, position + symbolNameLength + 1);
-                }
-
-                return positions;
-            }
-
-            function getLabelReferencesInNode(container: Node, targetLabel: Identifier): ReferencedSymbol[] {
-                const references: ReferenceEntry[] = [];
-                const sourceFile = container.getSourceFile();
-                const labelName = targetLabel.text;
-                const possiblePositions = getPossibleSymbolReferencePositions(sourceFile, labelName, container.getStart(), container.getEnd());
-                forEach(possiblePositions, position => {
-                    cancellationToken.throwIfCancellationRequested();
-
-                    const node = getTouchingWord(sourceFile, position);
-                    if (!node || node.getWidth() !== labelName.length) {
-                        return;
-                    }
-
-                    // Only pick labels that are either the target label, or have a target that is the target label
-                    if (node === targetLabel ||
-                        (isJumpStatementTarget(node) && getTargetLabel(node, labelName) === targetLabel)) {
-                        references.push(getReferenceEntryFromNode(node));
-                    }
-                });
-
-                const definition: DefinitionInfo = {
-                    containerKind: "",
-                    containerName: "",
-                    fileName: targetLabel.getSourceFile().fileName,
-                    kind: ScriptElementKind.label,
-                    name: labelName,
-                    textSpan: createTextSpanFromBounds(targetLabel.getStart(), targetLabel.getEnd())
-                };
-
-                return [{ definition, references }];
-            }
-
-            function isValidReferencePosition(node: Node, searchSymbolName: string): boolean {
-                if (node) {
-                    // Compare the length so we filter out strict superstrings of the symbol we are looking for
-                    switch (node.kind) {
-                        case SyntaxKind.Identifier:
-                            return node.getWidth() === searchSymbolName.length;
-
-                        case SyntaxKind.StringLiteral:
-                            if (isLiteralNameOfPropertyDeclarationOrIndexAccess(node) ||
-                                isNameOfExternalModuleImportOrDeclaration(node)) {
-                                // For string literals we have two additional chars for the quotes
-                                return node.getWidth() === searchSymbolName.length + 2;
-                            }
-                            break;
-
-                        case SyntaxKind.NumericLiteral:
-                            if (isLiteralNameOfPropertyDeclarationOrIndexAccess(node)) {
-                                return node.getWidth() === searchSymbolName.length;
-                            }
-                            break;
-                    }
-                }
-
-                return false;
-            }
-
-            /** Search within node "container" for references for a search value, where the search value is defined as a
-              * tuple of(searchSymbol, searchText, searchLocation, and searchMeaning).
-              * searchLocation: a node where the search value
-              */
-            function getReferencesInNode(container: Node,
-                searchSymbol: Symbol,
-                searchText: string,
-                searchLocation: Node,
-                searchMeaning: SemanticMeaning,
-                findInStrings: boolean,
-                findInComments: boolean,
-                result: ReferencedSymbol[],
-                symbolToIndex: number[]): void {
-
-                const sourceFile = container.getSourceFile();
-                const tripleSlashDirectivePrefixRegex = /^\/\/\/\s*</;
-
-                const start = findInComments ? container.getFullStart() : container.getStart();
-                const possiblePositions = getPossibleSymbolReferencePositions(sourceFile, searchText, start, container.getEnd());
-
-                if (possiblePositions.length) {
-                    // Build the set of symbols to search for, initially it has only the current symbol
-                    const searchSymbols = populateSearchSymbolSet(searchSymbol, searchLocation);
-
-                    forEach(possiblePositions, position => {
-                        cancellationToken.throwIfCancellationRequested();
-
-                        const referenceLocation = getTouchingPropertyName(sourceFile, position);
-                        if (!isValidReferencePosition(referenceLocation, searchText)) {
-                            // This wasn't the start of a token.  Check to see if it might be a
-                            // match in a comment or string if that's what the caller is asking
-                            // for.
-                            if ((findInStrings && isInString(sourceFile, position)) ||
-                                (findInComments && isInNonReferenceComment(sourceFile, position))) {
-
-                                // In the case where we're looking inside comments/strings, we don't have
-                                // an actual definition.  So just use 'undefined' here.  Features like
-                                // 'Rename' won't care (as they ignore the definitions), and features like
-                                // 'FindReferences' will just filter out these results.
-                                result.push({
-                                    definition: undefined,
-                                    references: [{
-                                        fileName: sourceFile.fileName,
-                                        textSpan: createTextSpan(position, searchText.length),
-                                        isWriteAccess: false,
-                                        isDefinition: false
-                                    }]
-                                });
-                            }
-                            return;
-                        }
-
-                        if (!(getMeaningFromLocation(referenceLocation) & searchMeaning)) {
-                            return;
-                        }
-
-                        const referenceSymbol = typeChecker.getSymbolAtLocation(referenceLocation);
-                        if (referenceSymbol) {
-                            const referenceSymbolDeclaration = referenceSymbol.valueDeclaration;
-                            const shorthandValueSymbol = typeChecker.getShorthandAssignmentValueSymbol(referenceSymbolDeclaration);
-                            const relatedSymbol = getRelatedSymbol(searchSymbols, referenceSymbol, referenceLocation);
-
-                            if (relatedSymbol) {
-                                const referencedSymbol = getReferencedSymbol(relatedSymbol);
-                                referencedSymbol.references.push(getReferenceEntryFromNode(referenceLocation));
-                            }
-                            /* Because in short-hand property assignment, an identifier which stored as name of the short-hand property assignment
-                             * has two meaning : property name and property value. Therefore when we do findAllReference at the position where
-                             * an identifier is declared, the language service should return the position of the variable declaration as well as
-                             * the position in short-hand property assignment excluding property accessing. However, if we do findAllReference at the
-                             * position of property accessing, the referenceEntry of such position will be handled in the first case.
-                             */
-                            else if (!(referenceSymbol.flags & SymbolFlags.Transient) && searchSymbols.indexOf(shorthandValueSymbol) >= 0) {
-                                const referencedSymbol = getReferencedSymbol(shorthandValueSymbol);
-                                referencedSymbol.references.push(getReferenceEntryFromNode(referenceSymbolDeclaration.name));
-                            }
-                        }
-                    });
-                }
-
-                return;
-=======
->>>>>>> 42515c71
-
-                        // We do not support the scenario where a host can modify a registered
-                        // file's script kind, i.e. in one project some file is treated as ".ts"
-                        // and in another as ".js"
-                        Debug.assert(hostFileInformation.scriptKind === oldSourceFile.scriptKind, "Registered script kind (" + oldSourceFile.scriptKind + ") should match new script kind (" + hostFileInformation.scriptKind + ") for file: " + path);
-
-                        return documentRegistry.updateDocumentWithKey(fileName, path, newSettings, documentRegistryBucketKey, hostFileInformation.scriptSnapshot, hostFileInformation.version, hostFileInformation.scriptKind);
-                    }
-
-                    // We didn't already have the file.  Fall through and acquire it from the registry.
-                }
-
-                // Could not find this file in the old program, create a new SourceFile for it.
-                return documentRegistry.acquireDocumentWithKey(fileName, path, newSettings, documentRegistryBucketKey, hostFileInformation.scriptSnapshot, hostFileInformation.version, hostFileInformation.scriptKind);
-            }
-
-            function sourceFileUpToDate(sourceFile: SourceFile): boolean {
-                if (!sourceFile) {
-                    return false;
-                }
-                const path = sourceFile.path || toPath(sourceFile.fileName, currentDirectory, getCanonicalFileName);
-                return sourceFile.version === hostCache.getVersion(path);
-            }
-
-            function programUpToDate(): boolean {
-                // If we haven't create a program yet, then it is not up-to-date
-                if (!program) {
-                    return false;
-                }
-
-                // If number of files in the program do not match, it is not up-to-date
-                const rootFileNames = hostCache.getRootFileNames();
-                if (program.getSourceFiles().length !== rootFileNames.length) {
-                    return false;
-                }
-
-                // If any file is not up-to-date, then the whole program is not up-to-date
-                for (const fileName of rootFileNames) {
-                    if (!sourceFileUpToDate(program.getSourceFile(fileName))) {
-                        return false;
-                    }
-                }
-
-                // If the compilation settings do no match, then the program is not up-to-date
-                return compareDataObjects(program.getCompilerOptions(), hostCache.compilationSettings());
-            }
-        }
-
-        function getProgram(): Program {
-            synchronizeHostData();
-
-            return program;
-        }
-
-        function cleanupSemanticCache(): void {
-            // TODO: Should we jettison the program (or it's type checker) here?
-        }
-
-        function dispose(): void {
-            if (program) {
-                forEach(program.getSourceFiles(), f =>
-                    documentRegistry.releaseDocument(f.fileName, program.getCompilerOptions()));
-            }
-        }
-
-        /// Diagnostics
-        function getSyntacticDiagnostics(fileName: string) {
-            synchronizeHostData();
-
-            return program.getSyntacticDiagnostics(getValidSourceFile(fileName), cancellationToken);
-        }
-
-        /**
-         * getSemanticDiagnostics return array of Diagnostics. If '-d' is not enabled, only report semantic errors
-         * If '-d' enabled, report both semantic and emitter errors
-         */
-        function getSemanticDiagnostics(fileName: string): Diagnostic[] {
-            synchronizeHostData();
-
-            const targetSourceFile = getValidSourceFile(fileName);
-
-            // Only perform the action per file regardless of '-out' flag as LanguageServiceHost is expected to call this function per file.
-            // Therefore only get diagnostics for given file.
-
-            const semanticDiagnostics = program.getSemanticDiagnostics(targetSourceFile, cancellationToken);
-            if (!program.getCompilerOptions().declaration) {
-                return semanticDiagnostics;
-            }
-
-            // If '-d' is enabled, check for emitter error. One example of emitter error is export class implements non-export interface
-            const declarationDiagnostics = program.getDeclarationDiagnostics(targetSourceFile, cancellationToken);
-            return concatenate(semanticDiagnostics, declarationDiagnostics);
-        }
-
-        function getCompilerOptionsDiagnostics() {
-            synchronizeHostData();
-            return program.getOptionsDiagnostics(cancellationToken).concat(
-                   program.getGlobalDiagnostics(cancellationToken));
-        }
-
-        function getCompletionsAtPosition(fileName: string, position: number): CompletionInfo {
-            synchronizeHostData();
-            return Completions.getCompletionsAtPosition(host, program.getTypeChecker(), log, program.getCompilerOptions(), getValidSourceFile(fileName), position);
-        }
-
-        function getCompletionEntryDetails(fileName: string, position: number, entryName: string): CompletionEntryDetails {
-            synchronizeHostData();
-            return Completions.getCompletionEntryDetails(program.getTypeChecker(), log, program.getCompilerOptions(), getValidSourceFile(fileName), position, entryName);
-        }
-
-        function getCompletionEntrySymbol(fileName: string, position: number, entryName: string): Symbol {
-            synchronizeHostData();
-            return Completions.getCompletionEntrySymbol(program.getTypeChecker(), log, program.getCompilerOptions(), getValidSourceFile(fileName), position, entryName);
-        }
-
-        function getQuickInfoAtPosition(fileName: string, position: number): QuickInfo {
-            synchronizeHostData();
-
-            const sourceFile = getValidSourceFile(fileName);
-            const node = getTouchingPropertyName(sourceFile, position);
-            if (node === sourceFile) {
-                return undefined;
-            }
-
-            if (isLabelName(node)) {
-                return undefined;
-            }
-
-            const typeChecker = program.getTypeChecker();
-            const symbol = typeChecker.getSymbolAtLocation(node);
-
-            if (!symbol || typeChecker.isUnknownSymbol(symbol)) {
-                // Try getting just type at this position and show
-                switch (node.kind) {
-                    case SyntaxKind.Identifier:
-                    case SyntaxKind.PropertyAccessExpression:
-                    case SyntaxKind.QualifiedName:
-                    case SyntaxKind.ThisKeyword:
-                    case SyntaxKind.ThisType:
-                    case SyntaxKind.SuperKeyword:
-                        // For the identifiers/this/super etc get the type at position
-                        const type = typeChecker.getTypeAtLocation(node);
-                        if (type) {
-                            return {
-                                kind: ScriptElementKind.unknown,
-                                kindModifiers: ScriptElementKindModifier.none,
-                                textSpan: createTextSpan(node.getStart(), node.getWidth()),
-                                displayParts: typeToDisplayParts(typeChecker, type, getContainerNode(node)),
-                                documentation: type.symbol ? type.symbol.getDocumentationComment() : undefined
-                            };
-                        }
-                }
-
-                return undefined;
-            }
-
-            const displayPartsDocumentationsAndKind = SymbolDisplay.getSymbolDisplayPartsDocumentationAndSymbolKind(typeChecker, symbol, sourceFile, getContainerNode(node), node);
-            return {
-                kind: displayPartsDocumentationsAndKind.symbolKind,
-                kindModifiers: SymbolDisplay.getSymbolModifiers(symbol),
-                textSpan: createTextSpan(node.getStart(), node.getWidth()),
-                displayParts: displayPartsDocumentationsAndKind.displayParts,
-                documentation: displayPartsDocumentationsAndKind.documentation
-            };
-        }
-
-        /// Goto definition
-        function getDefinitionAtPosition(fileName: string, position: number): DefinitionInfo[] {
-            synchronizeHostData();
-            return GoToDefinition.getDefinitionAtPosition(program, getValidSourceFile(fileName), position);
-        }
-
-        function getTypeDefinitionAtPosition(fileName: string, position: number): DefinitionInfo[] {
-            synchronizeHostData();
-            return GoToDefinition.getTypeDefinitionAtPosition(program.getTypeChecker(), getValidSourceFile(fileName), position);
-        }
-
-        function getOccurrencesAtPosition(fileName: string, position: number): ReferenceEntry[] {
-            let results = getOccurrencesAtPositionCore(fileName, position);
-
-            if (results) {
-                const sourceFile = getCanonicalFileName(normalizeSlashes(fileName));
-
-                // Get occurrences only supports reporting occurrences for the file queried.  So
-                // filter down to that list.
-                results = filter(results, r => getCanonicalFileName(ts.normalizeSlashes(r.fileName)) === sourceFile);
-            }
-
-            return results;
-        }
-
-        function getDocumentHighlights(fileName: string, position: number, filesToSearch: string[]): DocumentHighlights[] {
-            synchronizeHostData();
-            const sourceFilesToSearch = map(filesToSearch, f => program.getSourceFile(f));
-            const sourceFile = getValidSourceFile(fileName);
-            return DocumentHighlights.getDocumentHighlights(program.getTypeChecker(), cancellationToken, sourceFile, position, sourceFilesToSearch);
-        }
-
-        /// References and Occurrences
-        function getOccurrencesAtPositionCore(fileName: string, position: number): ReferenceEntry[] {
-            synchronizeHostData();
-
-            return convertDocumentHighlights(getDocumentHighlights(fileName, position, [fileName]));
-
-            function convertDocumentHighlights(documentHighlights: DocumentHighlights[]): ReferenceEntry[] {
-                if (!documentHighlights) {
-                    return undefined;
-                }
-
-                const result: ReferenceEntry[] = [];
-                for (const entry of documentHighlights) {
-                    for (const highlightSpan of entry.highlightSpans) {
-                        result.push({
-                            fileName: entry.fileName,
-                            textSpan: highlightSpan.textSpan,
-                            isWriteAccess: highlightSpan.kind === HighlightSpanKind.writtenReference,
-                            isDefinition: false
-                        });
-                    }
-                }
-
-                return result;
-            }
-        }
-
-        function findRenameLocations(fileName: string, position: number, findInStrings: boolean, findInComments: boolean): RenameLocation[] {
-            const referencedSymbols = findReferencedSymbols(fileName, position, findInStrings, findInComments);
-            return FindAllReferences.convertReferences(referencedSymbols);
-        }
-
-        function getReferencesAtPosition(fileName: string, position: number): ReferenceEntry[] {
-            const referencedSymbols = findReferencedSymbols(fileName, position, /*findInStrings*/ false, /*findInComments*/ false);
-            return FindAllReferences.convertReferences(referencedSymbols);
-        }
-
-        function findReferences(fileName: string, position: number): ReferencedSymbol[] {
-            const referencedSymbols = findReferencedSymbols(fileName, position, /*findInStrings*/ false, /*findInComments*/ false);
-
-            // Only include referenced symbols that have a valid definition.
-            return filter(referencedSymbols, rs => !!rs.definition);
-        }
-
-        function findReferencedSymbols(fileName: string, position: number, findInStrings: boolean, findInComments: boolean): ReferencedSymbol[] {
-            synchronizeHostData();
-            return FindAllReferences.findReferencedSymbols(program.getTypeChecker(), cancellationToken, program.getSourceFiles(), getValidSourceFile(fileName), position, findInStrings, findInComments);
-        }
-
-        /// NavigateTo
-        function getNavigateToItems(searchValue: string, maxResultCount?: number): NavigateToItem[] {
-            synchronizeHostData();
-            const checker = getProgram().getTypeChecker();
-            return ts.NavigateTo.getNavigateToItems(program, checker, cancellationToken, searchValue, maxResultCount);
-        }
-
-        function getEmitOutput(fileName: string): EmitOutput {
-            synchronizeHostData();
-
-            const sourceFile = getValidSourceFile(fileName);
-            const outputFiles: OutputFile[] = [];
-
-            function writeFile(fileName: string, data: string, writeByteOrderMark: boolean) {
-                outputFiles.push({
-                    name: fileName,
-                    writeByteOrderMark: writeByteOrderMark,
-                    text: data
-                });
-            }
-
-            const emitOutput = program.emit(sourceFile, writeFile, cancellationToken);
-
-            return {
-                outputFiles,
-                emitSkipped: emitOutput.emitSkipped
-            };
-        }
-
-        // Signature help
-        /**
-         * This is a semantic operation.
-         */
-        function getSignatureHelpItems(fileName: string, position: number): SignatureHelpItems {
-            synchronizeHostData();
-
-            const sourceFile = getValidSourceFile(fileName);
-
-            return SignatureHelp.getSignatureHelpItems(program, sourceFile, position, cancellationToken);
-        }
-
-        /// Syntactic features
-        function getNonBoundSourceFile(fileName: string): SourceFile {
-            return syntaxTreeCache.getCurrentSourceFile(fileName);
-        }
-
-        function getNameOrDottedNameSpan(fileName: string, startPos: number, endPos: number): TextSpan {
-            const sourceFile = syntaxTreeCache.getCurrentSourceFile(fileName);
-
-            // Get node at the location
-            const node = getTouchingPropertyName(sourceFile, startPos);
-
-            if (node === sourceFile) {
-                return;
-            }
-
-            switch (node.kind) {
-                case SyntaxKind.PropertyAccessExpression:
-                case SyntaxKind.QualifiedName:
-                case SyntaxKind.StringLiteral:
-                case SyntaxKind.FalseKeyword:
-                case SyntaxKind.TrueKeyword:
-                case SyntaxKind.NullKeyword:
-                case SyntaxKind.SuperKeyword:
-                case SyntaxKind.ThisKeyword:
-                case SyntaxKind.ThisType:
-                case SyntaxKind.Identifier:
-                    break;
-
-                // Cant create the text span
-                default:
-                    return;
-            }
-
-            let nodeForStartPos = node;
-            while (true) {
-                if (isRightSideOfPropertyAccess(nodeForStartPos) || isRightSideOfQualifiedName(nodeForStartPos)) {
-                    // If on the span is in right side of the the property or qualified name, return the span from the qualified name pos to end of this node
-                    nodeForStartPos = nodeForStartPos.parent;
-                }
-                else if (isNameOfModuleDeclaration(nodeForStartPos)) {
-                    // If this is name of a module declarations, check if this is right side of dotted module name
-                    // If parent of the module declaration which is parent of this node is module declaration and its body is the module declaration that this node is name of
-                    // Then this name is name from dotted module
-                    if (nodeForStartPos.parent.parent.kind === SyntaxKind.ModuleDeclaration &&
-                        (<ModuleDeclaration>nodeForStartPos.parent.parent).body === nodeForStartPos.parent) {
-                        // Use parent module declarations name for start pos
-                        nodeForStartPos = (<ModuleDeclaration>nodeForStartPos.parent.parent).name;
-                    }
-                    else {
-                        // We have to use this name for start pos
-                        break;
-                    }
-                }
-                else {
-                    // Is not a member expression so we have found the node for start pos
-                    break;
-                }
-            }
-
-            return createTextSpanFromBounds(nodeForStartPos.getStart(), node.getEnd());
-        }
-
-        function getBreakpointStatementAtPosition(fileName: string, position: number) {
-            // doesn't use compiler - no need to synchronize with host
-            const sourceFile = syntaxTreeCache.getCurrentSourceFile(fileName);
-
-            return BreakpointResolver.spanInSourceFileAtLocation(sourceFile, position);
-        }
-
-        function getNavigationBarItems(fileName: string): NavigationBarItem[] {
-            const sourceFile = syntaxTreeCache.getCurrentSourceFile(fileName);
-
-            return NavigationBar.getNavigationBarItems(sourceFile);
-        }
-
-        function getSemanticClassifications(fileName: string, span: TextSpan): ClassifiedSpan[] {
-            synchronizeHostData();
-            return ts.getSemanticClassifications(program.getTypeChecker(), cancellationToken, getValidSourceFile(fileName), program.getClassifiableNames(), span);
-        }
-
-        function getEncodedSemanticClassifications(fileName: string, span: TextSpan): Classifications {
-            synchronizeHostData();
-            return ts.getEncodedSemanticClassifications(program.getTypeChecker(), cancellationToken, getValidSourceFile(fileName), program.getClassifiableNames(), span);
-        }
-
-        function getSyntacticClassifications(fileName: string, span: TextSpan): ClassifiedSpan[] {
-            // doesn't use compiler - no need to synchronize with host
-            return ts.getSyntacticClassifications(cancellationToken, syntaxTreeCache.getCurrentSourceFile(fileName), span);
-        }
-
-        function getEncodedSyntacticClassifications(fileName: string, span: TextSpan): Classifications {
-            // doesn't use compiler - no need to synchronize with host
-            return ts.getEncodedSyntacticClassifications(cancellationToken, syntaxTreeCache.getCurrentSourceFile(fileName), span);
-        }
-
-        function getOutliningSpans(fileName: string): OutliningSpan[] {
-            // doesn't use compiler - no need to synchronize with host
-            const sourceFile = syntaxTreeCache.getCurrentSourceFile(fileName);
-            return OutliningElementsCollector.collectElements(sourceFile);
-        }
-
-        function getBraceMatchingAtPosition(fileName: string, position: number) {
-            const sourceFile = syntaxTreeCache.getCurrentSourceFile(fileName);
-            const result: TextSpan[] = [];
-
-            const token = getTouchingToken(sourceFile, position);
-
-            if (token.getStart(sourceFile) === position) {
-                const matchKind = getMatchingTokenKind(token);
-
-                // Ensure that there is a corresponding token to match ours.
-                if (matchKind) {
-                    const parentElement = token.parent;
-
-                    const childNodes = parentElement.getChildren(sourceFile);
-                    for (const current of childNodes) {
-                        if (current.kind === matchKind) {
-                            const range1 = createTextSpan(token.getStart(sourceFile), token.getWidth(sourceFile));
-                            const range2 = createTextSpan(current.getStart(sourceFile), current.getWidth(sourceFile));
-
-                            // We want to order the braces when we return the result.
-                            if (range1.start < range2.start) {
-                                result.push(range1, range2);
-                            }
-                            else {
-                                result.push(range2, range1);
-                            }
-
-                            break;
-                        }
-                    }
-                }
-            }
-
-            return result;
-
-            function getMatchingTokenKind(token: Node): ts.SyntaxKind {
-                switch (token.kind) {
-                    case ts.SyntaxKind.OpenBraceToken: return ts.SyntaxKind.CloseBraceToken;
-                    case ts.SyntaxKind.OpenParenToken: return ts.SyntaxKind.CloseParenToken;
-                    case ts.SyntaxKind.OpenBracketToken: return ts.SyntaxKind.CloseBracketToken;
-                    case ts.SyntaxKind.LessThanToken: return ts.SyntaxKind.GreaterThanToken;
-                    case ts.SyntaxKind.CloseBraceToken: return ts.SyntaxKind.OpenBraceToken;
-                    case ts.SyntaxKind.CloseParenToken: return ts.SyntaxKind.OpenParenToken;
-                    case ts.SyntaxKind.CloseBracketToken: return ts.SyntaxKind.OpenBracketToken;
-                    case ts.SyntaxKind.GreaterThanToken: return ts.SyntaxKind.LessThanToken;
-                }
-
-                return undefined;
-            }
-        }
-
-        function getIndentationAtPosition(fileName: string, position: number, editorOptions: EditorOptions) {
-            let start = timestamp();
-            const sourceFile = syntaxTreeCache.getCurrentSourceFile(fileName);
-            log("getIndentationAtPosition: getCurrentSourceFile: " + (timestamp() - start));
-
-            start = timestamp();
-
-            const result = formatting.SmartIndenter.getIndentation(position, sourceFile, editorOptions);
-            log("getIndentationAtPosition: computeIndentation  : " + (timestamp() - start));
-
-            return result;
-        }
-
-        function getFormattingEditsForRange(fileName: string, start: number, end: number, options: FormatCodeOptions): TextChange[] {
-            const sourceFile = syntaxTreeCache.getCurrentSourceFile(fileName);
-            return formatting.formatSelection(start, end, sourceFile, getRuleProvider(options), options);
-        }
-
-        function getFormattingEditsForDocument(fileName: string, options: FormatCodeOptions): TextChange[] {
-            const sourceFile = syntaxTreeCache.getCurrentSourceFile(fileName);
-            return formatting.formatDocument(sourceFile, getRuleProvider(options), options);
-        }
-
-        function getFormattingEditsAfterKeystroke(fileName: string, position: number, key: string, options: FormatCodeOptions): TextChange[] {
-            const sourceFile = syntaxTreeCache.getCurrentSourceFile(fileName);
-
-            if (key === "}") {
-                return formatting.formatOnClosingCurly(position, sourceFile, getRuleProvider(options), options);
-            }
-            else if (key === ";") {
-                return formatting.formatOnSemicolon(position, sourceFile, getRuleProvider(options), options);
-            }
-            else if (key === "\n") {
-                return formatting.formatOnEnter(position, sourceFile, getRuleProvider(options), options);
-            }
-
-            return [];
-        }
-
-<<<<<<< HEAD
-        function getCodeFixesAtPosition(fileName: string, start: number, end: number, errorCodes: string[]): CodeAction[] {
-            synchronizeHostData();
-            const sourceFile = getValidSourceFile(fileName);
-            const checker = program.getTypeChecker();
-            let allFixes: CodeAction[] = [];
-
-            forEach(errorCodes, error => {
-                const context = {
-                    errorCode: error,
-                    sourceFile: sourceFile,
-                    span: { start, length: end - start },
-                    checker: checker,
-                    newLineCharacter: getNewLineOrDefaultFromHost(host)
-                };
-
-                const fixes = codeFixProvider.getFixes(context);
-                if (fixes) {
-                    allFixes = allFixes.concat(fixes);
-                }
-            });
-
-            return allFixes;
-        }
-
-        /**
-         * Checks if position points to a valid position to add JSDoc comments, and if so,
-         * returns the appropriate template. Otherwise returns an empty string.
-         * Valid positions are
-         *      - outside of comments, statements, and expressions, and
-         *      - preceding a:
-         *          - function/constructor/method declaration
-         *          - class declarations
-         *          - variable statements
-         *          - namespace declarations
-         *
-         * Hosts should ideally check that:
-         * - The line is all whitespace up to 'position' before performing the insertion.
-         * - If the keystroke sequence "/\*\*" induced the call, we also check that the next
-         * non-whitespace character is '*', which (approximately) indicates whether we added
-         * the second '*' to complete an existing (JSDoc) comment.
-         * @param fileName The file in which to perform the check.
-         * @param position The (character-indexed) position in the file where the check should
-         * be performed.
-         */
-=======
->>>>>>> 42515c71
-        function getDocCommentTemplateAtPosition(fileName: string, position: number): TextInsertion {
-            return JsDoc.getDocCommentTemplateAtPosition(getNewLineOrDefaultFromHost(host), syntaxTreeCache.getCurrentSourceFile(fileName), position);
-        }
-
-        function isValidBraceCompletionAtPosition(fileName: string, position: number, openingBrace: number): boolean {
-            // '<' is currently not supported, figuring out if we're in a Generic Type vs. a comparison is too
-            // expensive to do during typing scenarios
-            // i.e. whether we're dealing with:
-            //      var x = new foo<| ( with class foo<T>{} )
-            // or
-            //      var y = 3 <|
-            if (openingBrace === CharacterCodes.lessThan) {
-                return false;
-            }
-
-            const sourceFile = syntaxTreeCache.getCurrentSourceFile(fileName);
-
-            // Check if in a context where we don't want to perform any insertion
-            if (isInString(sourceFile, position) || isInComment(sourceFile, position)) {
-                return false;
-            }
-
-            if (isInsideJsxElementOrAttribute(sourceFile, position)) {
-                return openingBrace === CharacterCodes.openBrace;
-            }
-
-            if (isInTemplateString(sourceFile, position)) {
-                return false;
-            }
-
-            return true;
-        }
-
-        function getTodoComments(fileName: string, descriptors: TodoCommentDescriptor[]): TodoComment[] {
-            // Note: while getting todo comments seems like a syntactic operation, we actually
-            // treat it as a semantic operation here.  This is because we expect our host to call
-            // this on every single file.  If we treat this syntactically, then that will cause
-            // us to populate and throw away the tree in our syntax tree cache for each file.  By
-            // treating this as a semantic operation, we can access any tree without throwing
-            // anything away.
-            synchronizeHostData();
-
-            const sourceFile = getValidSourceFile(fileName);
-
-            cancellationToken.throwIfCancellationRequested();
-
-            const fileContents = sourceFile.text;
-            const result: TodoComment[] = [];
-
-            if (descriptors.length > 0) {
-                const regExp = getTodoCommentsRegExp();
-
-                let matchArray: RegExpExecArray;
-                while (matchArray = regExp.exec(fileContents)) {
-                    cancellationToken.throwIfCancellationRequested();
-
-                    // If we got a match, here is what the match array will look like.  Say the source text is:
-                    //
-                    //      "    // hack   1"
-                    //
-                    // The result array with the regexp:    will be:
-                    //
-                    //      ["// hack   1", "// ", "hack   1", undefined, "hack"]
-                    //
-                    // Here are the relevant capture groups:
-                    //  0) The full match for the entire regexp.
-                    //  1) The preamble to the message portion.
-                    //  2) The message portion.
-                    //  3...N) The descriptor that was matched - by index.  'undefined' for each
-                    //         descriptor that didn't match.  an actual value if it did match.
-                    //
-                    //  i.e. 'undefined' in position 3 above means TODO(jason) didn't match.
-                    //       "hack"      in position 4 means HACK did match.
-                    const firstDescriptorCaptureIndex = 3;
-                    Debug.assert(matchArray.length === descriptors.length + firstDescriptorCaptureIndex);
-
-                    const preamble = matchArray[1];
-                    const matchPosition = matchArray.index + preamble.length;
-
-                    // OK, we have found a match in the file.  This is only an acceptable match if
-                    // it is contained within a comment.
-                    const token = getTokenAtPosition(sourceFile, matchPosition);
-                    if (!isInsideComment(sourceFile, token, matchPosition)) {
-                        continue;
-                    }
-
-                    let descriptor: TodoCommentDescriptor = undefined;
-                    for (let i = 0, n = descriptors.length; i < n; i++) {
-                        if (matchArray[i + firstDescriptorCaptureIndex]) {
-                            descriptor = descriptors[i];
-                        }
-                    }
-                    Debug.assert(descriptor !== undefined);
-
-                    // We don't want to match something like 'TODOBY', so we make sure a non
-                    // letter/digit follows the match.
-                    if (isLetterOrDigit(fileContents.charCodeAt(matchPosition + descriptor.text.length))) {
-                        continue;
-                    }
-
-                    const message = matchArray[2];
-                    result.push({
-                        descriptor: descriptor,
-                        message: message,
-                        position: matchPosition
-                    });
-                }
-            }
-
-            return result;
-
-            function escapeRegExp(str: string): string {
-                return str.replace(/[\-\[\]\/\{\}\(\)\*\+\?\.\\\^\$\|]/g, "\\$&");
-            }
-
-            function getTodoCommentsRegExp(): RegExp {
-                // NOTE: ?:  means 'non-capture group'.  It allows us to have groups without having to
-                // filter them out later in the final result array.
-
-                // TODO comments can appear in one of the following forms:
-                //
-                //  1)      // TODO     or  /////////// TODO
-                //
-                //  2)      /* TODO     or  /********** TODO
-                //
-                //  3)      /*
-                //           *   TODO
-                //           */
-                //
-                // The following three regexps are used to match the start of the text up to the TODO
-                // comment portion.
-                const singleLineCommentStart = /(?:\/\/+\s*)/.source;
-                const multiLineCommentStart = /(?:\/\*+\s*)/.source;
-                const anyNumberOfSpacesAndAsterisksAtStartOfLine = /(?:^(?:\s|\*)*)/.source;
-
-                // Match any of the above three TODO comment start regexps.
-                // Note that the outermost group *is* a capture group.  We want to capture the preamble
-                // so that we can determine the starting position of the TODO comment match.
-                const preamble = "(" + anyNumberOfSpacesAndAsterisksAtStartOfLine + "|" + singleLineCommentStart + "|" + multiLineCommentStart + ")";
-
-                // Takes the descriptors and forms a regexp that matches them as if they were literals.
-                // For example, if the descriptors are "TODO(jason)" and "HACK", then this will be:
-                //
-                //      (?:(TODO\(jason\))|(HACK))
-                //
-                // Note that the outermost group is *not* a capture group, but the innermost groups
-                // *are* capture groups.  By capturing the inner literals we can determine after
-                // matching which descriptor we are dealing with.
-                const literals = "(?:" + map(descriptors, d => "(" + escapeRegExp(d.text) + ")").join("|") + ")";
-
-                // After matching a descriptor literal, the following regexp matches the rest of the
-                // text up to the end of the line (or */).
-                const endOfLineOrEndOfComment = /(?:$|\*\/)/.source;
-                const messageRemainder = /(?:.*?)/.source;
-
-                // This is the portion of the match we'll return as part of the TODO comment result. We
-                // match the literal portion up to the end of the line or end of comment.
-                const messagePortion = "(" + literals + messageRemainder + ")";
-                const regExpString = preamble + messagePortion + endOfLineOrEndOfComment;
-
-                // The final regexp will look like this:
-                // /((?:\/\/+\s*)|(?:\/\*+\s*)|(?:^(?:\s|\*)*))((?:(TODO\(jason\))|(HACK))(?:.*?))(?:$|\*\/)/gim
-
-                // The flags of the regexp are important here.
-                //  'g' is so that we are doing a global search and can find matches several times
-                //  in the input.
-                //
-                //  'i' is for case insensitivity (We do this to match C# TODO comment code).
-                //
-                //  'm' is so we can find matches in a multi-line input.
-                return new RegExp(regExpString, "gim");
-            }
-
-            function isLetterOrDigit(char: number): boolean {
-                return (char >= CharacterCodes.a && char <= CharacterCodes.z) ||
-                    (char >= CharacterCodes.A && char <= CharacterCodes.Z) ||
-                    (char >= CharacterCodes._0 && char <= CharacterCodes._9);
-            }
-        }
-
-        function getRenameInfo(fileName: string, position: number): RenameInfo {
-            synchronizeHostData();
-            const defaultLibFileName = host.getDefaultLibFileName(host.getCompilationSettings());
-            return Rename.getRenameInfo(program.getTypeChecker(), defaultLibFileName, getCanonicalFileName, getValidSourceFile(fileName), position);
-        }
-
-        return {
-            dispose,
-            cleanupSemanticCache,
-            getSyntacticDiagnostics,
-            getSemanticDiagnostics,
-            getCompilerOptionsDiagnostics,
-            getSyntacticClassifications,
-            getSemanticClassifications,
-            getEncodedSyntacticClassifications,
-            getEncodedSemanticClassifications,
-            getCompletionsAtPosition,
-            getCompletionEntryDetails,
-            getCompletionEntrySymbol,
-            getSignatureHelpItems,
-            getQuickInfoAtPosition,
-            getDefinitionAtPosition,
-            getTypeDefinitionAtPosition,
-            getReferencesAtPosition,
-            findReferences,
-            getOccurrencesAtPosition,
-            getDocumentHighlights,
-            getNameOrDottedNameSpan,
-            getBreakpointStatementAtPosition,
-            getNavigateToItems,
-            getRenameInfo,
-            findRenameLocations,
-            getNavigationBarItems,
-            getOutliningSpans,
-            getTodoComments,
-            getBraceMatchingAtPosition,
-            getIndentationAtPosition,
-            getFormattingEditsForRange,
-            getFormattingEditsForDocument,
-            getFormattingEditsAfterKeystroke,
-            getDocCommentTemplateAtPosition,
-            isValidBraceCompletionAtPosition,
-            getCodeFixesAtPosition,
-            getEmitOutput,
-            getNonBoundSourceFile,
-            getProgram
-        };
-    }
-
-    /* @internal */
-    export function getNameTable(sourceFile: SourceFile): Map<number> {
-        if (!sourceFile.nameTable) {
-            initializeNameTable(sourceFile);
-        }
-
-        return sourceFile.nameTable;
-    }
-
-    function initializeNameTable(sourceFile: SourceFile): void {
-        const nameTable = createMap<number>();
-
-        walk(sourceFile);
-        sourceFile.nameTable = nameTable;
-
-        function walk(node: Node) {
-            switch (node.kind) {
-                case SyntaxKind.Identifier:
-                    nameTable[(<Identifier>node).text] = nameTable[(<Identifier>node).text] === undefined ? node.pos : -1;
-                    break;
-                case SyntaxKind.StringLiteral:
-                case SyntaxKind.NumericLiteral:
-                    // We want to store any numbers/strings if they were a name that could be
-                    // related to a declaration.  So, if we have 'import x = require("something")'
-                    // then we want 'something' to be in the name table.  Similarly, if we have
-                    // "a['propname']" then we want to store "propname" in the name table.
-                    if (isDeclarationName(node) ||
-                        node.parent.kind === SyntaxKind.ExternalModuleReference ||
-                        isArgumentOfElementAccessExpression(node) ||
-                        isLiteralComputedPropertyDeclarationName(node)) {
-
-                        nameTable[(<LiteralExpression>node).text] = nameTable[(<LiteralExpression>node).text] === undefined ? node.pos : -1;
-                    }
-                    break;
-                default:
-                    forEachChild(node, walk);
-                    if (node.jsDocComments) {
-                        for (const jsDocComment of node.jsDocComments) {
-                            forEachChild(jsDocComment, walk);
-                        }
-                    }
-            }
-        }
-    }
-
-    function isArgumentOfElementAccessExpression(node: Node) {
-        return node &&
-            node.parent &&
-            node.parent.kind === SyntaxKind.ElementAccessExpression &&
-            (<ElementAccessExpression>node.parent).argumentExpression === node;
-    }
-
-    /// getDefaultLibraryFilePath
-    declare const __dirname: string;
-
-    /**
-      * Get the path of the default library files (lib.d.ts) as distributed with the typescript
-      * node package.
-      * The functionality is not supported if the ts module is consumed outside of a node module.
-      */
-    export function getDefaultLibFilePath(options: CompilerOptions): string {
-        // Check __dirname is defined and that we are on a node.js system.
-        if (typeof __dirname !== "undefined") {
-            return __dirname + directorySeparator + getDefaultLibFileName(options);
-        }
-
-        throw new Error("getDefaultLibFilePath is only supported when consumed as a node module. ");
-    }
-
-    function initializeServices() {
-        objectAllocator = getServicesObjectAllocator();
-    }
-
-    initializeServices();
-}
+/// <reference path="..\compiler\program.ts"/>
+/// <reference path="..\compiler\commandLineParser.ts"/>
+
+/// <reference path='types.ts' />
+/// <reference path='utilities.ts' />
+/// <reference path='breakpoints.ts' />
+/// <reference path='classifier.ts' />
+/// <reference path='completions.ts' />
+/// <reference path='documentHighlights.ts' />
+/// <reference path='documentRegistry.ts' />
+/// <reference path='findAllReferences.ts' />
+/// <reference path='goToDefinition.ts' />
+/// <reference path='jsDoc.ts' />
+/// <reference path='jsTyping.ts' />
+/// <reference path='navigateTo.ts' />
+/// <reference path='navigationBar.ts' />
+/// <reference path='outliningElementsCollector.ts' />
+/// <reference path='patternMatcher.ts' />
+/// <reference path='preProcess.ts' />
+/// <reference path='rename.ts' />
+/// <reference path='signatureHelp.ts' />
+/// <reference path='symbolDisplay.ts' />
+/// <reference path='transpile.ts' />
+/// <reference path='formatting\formatting.ts' />
+/// <reference path='formatting\smartIndenter.ts' />
+/// <reference path='codefixes\references.ts' />
+
+namespace ts {
+    /** The version of the language service API */
+    export const servicesVersion = "0.5";
+
+    function createNode(kind: SyntaxKind, pos: number, end: number, parent?: Node): NodeObject | TokenObject | IdentifierObject {
+        const node = kind >= SyntaxKind.FirstNode ? new NodeObject(kind, pos, end) :
+            kind === SyntaxKind.Identifier ? new IdentifierObject(kind, pos, end) :
+                new TokenObject(kind, pos, end);
+        node.parent = parent;
+        return node;
+    }
+
+    class NodeObject implements Node {
+        public kind: SyntaxKind;
+        public pos: number;
+        public end: number;
+        public flags: NodeFlags;
+        public parent: Node;
+        public jsDocComments: JSDocComment[];
+        public original: Node;
+        public transformFlags: TransformFlags;
+        public excludeTransformFlags: TransformFlags;
+        private _children: Node[];
+
+        constructor(kind: SyntaxKind, pos: number, end: number) {
+            this.pos = pos;
+            this.end = end;
+            this.flags = NodeFlags.None;
+            this.transformFlags = undefined;
+            this.excludeTransformFlags = undefined;
+            this.parent = undefined;
+            this.kind = kind;
+        }
+
+        public getSourceFile(): SourceFile {
+            return getSourceFileOfNode(this);
+        }
+
+        public getStart(sourceFile?: SourceFile, includeJsDocComment?: boolean): number {
+            return getTokenPosOfNode(this, sourceFile, includeJsDocComment);
+        }
+
+        public getFullStart(): number {
+            return this.pos;
+        }
+
+        public getEnd(): number {
+            return this.end;
+        }
+
+        public getWidth(sourceFile?: SourceFile): number {
+            return this.getEnd() - this.getStart(sourceFile);
+        }
+
+        public getFullWidth(): number {
+            return this.end - this.pos;
+        }
+
+        public getLeadingTriviaWidth(sourceFile?: SourceFile): number {
+            return this.getStart(sourceFile) - this.pos;
+        }
+
+        public getFullText(sourceFile?: SourceFile): string {
+            return (sourceFile || this.getSourceFile()).text.substring(this.pos, this.end);
+        }
+
+        public getText(sourceFile?: SourceFile): string {
+            if (!sourceFile) {
+                sourceFile = this.getSourceFile();
+            }
+            return sourceFile.text.substring(this.getStart(sourceFile), this.getEnd());
+        }
+
+        private addSyntheticNodes(nodes: Node[], pos: number, end: number, useJSDocScanner?: boolean): number {
+            scanner.setTextPos(pos);
+            while (pos < end) {
+                const token = useJSDocScanner ? scanner.scanJSDocToken() : scanner.scan();
+                const textPos = scanner.getTextPos();
+                if (textPos <= end) {
+                    nodes.push(createNode(token, pos, textPos, this));
+                }
+                pos = textPos;
+            }
+            return pos;
+        }
+
+        private createSyntaxList(nodes: NodeArray<Node>): Node {
+            const list = <NodeObject>createNode(SyntaxKind.SyntaxList, nodes.pos, nodes.end, this);
+            list._children = [];
+            let pos = nodes.pos;
+
+            for (const node of nodes) {
+                if (pos < node.pos) {
+                    pos = this.addSyntheticNodes(list._children, pos, node.pos);
+                }
+                list._children.push(node);
+                pos = node.end;
+            }
+            if (pos < nodes.end) {
+                this.addSyntheticNodes(list._children, pos, nodes.end);
+            }
+            return list;
+        }
+
+        private createChildren(sourceFile?: SourceFile) {
+            let children: Node[];
+            if (this.kind >= SyntaxKind.FirstNode) {
+                scanner.setText((sourceFile || this.getSourceFile()).text);
+                children = [];
+                let pos = this.pos;
+                const useJSDocScanner = this.kind >= SyntaxKind.FirstJSDocTagNode && this.kind <= SyntaxKind.LastJSDocTagNode;
+                const processNode = (node: Node) => {
+                    const isJSDocTagNode = isJSDocTag(node);
+                    if (!isJSDocTagNode && pos < node.pos) {
+                        pos = this.addSyntheticNodes(children, pos, node.pos, useJSDocScanner);
+                    }
+                    children.push(node);
+                    if (!isJSDocTagNode) {
+                        pos = node.end;
+                    }
+                };
+                const processNodes = (nodes: NodeArray<Node>) => {
+                    if (pos < nodes.pos) {
+                        pos = this.addSyntheticNodes(children, pos, nodes.pos, useJSDocScanner);
+                    }
+                    children.push(this.createSyntaxList(<NodeArray<Node>>nodes));
+                    pos = nodes.end;
+                };
+                // jsDocComments need to be the first children
+                if (this.jsDocComments) {
+                    for (const jsDocComment of this.jsDocComments) {
+                        processNode(jsDocComment);
+                    }
+                }
+                // For syntactic classifications, all trivia are classcified together, including jsdoc comments.
+                // For that to work, the jsdoc comments should still be the leading trivia of the first child.
+                // Restoring the scanner position ensures that.
+                pos = this.pos;
+                forEachChild(this, processNode, processNodes);
+                if (pos < this.end) {
+                    this.addSyntheticNodes(children, pos, this.end);
+                }
+                scanner.setText(undefined);
+            }
+            this._children = children || emptyArray;
+        }
+
+        public getChildCount(sourceFile?: SourceFile): number {
+            if (!this._children) this.createChildren(sourceFile);
+            return this._children.length;
+        }
+
+        public getChildAt(index: number, sourceFile?: SourceFile): Node {
+            if (!this._children) this.createChildren(sourceFile);
+            return this._children[index];
+        }
+
+        public getChildren(sourceFile?: SourceFile): Node[] {
+            if (!this._children) this.createChildren(sourceFile);
+            return this._children;
+        }
+
+        public getFirstToken(sourceFile?: SourceFile): Node {
+            const children = this.getChildren(sourceFile);
+            if (!children.length) {
+                return undefined;
+            }
+
+            const child = children[0];
+
+            return child.kind < SyntaxKind.FirstNode ? child : child.getFirstToken(sourceFile);
+        }
+
+        public getLastToken(sourceFile?: SourceFile): Node {
+            const children = this.getChildren(sourceFile);
+
+            const child = lastOrUndefined(children);
+            if (!child) {
+                return undefined;
+            }
+
+            return child.kind < SyntaxKind.FirstNode ? child : child.getLastToken(sourceFile);
+        }
+    }
+
+    class TokenOrIdentifierObject implements Token {
+        public kind: SyntaxKind;
+        public pos: number;
+        public end: number;
+        public flags: NodeFlags;
+        public parent: Node;
+        public jsDocComments: JSDocComment[];
+        public __tokenTag: any;
+
+        constructor(pos: number, end: number) {
+            // Set properties in same order as NodeObject
+            this.pos = pos;
+            this.end = end;
+            this.flags = NodeFlags.None;
+            this.parent = undefined;
+        }
+
+        public getSourceFile(): SourceFile {
+            return getSourceFileOfNode(this);
+        }
+
+        public getStart(sourceFile?: SourceFile, includeJsDocComment?: boolean): number {
+            return getTokenPosOfNode(this, sourceFile, includeJsDocComment);
+        }
+
+        public getFullStart(): number {
+            return this.pos;
+        }
+
+        public getEnd(): number {
+            return this.end;
+        }
+
+        public getWidth(sourceFile?: SourceFile): number {
+            return this.getEnd() - this.getStart(sourceFile);
+        }
+
+        public getFullWidth(): number {
+            return this.end - this.pos;
+        }
+
+        public getLeadingTriviaWidth(sourceFile?: SourceFile): number {
+            return this.getStart(sourceFile) - this.pos;
+        }
+
+        public getFullText(sourceFile?: SourceFile): string {
+            return (sourceFile || this.getSourceFile()).text.substring(this.pos, this.end);
+        }
+
+        public getText(sourceFile?: SourceFile): string {
+            return (sourceFile || this.getSourceFile()).text.substring(this.getStart(), this.getEnd());
+        }
+
+        public getChildCount(sourceFile?: SourceFile): number {
+            return 0;
+        }
+
+        public getChildAt(index: number, sourceFile?: SourceFile): Node {
+            return undefined;
+        }
+
+        public getChildren(sourceFile?: SourceFile): Node[] {
+            return emptyArray;
+        }
+
+        public getFirstToken(sourceFile?: SourceFile): Node {
+            return undefined;
+        }
+
+        public getLastToken(sourceFile?: SourceFile): Node {
+            return undefined;
+        }
+    }
+
+    class SymbolObject implements Symbol {
+        flags: SymbolFlags;
+        name: string;
+        declarations: Declaration[];
+
+        // Undefined is used to indicate the value has not been computed. If, after computing, the
+        // symbol has no doc comment, then the empty string will be returned.
+        documentationComment: SymbolDisplayPart[];
+
+        constructor(flags: SymbolFlags, name: string) {
+            this.flags = flags;
+            this.name = name;
+        }
+
+        getFlags(): SymbolFlags {
+            return this.flags;
+        }
+
+        getName(): string {
+            return this.name;
+        }
+
+        getDeclarations(): Declaration[] {
+            return this.declarations;
+        }
+
+        getDocumentationComment(): SymbolDisplayPart[] {
+            if (this.documentationComment === undefined) {
+                this.documentationComment = JsDoc.getJsDocCommentsFromDeclarations(this.declarations, this.name, !(this.flags & SymbolFlags.Property));
+            }
+
+            return this.documentationComment;
+        }
+    }
+
+    class TokenObject extends TokenOrIdentifierObject {
+        public kind: SyntaxKind;
+        constructor(kind: SyntaxKind, pos: number, end: number) {
+            super(pos, end);
+            this.kind = kind;
+        }
+    }
+
+    class IdentifierObject extends TokenOrIdentifierObject {
+        constructor(kind: SyntaxKind, pos: number, end: number) {
+            super(pos, end);
+        }
+    }
+    IdentifierObject.prototype.kind = SyntaxKind.Identifier;
+
+    class TypeObject implements Type {
+        checker: TypeChecker;
+        flags: TypeFlags;
+        id: number;
+        symbol: Symbol;
+        constructor(checker: TypeChecker, flags: TypeFlags) {
+            this.checker = checker;
+            this.flags = flags;
+        }
+        getFlags(): TypeFlags {
+            return this.flags;
+        }
+        getSymbol(): Symbol {
+            return this.symbol;
+        }
+        getProperties(): Symbol[] {
+            return this.checker.getPropertiesOfType(this);
+        }
+        getProperty(propertyName: string): Symbol {
+            return this.checker.getPropertyOfType(this, propertyName);
+        }
+        getApparentProperties(): Symbol[] {
+            return this.checker.getAugmentedPropertiesOfType(this);
+        }
+        getCallSignatures(): Signature[] {
+            return this.checker.getSignaturesOfType(this, SignatureKind.Call);
+        }
+        getConstructSignatures(): Signature[] {
+            return this.checker.getSignaturesOfType(this, SignatureKind.Construct);
+        }
+        getStringIndexType(): Type {
+            return this.checker.getIndexTypeOfType(this, IndexKind.String);
+        }
+        getNumberIndexType(): Type {
+            return this.checker.getIndexTypeOfType(this, IndexKind.Number);
+        }
+        getBaseTypes(): ObjectType[] {
+            return this.flags & (TypeFlags.Class | TypeFlags.Interface)
+                ? this.checker.getBaseTypes(<InterfaceType><Type>this)
+                : undefined;
+        }
+        getNonNullableType(): Type {
+            return this.checker.getNonNullableType(this);
+        }
+    }
+
+    class SignatureObject implements Signature {
+        checker: TypeChecker;
+        declaration: SignatureDeclaration;
+        typeParameters: TypeParameter[];
+        parameters: Symbol[];
+        thisParameter: Symbol;
+        resolvedReturnType: Type;
+        minArgumentCount: number;
+        hasRestParameter: boolean;
+        hasLiteralTypes: boolean;
+
+        // Undefined is used to indicate the value has not been computed. If, after computing, the
+        // symbol has no doc comment, then the empty string will be returned.
+        documentationComment: SymbolDisplayPart[];
+
+        constructor(checker: TypeChecker) {
+            this.checker = checker;
+        }
+        getDeclaration(): SignatureDeclaration {
+            return this.declaration;
+        }
+        getTypeParameters(): Type[] {
+            return this.typeParameters;
+        }
+        getParameters(): Symbol[] {
+            return this.parameters;
+        }
+        getReturnType(): Type {
+            return this.checker.getReturnTypeOfSignature(this);
+        }
+
+        getDocumentationComment(): SymbolDisplayPart[] {
+            if (this.documentationComment === undefined) {
+                this.documentationComment = this.declaration ? JsDoc.getJsDocCommentsFromDeclarations(
+                    [this.declaration],
+                    /*name*/ undefined,
+                    /*canUseParsedParamTagComments*/ false) : [];
+            }
+
+            return this.documentationComment;
+        }
+    }
+
+    class SourceFileObject extends NodeObject implements SourceFile {
+        public _declarationBrand: any;
+        public fileName: string;
+        public path: Path;
+        public text: string;
+        public scriptSnapshot: IScriptSnapshot;
+        public lineMap: number[];
+
+        public statements: NodeArray<Statement>;
+        public endOfFileToken: Node;
+
+        public amdDependencies: { name: string; path: string }[];
+        public moduleName: string;
+        public referencedFiles: FileReference[];
+        public typeReferenceDirectives: FileReference[];
+
+        public syntacticDiagnostics: Diagnostic[];
+        public referenceDiagnostics: Diagnostic[];
+        public parseDiagnostics: Diagnostic[];
+        public bindDiagnostics: Diagnostic[];
+
+        public isDeclarationFile: boolean;
+        public isDefaultLib: boolean;
+        public hasNoDefaultLib: boolean;
+        public externalModuleIndicator: Node; // The first node that causes this file to be an external module
+        public commonJsModuleIndicator: Node; // The first node that causes this file to be a CommonJS module
+        public nodeCount: number;
+        public identifierCount: number;
+        public symbolCount: number;
+        public version: string;
+        public scriptKind: ScriptKind;
+        public languageVersion: ScriptTarget;
+        public languageVariant: LanguageVariant;
+        public identifiers: Map<string>;
+        public nameTable: Map<number>;
+        public resolvedModules: Map<ResolvedModule>;
+        public resolvedTypeReferenceDirectiveNames: Map<ResolvedTypeReferenceDirective>;
+        public imports: LiteralExpression[];
+        public moduleAugmentations: LiteralExpression[];
+        private namedDeclarations: Map<Declaration[]>;
+
+        constructor(kind: SyntaxKind, pos: number, end: number) {
+            super(kind, pos, end);
+        }
+
+        public update(newText: string, textChangeRange: TextChangeRange): SourceFile {
+            return updateSourceFile(this, newText, textChangeRange);
+        }
+
+        public getLineAndCharacterOfPosition(position: number): LineAndCharacter {
+            return ts.getLineAndCharacterOfPosition(this, position);
+        }
+
+        public getLineStarts(): number[] {
+            return getLineStarts(this);
+        }
+
+        public getPositionOfLineAndCharacter(line: number, character: number): number {
+            return ts.getPositionOfLineAndCharacter(this, line, character);
+        }
+
+        public getNamedDeclarations(): Map<Declaration[]> {
+            if (!this.namedDeclarations) {
+                this.namedDeclarations = this.computeNamedDeclarations();
+            }
+
+            return this.namedDeclarations;
+        }
+
+        private computeNamedDeclarations(): Map<Declaration[]> {
+            const result = createMap<Declaration[]>();
+
+            forEachChild(this, visit);
+
+            return result;
+
+            function addDeclaration(declaration: Declaration) {
+                const name = getDeclarationName(declaration);
+                if (name) {
+                    multiMapAdd(result, name, declaration);
+                }
+            }
+
+            function getDeclarations(name: string) {
+                return result[name] || (result[name] = []);
+            }
+
+            function getDeclarationName(declaration: Declaration) {
+                if (declaration.name) {
+                    const result = getTextOfIdentifierOrLiteral(declaration.name);
+                    if (result !== undefined) {
+                        return result;
+                    }
+
+                    if (declaration.name.kind === SyntaxKind.ComputedPropertyName) {
+                        const expr = (<ComputedPropertyName>declaration.name).expression;
+                        if (expr.kind === SyntaxKind.PropertyAccessExpression) {
+                            return (<PropertyAccessExpression>expr).name.text;
+                        }
+
+                        return getTextOfIdentifierOrLiteral(expr);
+                    }
+                }
+
+                return undefined;
+            }
+
+            function getTextOfIdentifierOrLiteral(node: Node) {
+                if (node) {
+                    if (node.kind === SyntaxKind.Identifier ||
+                        node.kind === SyntaxKind.StringLiteral ||
+                        node.kind === SyntaxKind.NumericLiteral) {
+
+                        return (<Identifier | LiteralExpression>node).text;
+                    }
+                }
+
+                return undefined;
+            }
+
+            function visit(node: Node): void {
+                switch (node.kind) {
+                    case SyntaxKind.FunctionDeclaration:
+                    case SyntaxKind.FunctionExpression:
+                    case SyntaxKind.MethodDeclaration:
+                    case SyntaxKind.MethodSignature:
+                        const functionDeclaration = <FunctionLikeDeclaration>node;
+                        const declarationName = getDeclarationName(functionDeclaration);
+
+                        if (declarationName) {
+                            const declarations = getDeclarations(declarationName);
+                            const lastDeclaration = lastOrUndefined(declarations);
+
+                            // Check whether this declaration belongs to an "overload group".
+                            if (lastDeclaration && functionDeclaration.parent === lastDeclaration.parent && functionDeclaration.symbol === lastDeclaration.symbol) {
+                                // Overwrite the last declaration if it was an overload
+                                // and this one is an implementation.
+                                if (functionDeclaration.body && !(<FunctionLikeDeclaration>lastDeclaration).body) {
+                                    declarations[declarations.length - 1] = functionDeclaration;
+                                }
+                            }
+                            else {
+                                declarations.push(functionDeclaration);
+                            }
+
+                            forEachChild(node, visit);
+                        }
+                        break;
+
+                    case SyntaxKind.ClassDeclaration:
+                    case SyntaxKind.ClassExpression:
+                    case SyntaxKind.InterfaceDeclaration:
+                    case SyntaxKind.TypeAliasDeclaration:
+                    case SyntaxKind.EnumDeclaration:
+                    case SyntaxKind.ModuleDeclaration:
+                    case SyntaxKind.ImportEqualsDeclaration:
+                    case SyntaxKind.ExportSpecifier:
+                    case SyntaxKind.ImportSpecifier:
+                    case SyntaxKind.ImportEqualsDeclaration:
+                    case SyntaxKind.ImportClause:
+                    case SyntaxKind.NamespaceImport:
+                    case SyntaxKind.GetAccessor:
+                    case SyntaxKind.SetAccessor:
+                    case SyntaxKind.TypeLiteral:
+                        addDeclaration(<Declaration>node);
+                        forEachChild(node, visit);
+                        break;
+
+                    case SyntaxKind.Parameter:
+                        // Only consider parameter properties
+                        if (!hasModifier(node, ModifierFlags.ParameterPropertyModifier)) {
+                            break;
+                        }
+                    // fall through
+                    case SyntaxKind.VariableDeclaration:
+                    case SyntaxKind.BindingElement: {
+                        const decl = <VariableDeclaration>node;
+                        if (isBindingPattern(decl.name)) {
+                            forEachChild(decl.name, visit);
+                            break;
+                        }
+                        if (decl.initializer)
+                            visit(decl.initializer);
+                    }
+                    case SyntaxKind.EnumMember:
+                    case SyntaxKind.PropertyDeclaration:
+                    case SyntaxKind.PropertySignature:
+                        addDeclaration(<Declaration>node);
+                        break;
+
+                    case SyntaxKind.ExportDeclaration:
+                        // Handle named exports case e.g.:
+                        //    export {a, b as B} from "mod";
+                        if ((<ExportDeclaration>node).exportClause) {
+                            forEach((<ExportDeclaration>node).exportClause.elements, visit);
+                        }
+                        break;
+
+                    case SyntaxKind.ImportDeclaration:
+                        const importClause = (<ImportDeclaration>node).importClause;
+                        if (importClause) {
+                            // Handle default import case e.g.:
+                            //    import d from "mod";
+                            if (importClause.name) {
+                                addDeclaration(importClause);
+                            }
+
+                            // Handle named bindings in imports e.g.:
+                            //    import * as NS from "mod";
+                            //    import {a, b as B} from "mod";
+                            if (importClause.namedBindings) {
+                                if (importClause.namedBindings.kind === SyntaxKind.NamespaceImport) {
+                                    addDeclaration(<NamespaceImport>importClause.namedBindings);
+                                }
+                                else {
+                                    forEach((<NamedImports>importClause.namedBindings).elements, visit);
+                                }
+                            }
+                        }
+                        break;
+
+                    default:
+                        forEachChild(node, visit);
+                }
+            }
+        }
+    }
+
+    function getServicesObjectAllocator(): ObjectAllocator {
+        return {
+            getNodeConstructor: () => NodeObject,
+            getTokenConstructor: () => TokenObject,
+
+            getIdentifierConstructor: () => IdentifierObject,
+            getSourceFileConstructor: () => SourceFileObject,
+            getSymbolConstructor: () => SymbolObject,
+            getTypeConstructor: () => TypeObject,
+            getSignatureConstructor: () => SignatureObject,
+        };
+    }
+
+    /// Language Service
+
+    // Information about a specific host file.
+    interface HostFileInformation {
+        hostFileName: string;
+        version: string;
+        scriptSnapshot: IScriptSnapshot;
+        scriptKind: ScriptKind;
+    }
+
+    export interface DisplayPartsSymbolWriter extends SymbolWriter {
+        displayParts(): SymbolDisplayPart[];
+    }
+
+    export function displayPartsToString(displayParts: SymbolDisplayPart[]) {
+        if (displayParts) {
+            return map(displayParts, displayPart => displayPart.text).join("");
+        }
+
+        return "";
+    }
+
+    export function getDefaultCompilerOptions(): CompilerOptions {
+        // Always default to "ScriptTarget.ES5" for the language service
+        return {
+            target: ScriptTarget.ES5,
+            jsx: JsxEmit.Preserve
+        };
+    }
+
+    export function getSupportedCodeFixes() {
+        return codefix.CodeFixProvider.getSupportedErrorCodes();
+    }
+
+    // Cache host information about script Should be refreshed
+    // at each language service public entry point, since we don't know when
+    // the set of scripts handled by the host changes.
+    class HostCache {
+        private fileNameToEntry: FileMap<HostFileInformation>;
+        private _compilationSettings: CompilerOptions;
+        private currentDirectory: string;
+
+        constructor(private host: LanguageServiceHost, private getCanonicalFileName: (fileName: string) => string) {
+            // script id => script index
+            this.currentDirectory = host.getCurrentDirectory();
+            this.fileNameToEntry = createFileMap<HostFileInformation>();
+
+            // Initialize the list with the root file names
+            const rootFileNames = host.getScriptFileNames();
+            for (const fileName of rootFileNames) {
+                this.createEntry(fileName, toPath(fileName, this.currentDirectory, getCanonicalFileName));
+            }
+
+            // store the compilation settings
+            this._compilationSettings = host.getCompilationSettings() || getDefaultCompilerOptions();
+        }
+
+        public compilationSettings() {
+            return this._compilationSettings;
+        }
+
+        private createEntry(fileName: string, path: Path) {
+            let entry: HostFileInformation;
+            const scriptSnapshot = this.host.getScriptSnapshot(fileName);
+            if (scriptSnapshot) {
+                entry = {
+                    hostFileName: fileName,
+                    version: this.host.getScriptVersion(fileName),
+                    scriptSnapshot: scriptSnapshot,
+                    scriptKind: getScriptKind(fileName, this.host)
+                };
+            }
+
+            this.fileNameToEntry.set(path, entry);
+            return entry;
+        }
+
+        private getEntry(path: Path): HostFileInformation {
+            return this.fileNameToEntry.get(path);
+        }
+
+        private contains(path: Path): boolean {
+            return this.fileNameToEntry.contains(path);
+        }
+
+        public getOrCreateEntry(fileName: string): HostFileInformation {
+            const path = toPath(fileName, this.currentDirectory, this.getCanonicalFileName);
+            return this.getOrCreateEntryByPath(fileName, path);
+        }
+
+        public getOrCreateEntryByPath(fileName: string, path: Path): HostFileInformation {
+            return this.contains(path)
+                ? this.getEntry(path)
+                : this.createEntry(fileName, path);
+        }
+
+        public getRootFileNames(): string[] {
+            const fileNames: string[] = [];
+
+            this.fileNameToEntry.forEachValue((path, value) => {
+                if (value) {
+                    fileNames.push(value.hostFileName);
+                }
+            });
+
+            return fileNames;
+        }
+
+        public getVersion(path: Path): string {
+            const file = this.getEntry(path);
+            return file && file.version;
+        }
+
+        public getScriptSnapshot(path: Path): IScriptSnapshot {
+            const file = this.getEntry(path);
+            return file && file.scriptSnapshot;
+        }
+    }
+
+    class SyntaxTreeCache {
+        // For our syntactic only features, we also keep a cache of the syntax tree for the
+        // currently edited file.
+        private currentFileName: string;
+        private currentFileVersion: string;
+        private currentFileScriptSnapshot: IScriptSnapshot;
+        private currentSourceFile: SourceFile;
+
+        constructor(private host: LanguageServiceHost) {
+        }
+
+        public getCurrentSourceFile(fileName: string): SourceFile {
+            const scriptSnapshot = this.host.getScriptSnapshot(fileName);
+            if (!scriptSnapshot) {
+                // The host does not know about this file.
+                throw new Error("Could not find file: '" + fileName + "'.");
+            }
+
+            const scriptKind = getScriptKind(fileName, this.host);
+            const version = this.host.getScriptVersion(fileName);
+            let sourceFile: SourceFile;
+
+            if (this.currentFileName !== fileName) {
+                // This is a new file, just parse it
+                sourceFile = createLanguageServiceSourceFile(fileName, scriptSnapshot, ScriptTarget.Latest, version, /*setNodeParents*/ true, scriptKind);
+            }
+            else if (this.currentFileVersion !== version) {
+                // This is the same file, just a newer version. Incrementally parse the file.
+                const editRange = scriptSnapshot.getChangeRange(this.currentFileScriptSnapshot);
+                sourceFile = updateLanguageServiceSourceFile(this.currentSourceFile, scriptSnapshot, version, editRange);
+            }
+
+            if (sourceFile) {
+                // All done, ensure state is up to date
+                this.currentFileVersion = version;
+                this.currentFileName = fileName;
+                this.currentFileScriptSnapshot = scriptSnapshot;
+                this.currentSourceFile = sourceFile;
+            }
+
+            return this.currentSourceFile;
+        }
+    }
+
+    function setSourceFileFields(sourceFile: SourceFile, scriptSnapshot: IScriptSnapshot, version: string) {
+        sourceFile.version = version;
+        sourceFile.scriptSnapshot = scriptSnapshot;
+    }
+
+    export function createLanguageServiceSourceFile(fileName: string, scriptSnapshot: IScriptSnapshot, scriptTarget: ScriptTarget, version: string, setNodeParents: boolean, scriptKind?: ScriptKind): SourceFile {
+        const text = scriptSnapshot.getText(0, scriptSnapshot.getLength());
+        const sourceFile = createSourceFile(fileName, text, scriptTarget, setNodeParents, scriptKind);
+        setSourceFileFields(sourceFile, scriptSnapshot, version);
+        return sourceFile;
+    }
+
+    export let disableIncrementalParsing = false;
+
+    export function updateLanguageServiceSourceFile(sourceFile: SourceFile, scriptSnapshot: IScriptSnapshot, version: string, textChangeRange: TextChangeRange, aggressiveChecks?: boolean): SourceFile {
+        // If we were given a text change range, and our version or open-ness changed, then
+        // incrementally parse this file.
+        if (textChangeRange) {
+            if (version !== sourceFile.version) {
+                // Once incremental parsing is ready, then just call into this function.
+                if (!disableIncrementalParsing) {
+                    let newText: string;
+
+                    // grab the fragment from the beginning of the original text to the beginning of the span
+                    const prefix = textChangeRange.span.start !== 0
+                        ? sourceFile.text.substr(0, textChangeRange.span.start)
+                        : "";
+
+                    // grab the fragment from the end of the span till the end of the original text
+                    const suffix = textSpanEnd(textChangeRange.span) !== sourceFile.text.length
+                        ? sourceFile.text.substr(textSpanEnd(textChangeRange.span))
+                        : "";
+
+                    if (textChangeRange.newLength === 0) {
+                        // edit was a deletion - just combine prefix and suffix
+                        newText = prefix && suffix ? prefix + suffix : prefix || suffix;
+                    }
+                    else {
+                        // it was actual edit, fetch the fragment of new text that correspond to new span
+                        const changedText = scriptSnapshot.getText(textChangeRange.span.start, textChangeRange.span.start + textChangeRange.newLength);
+                        // combine prefix, changed text and suffix
+                        newText = prefix && suffix
+                            ? prefix + changedText + suffix
+                            : prefix
+                                ? (prefix + changedText)
+                                : (changedText + suffix);
+                    }
+
+                    const newSourceFile = updateSourceFile(sourceFile, newText, textChangeRange, aggressiveChecks);
+                    setSourceFileFields(newSourceFile, scriptSnapshot, version);
+                    // after incremental parsing nameTable might not be up-to-date
+                    // drop it so it can be lazily recreated later
+                    newSourceFile.nameTable = undefined;
+
+                    // dispose all resources held by old script snapshot
+                    if (sourceFile !== newSourceFile && sourceFile.scriptSnapshot) {
+                        if (sourceFile.scriptSnapshot.dispose) {
+                            sourceFile.scriptSnapshot.dispose();
+                        }
+
+                        sourceFile.scriptSnapshot = undefined;
+                    }
+
+                    return newSourceFile;
+                }
+            }
+        }
+
+        // Otherwise, just create a new source file.
+        return createLanguageServiceSourceFile(sourceFile.fileName, scriptSnapshot, sourceFile.languageVersion, version, /*setNodeParents*/ true, sourceFile.scriptKind);
+    }
+
+    class CancellationTokenObject implements CancellationToken {
+        constructor(private cancellationToken: HostCancellationToken) {
+        }
+
+        public isCancellationRequested() {
+            return this.cancellationToken && this.cancellationToken.isCancellationRequested();
+        }
+
+        public throwIfCancellationRequested(): void {
+            if (this.isCancellationRequested()) {
+                throw new OperationCanceledException();
+            }
+        }
+    }
+
+    export function createLanguageService(host: LanguageServiceHost,
+        documentRegistry: DocumentRegistry = createDocumentRegistry(host.useCaseSensitiveFileNames && host.useCaseSensitiveFileNames(), host.getCurrentDirectory())): LanguageService {
+
+        const syntaxTreeCache: SyntaxTreeCache = new SyntaxTreeCache(host);
+        const codeFixProvider: codefix.CodeFixProvider = new codefix.CodeFixProvider();
+        let ruleProvider: formatting.RulesProvider;
+        let program: Program;
+        let lastProjectVersion: string;
+
+        const useCaseSensitivefileNames = false;
+        const cancellationToken = new CancellationTokenObject(host.getCancellationToken && host.getCancellationToken());
+
+        const currentDirectory = host.getCurrentDirectory();
+        // Check if the localized messages json is set, otherwise query the host for it
+        if (!localizedDiagnosticMessages && host.getLocalizedDiagnosticMessages) {
+            localizedDiagnosticMessages = host.getLocalizedDiagnosticMessages();
+        }
+
+        function log(message: string) {
+            if (host.log) {
+                host.log(message);
+            }
+        }
+
+        const getCanonicalFileName = createGetCanonicalFileName(useCaseSensitivefileNames);
+
+        function getValidSourceFile(fileName: string): SourceFile {
+            const sourceFile = program.getSourceFile(fileName);
+            if (!sourceFile) {
+                throw new Error("Could not find file: '" + fileName + "'.");
+            }
+            return sourceFile;
+        }
+
+        function getRuleProvider(options: FormatCodeOptions) {
+            // Ensure rules are initialized and up to date wrt to formatting options
+            if (!ruleProvider) {
+                ruleProvider = new formatting.RulesProvider();
+            }
+
+            ruleProvider.ensureUpToDate(options);
+            return ruleProvider;
+        }
+
+        function synchronizeHostData(): void {
+            // perform fast check if host supports it
+            if (host.getProjectVersion) {
+                const hostProjectVersion = host.getProjectVersion();
+                if (hostProjectVersion) {
+                    if (lastProjectVersion === hostProjectVersion) {
+                        return;
+                    }
+
+                    lastProjectVersion = hostProjectVersion;
+                }
+            }
+
+            // Get a fresh cache of the host information
+            let hostCache = new HostCache(host, getCanonicalFileName);
+
+            // If the program is already up-to-date, we can reuse it
+            if (programUpToDate()) {
+                return;
+            }
+
+            // IMPORTANT - It is critical from this moment onward that we do not check
+            // cancellation tokens.  We are about to mutate source files from a previous program
+            // instance.  If we cancel midway through, we may end up in an inconsistent state where
+            // the program points to old source files that have been invalidated because of
+            // incremental parsing.
+
+            const oldSettings = program && program.getCompilerOptions();
+            const newSettings = hostCache.compilationSettings();
+            const shouldCreateNewSourceFiles = oldSettings &&
+                (oldSettings.target !== newSettings.target ||
+                 oldSettings.module !== newSettings.module ||
+                 oldSettings.moduleResolution !== newSettings.moduleResolution ||
+                 oldSettings.noResolve !== newSettings.noResolve ||
+                 oldSettings.jsx !== newSettings.jsx ||
+                 oldSettings.allowJs !== newSettings.allowJs ||
+                 oldSettings.disableSizeLimit !== oldSettings.disableSizeLimit ||
+                 oldSettings.baseUrl !== newSettings.baseUrl ||
+                 !equalOwnProperties(oldSettings.paths, newSettings.paths));
+
+            // Now create a new compiler
+            const compilerHost: CompilerHost = {
+                getSourceFile: getOrCreateSourceFile,
+                getSourceFileByPath: getOrCreateSourceFileByPath,
+                getCancellationToken: () => cancellationToken,
+                getCanonicalFileName,
+                useCaseSensitiveFileNames: () => useCaseSensitivefileNames,
+                getNewLine: () => getNewLineOrDefaultFromHost(host),
+                getDefaultLibFileName: (options) => host.getDefaultLibFileName(options),
+                writeFile: (fileName, data, writeByteOrderMark) => { },
+                getCurrentDirectory: () => currentDirectory,
+                fileExists: (fileName): boolean => {
+                    // stub missing host functionality
+                    return hostCache.getOrCreateEntry(fileName) !== undefined;
+                },
+                readFile: (fileName): string => {
+                    // stub missing host functionality
+                    const entry = hostCache.getOrCreateEntry(fileName);
+                    return entry && entry.scriptSnapshot.getText(0, entry.scriptSnapshot.getLength());
+                },
+                directoryExists: directoryName => {
+                    return directoryProbablyExists(directoryName, host);
+                },
+                getDirectories: path => {
+                    return host.getDirectories ? host.getDirectories(path) : [];
+                }
+            };
+            if (host.trace) {
+                compilerHost.trace = message => host.trace(message);
+            }
+
+            if (host.resolveModuleNames) {
+                compilerHost.resolveModuleNames = (moduleNames, containingFile) => host.resolveModuleNames(moduleNames, containingFile);
+            }
+            if (host.resolveTypeReferenceDirectives) {
+                compilerHost.resolveTypeReferenceDirectives = (typeReferenceDirectiveNames, containingFile) => {
+                    return host.resolveTypeReferenceDirectives(typeReferenceDirectiveNames, containingFile);
+                };
+            }
+
+            const documentRegistryBucketKey = documentRegistry.getKeyForCompilationSettings(newSettings);
+            const newProgram = createProgram(hostCache.getRootFileNames(), newSettings, compilerHost, program);
+
+            // Release any files we have acquired in the old program but are
+            // not part of the new program.
+            if (program) {
+                const oldSourceFiles = program.getSourceFiles();
+                const oldSettingsKey = documentRegistry.getKeyForCompilationSettings(oldSettings);
+                for (const oldSourceFile of oldSourceFiles) {
+                    if (!newProgram.getSourceFile(oldSourceFile.fileName) || shouldCreateNewSourceFiles) {
+                        documentRegistry.releaseDocumentWithKey(oldSourceFile.path, oldSettingsKey);
+                    }
+                }
+            }
+
+            // hostCache is captured in the closure for 'getOrCreateSourceFile' but it should not be used past this point.
+            // It needs to be cleared to allow all collected snapshots to be released
+            hostCache = undefined;
+
+            program = newProgram;
+
+            // Make sure all the nodes in the program are both bound, and have their parent
+            // pointers set property.
+            program.getTypeChecker();
+            return;
+
+            function getOrCreateSourceFile(fileName: string): SourceFile {
+                return getOrCreateSourceFileByPath(fileName, toPath(fileName, currentDirectory, getCanonicalFileName));
+            }
+
+            function getOrCreateSourceFileByPath(fileName: string, path: Path): SourceFile {
+                Debug.assert(hostCache !== undefined);
+                // The program is asking for this file, check first if the host can locate it.
+                // If the host can not locate the file, then it does not exist. return undefined
+                // to the program to allow reporting of errors for missing files.
+                const hostFileInformation = hostCache.getOrCreateEntryByPath(fileName, path);
+                if (!hostFileInformation) {
+                    return undefined;
+                }
+
+                // Check if the language version has changed since we last created a program; if they are the same,
+                // it is safe to reuse the sourceFiles; if not, then the shape of the AST can change, and the oldSourceFile
+                // can not be reused. we have to dump all syntax trees and create new ones.
+                if (!shouldCreateNewSourceFiles) {
+                    // Check if the old program had this file already
+                    const oldSourceFile = program && program.getSourceFileByPath(path);
+                    if (oldSourceFile) {
+                        // We already had a source file for this file name.  Go to the registry to
+                        // ensure that we get the right up to date version of it.  We need this to
+                        // address the following race-condition.  Specifically, say we have the following:
+                        //
+                        //      LS1
+                        //          \
+                        //           DocumentRegistry
+                        //          /
+                        //      LS2
+                        //
+                        // Each LS has a reference to file 'foo.ts' at version 1.  LS2 then updates
+                        // it's version of 'foo.ts' to version 2.  This will cause LS2 and the
+                        // DocumentRegistry to have version 2 of the document.  HOwever, LS1 will
+                        // have version 1.  And *importantly* this source file will be *corrupt*.
+                        // The act of creating version 2 of the file irrevocably damages the version
+                        // 1 file.
+                        //
+                        // So, later when we call into LS1, we need to make sure that it doesn't use
+                        // it's source file any more, and instead defers to DocumentRegistry to get
+                        // either version 1, version 2 (or some other version) depending on what the
+                        // host says should be used.
+
+                        // We do not support the scenario where a host can modify a registered
+                        // file's script kind, i.e. in one project some file is treated as ".ts"
+                        // and in another as ".js"
+                        Debug.assert(hostFileInformation.scriptKind === oldSourceFile.scriptKind, "Registered script kind (" + oldSourceFile.scriptKind + ") should match new script kind (" + hostFileInformation.scriptKind + ") for file: " + path);
+
+                        return documentRegistry.updateDocumentWithKey(fileName, path, newSettings, documentRegistryBucketKey, hostFileInformation.scriptSnapshot, hostFileInformation.version, hostFileInformation.scriptKind);
+                    }
+
+                    // We didn't already have the file.  Fall through and acquire it from the registry.
+                }
+
+                // Could not find this file in the old program, create a new SourceFile for it.
+                return documentRegistry.acquireDocumentWithKey(fileName, path, newSettings, documentRegistryBucketKey, hostFileInformation.scriptSnapshot, hostFileInformation.version, hostFileInformation.scriptKind);
+            }
+
+            function sourceFileUpToDate(sourceFile: SourceFile): boolean {
+                if (!sourceFile) {
+                    return false;
+                }
+                const path = sourceFile.path || toPath(sourceFile.fileName, currentDirectory, getCanonicalFileName);
+                return sourceFile.version === hostCache.getVersion(path);
+            }
+
+            function programUpToDate(): boolean {
+                // If we haven't create a program yet, then it is not up-to-date
+                if (!program) {
+                    return false;
+                }
+
+                // If number of files in the program do not match, it is not up-to-date
+                const rootFileNames = hostCache.getRootFileNames();
+                if (program.getSourceFiles().length !== rootFileNames.length) {
+                    return false;
+                }
+
+                // If any file is not up-to-date, then the whole program is not up-to-date
+                for (const fileName of rootFileNames) {
+                    if (!sourceFileUpToDate(program.getSourceFile(fileName))) {
+                        return false;
+                    }
+                }
+
+                // If the compilation settings do no match, then the program is not up-to-date
+                return compareDataObjects(program.getCompilerOptions(), hostCache.compilationSettings());
+            }
+        }
+
+        function getProgram(): Program {
+            synchronizeHostData();
+
+            return program;
+        }
+
+        function cleanupSemanticCache(): void {
+            // TODO: Should we jettison the program (or it's type checker) here?
+        }
+
+        function dispose(): void {
+            if (program) {
+                forEach(program.getSourceFiles(), f =>
+                    documentRegistry.releaseDocument(f.fileName, program.getCompilerOptions()));
+            }
+        }
+
+        /// Diagnostics
+        function getSyntacticDiagnostics(fileName: string) {
+            synchronizeHostData();
+
+            return program.getSyntacticDiagnostics(getValidSourceFile(fileName), cancellationToken);
+        }
+
+        /**
+         * getSemanticDiagnostics return array of Diagnostics. If '-d' is not enabled, only report semantic errors
+         * If '-d' enabled, report both semantic and emitter errors
+         */
+        function getSemanticDiagnostics(fileName: string): Diagnostic[] {
+            synchronizeHostData();
+
+            const targetSourceFile = getValidSourceFile(fileName);
+
+            // Only perform the action per file regardless of '-out' flag as LanguageServiceHost is expected to call this function per file.
+            // Therefore only get diagnostics for given file.
+
+            const semanticDiagnostics = program.getSemanticDiagnostics(targetSourceFile, cancellationToken);
+            if (!program.getCompilerOptions().declaration) {
+                return semanticDiagnostics;
+            }
+
+            // If '-d' is enabled, check for emitter error. One example of emitter error is export class implements non-export interface
+            const declarationDiagnostics = program.getDeclarationDiagnostics(targetSourceFile, cancellationToken);
+            return concatenate(semanticDiagnostics, declarationDiagnostics);
+        }
+
+        function getCompilerOptionsDiagnostics() {
+            synchronizeHostData();
+            return program.getOptionsDiagnostics(cancellationToken).concat(
+                   program.getGlobalDiagnostics(cancellationToken));
+        }
+
+        function getCompletionsAtPosition(fileName: string, position: number): CompletionInfo {
+            synchronizeHostData();
+            return Completions.getCompletionsAtPosition(host, program.getTypeChecker(), log, program.getCompilerOptions(), getValidSourceFile(fileName), position);
+        }
+
+        function getCompletionEntryDetails(fileName: string, position: number, entryName: string): CompletionEntryDetails {
+            synchronizeHostData();
+            return Completions.getCompletionEntryDetails(program.getTypeChecker(), log, program.getCompilerOptions(), getValidSourceFile(fileName), position, entryName);
+        }
+
+        function getCompletionEntrySymbol(fileName: string, position: number, entryName: string): Symbol {
+            synchronizeHostData();
+            return Completions.getCompletionEntrySymbol(program.getTypeChecker(), log, program.getCompilerOptions(), getValidSourceFile(fileName), position, entryName);
+        }
+
+        function getQuickInfoAtPosition(fileName: string, position: number): QuickInfo {
+            synchronizeHostData();
+
+            const sourceFile = getValidSourceFile(fileName);
+            const node = getTouchingPropertyName(sourceFile, position);
+            if (node === sourceFile) {
+                return undefined;
+            }
+
+            if (isLabelName(node)) {
+                return undefined;
+            }
+
+            const typeChecker = program.getTypeChecker();
+            const symbol = typeChecker.getSymbolAtLocation(node);
+
+            if (!symbol || typeChecker.isUnknownSymbol(symbol)) {
+                // Try getting just type at this position and show
+                switch (node.kind) {
+                    case SyntaxKind.Identifier:
+                    case SyntaxKind.PropertyAccessExpression:
+                    case SyntaxKind.QualifiedName:
+                    case SyntaxKind.ThisKeyword:
+                    case SyntaxKind.ThisType:
+                    case SyntaxKind.SuperKeyword:
+                        // For the identifiers/this/super etc get the type at position
+                        const type = typeChecker.getTypeAtLocation(node);
+                        if (type) {
+                            return {
+                                kind: ScriptElementKind.unknown,
+                                kindModifiers: ScriptElementKindModifier.none,
+                                textSpan: createTextSpan(node.getStart(), node.getWidth()),
+                                displayParts: typeToDisplayParts(typeChecker, type, getContainerNode(node)),
+                                documentation: type.symbol ? type.symbol.getDocumentationComment() : undefined
+                            };
+                        }
+                }
+
+                return undefined;
+            }
+
+            const displayPartsDocumentationsAndKind = SymbolDisplay.getSymbolDisplayPartsDocumentationAndSymbolKind(typeChecker, symbol, sourceFile, getContainerNode(node), node);
+            return {
+                kind: displayPartsDocumentationsAndKind.symbolKind,
+                kindModifiers: SymbolDisplay.getSymbolModifiers(symbol),
+                textSpan: createTextSpan(node.getStart(), node.getWidth()),
+                displayParts: displayPartsDocumentationsAndKind.displayParts,
+                documentation: displayPartsDocumentationsAndKind.documentation
+            };
+        }
+
+        /// Goto definition
+        function getDefinitionAtPosition(fileName: string, position: number): DefinitionInfo[] {
+            synchronizeHostData();
+            return GoToDefinition.getDefinitionAtPosition(program, getValidSourceFile(fileName), position);
+        }
+
+        function getTypeDefinitionAtPosition(fileName: string, position: number): DefinitionInfo[] {
+            synchronizeHostData();
+            return GoToDefinition.getTypeDefinitionAtPosition(program.getTypeChecker(), getValidSourceFile(fileName), position);
+        }
+
+        function getOccurrencesAtPosition(fileName: string, position: number): ReferenceEntry[] {
+            let results = getOccurrencesAtPositionCore(fileName, position);
+
+            if (results) {
+                const sourceFile = getCanonicalFileName(normalizeSlashes(fileName));
+
+                // Get occurrences only supports reporting occurrences for the file queried.  So
+                // filter down to that list.
+                results = filter(results, r => getCanonicalFileName(ts.normalizeSlashes(r.fileName)) === sourceFile);
+            }
+
+            return results;
+        }
+
+        function getDocumentHighlights(fileName: string, position: number, filesToSearch: string[]): DocumentHighlights[] {
+            synchronizeHostData();
+            const sourceFilesToSearch = map(filesToSearch, f => program.getSourceFile(f));
+            const sourceFile = getValidSourceFile(fileName);
+            return DocumentHighlights.getDocumentHighlights(program.getTypeChecker(), cancellationToken, sourceFile, position, sourceFilesToSearch);
+        }
+
+        /// References and Occurrences
+        function getOccurrencesAtPositionCore(fileName: string, position: number): ReferenceEntry[] {
+            synchronizeHostData();
+
+            return convertDocumentHighlights(getDocumentHighlights(fileName, position, [fileName]));
+
+            function convertDocumentHighlights(documentHighlights: DocumentHighlights[]): ReferenceEntry[] {
+                if (!documentHighlights) {
+                    return undefined;
+                }
+
+                const result: ReferenceEntry[] = [];
+                for (const entry of documentHighlights) {
+                    for (const highlightSpan of entry.highlightSpans) {
+                        result.push({
+                            fileName: entry.fileName,
+                            textSpan: highlightSpan.textSpan,
+                            isWriteAccess: highlightSpan.kind === HighlightSpanKind.writtenReference,
+                            isDefinition: false
+                        });
+                    }
+                }
+
+                return result;
+            }
+        }
+
+        function findRenameLocations(fileName: string, position: number, findInStrings: boolean, findInComments: boolean): RenameLocation[] {
+            const referencedSymbols = findReferencedSymbols(fileName, position, findInStrings, findInComments);
+            return FindAllReferences.convertReferences(referencedSymbols);
+        }
+
+        function getReferencesAtPosition(fileName: string, position: number): ReferenceEntry[] {
+            const referencedSymbols = findReferencedSymbols(fileName, position, /*findInStrings*/ false, /*findInComments*/ false);
+            return FindAllReferences.convertReferences(referencedSymbols);
+        }
+
+        function findReferences(fileName: string, position: number): ReferencedSymbol[] {
+            const referencedSymbols = findReferencedSymbols(fileName, position, /*findInStrings*/ false, /*findInComments*/ false);
+
+            // Only include referenced symbols that have a valid definition.
+            return filter(referencedSymbols, rs => !!rs.definition);
+        }
+
+        function findReferencedSymbols(fileName: string, position: number, findInStrings: boolean, findInComments: boolean): ReferencedSymbol[] {
+            synchronizeHostData();
+            return FindAllReferences.findReferencedSymbols(program.getTypeChecker(), cancellationToken, program.getSourceFiles(), getValidSourceFile(fileName), position, findInStrings, findInComments);
+        }
+
+        /// NavigateTo
+        function getNavigateToItems(searchValue: string, maxResultCount?: number): NavigateToItem[] {
+            synchronizeHostData();
+            const checker = getProgram().getTypeChecker();
+            return ts.NavigateTo.getNavigateToItems(program, checker, cancellationToken, searchValue, maxResultCount);
+        }
+
+        function getEmitOutput(fileName: string): EmitOutput {
+            synchronizeHostData();
+
+            const sourceFile = getValidSourceFile(fileName);
+            const outputFiles: OutputFile[] = [];
+
+            function writeFile(fileName: string, data: string, writeByteOrderMark: boolean) {
+                outputFiles.push({
+                    name: fileName,
+                    writeByteOrderMark: writeByteOrderMark,
+                    text: data
+                });
+            }
+
+            const emitOutput = program.emit(sourceFile, writeFile, cancellationToken);
+
+            return {
+                outputFiles,
+                emitSkipped: emitOutput.emitSkipped
+            };
+        }
+
+        // Signature help
+        /**
+         * This is a semantic operation.
+         */
+        function getSignatureHelpItems(fileName: string, position: number): SignatureHelpItems {
+            synchronizeHostData();
+
+            const sourceFile = getValidSourceFile(fileName);
+
+            return SignatureHelp.getSignatureHelpItems(program, sourceFile, position, cancellationToken);
+        }
+
+        /// Syntactic features
+        function getNonBoundSourceFile(fileName: string): SourceFile {
+            return syntaxTreeCache.getCurrentSourceFile(fileName);
+        }
+
+        function getNameOrDottedNameSpan(fileName: string, startPos: number, endPos: number): TextSpan {
+            const sourceFile = syntaxTreeCache.getCurrentSourceFile(fileName);
+
+            // Get node at the location
+            const node = getTouchingPropertyName(sourceFile, startPos);
+
+            if (node === sourceFile) {
+                return;
+            }
+
+            switch (node.kind) {
+                case SyntaxKind.PropertyAccessExpression:
+                case SyntaxKind.QualifiedName:
+                case SyntaxKind.StringLiteral:
+                case SyntaxKind.FalseKeyword:
+                case SyntaxKind.TrueKeyword:
+                case SyntaxKind.NullKeyword:
+                case SyntaxKind.SuperKeyword:
+                case SyntaxKind.ThisKeyword:
+                case SyntaxKind.ThisType:
+                case SyntaxKind.Identifier:
+                    break;
+
+                // Cant create the text span
+                default:
+                    return;
+            }
+
+            let nodeForStartPos = node;
+            while (true) {
+                if (isRightSideOfPropertyAccess(nodeForStartPos) || isRightSideOfQualifiedName(nodeForStartPos)) {
+                    // If on the span is in right side of the the property or qualified name, return the span from the qualified name pos to end of this node
+                    nodeForStartPos = nodeForStartPos.parent;
+                }
+                else if (isNameOfModuleDeclaration(nodeForStartPos)) {
+                    // If this is name of a module declarations, check if this is right side of dotted module name
+                    // If parent of the module declaration which is parent of this node is module declaration and its body is the module declaration that this node is name of
+                    // Then this name is name from dotted module
+                    if (nodeForStartPos.parent.parent.kind === SyntaxKind.ModuleDeclaration &&
+                        (<ModuleDeclaration>nodeForStartPos.parent.parent).body === nodeForStartPos.parent) {
+                        // Use parent module declarations name for start pos
+                        nodeForStartPos = (<ModuleDeclaration>nodeForStartPos.parent.parent).name;
+                    }
+                    else {
+                        // We have to use this name for start pos
+                        break;
+                    }
+                }
+                else {
+                    // Is not a member expression so we have found the node for start pos
+                    break;
+                }
+            }
+
+            return createTextSpanFromBounds(nodeForStartPos.getStart(), node.getEnd());
+        }
+
+        function getBreakpointStatementAtPosition(fileName: string, position: number) {
+            // doesn't use compiler - no need to synchronize with host
+            const sourceFile = syntaxTreeCache.getCurrentSourceFile(fileName);
+
+            return BreakpointResolver.spanInSourceFileAtLocation(sourceFile, position);
+        }
+
+        function getNavigationBarItems(fileName: string): NavigationBarItem[] {
+            const sourceFile = syntaxTreeCache.getCurrentSourceFile(fileName);
+
+            return NavigationBar.getNavigationBarItems(sourceFile);
+        }
+
+        function getSemanticClassifications(fileName: string, span: TextSpan): ClassifiedSpan[] {
+            synchronizeHostData();
+            return ts.getSemanticClassifications(program.getTypeChecker(), cancellationToken, getValidSourceFile(fileName), program.getClassifiableNames(), span);
+        }
+
+        function getEncodedSemanticClassifications(fileName: string, span: TextSpan): Classifications {
+            synchronizeHostData();
+            return ts.getEncodedSemanticClassifications(program.getTypeChecker(), cancellationToken, getValidSourceFile(fileName), program.getClassifiableNames(), span);
+        }
+
+        function getSyntacticClassifications(fileName: string, span: TextSpan): ClassifiedSpan[] {
+            // doesn't use compiler - no need to synchronize with host
+            return ts.getSyntacticClassifications(cancellationToken, syntaxTreeCache.getCurrentSourceFile(fileName), span);
+        }
+
+        function getEncodedSyntacticClassifications(fileName: string, span: TextSpan): Classifications {
+            // doesn't use compiler - no need to synchronize with host
+            return ts.getEncodedSyntacticClassifications(cancellationToken, syntaxTreeCache.getCurrentSourceFile(fileName), span);
+        }
+
+        function getOutliningSpans(fileName: string): OutliningSpan[] {
+            // doesn't use compiler - no need to synchronize with host
+            const sourceFile = syntaxTreeCache.getCurrentSourceFile(fileName);
+            return OutliningElementsCollector.collectElements(sourceFile);
+        }
+
+        function getBraceMatchingAtPosition(fileName: string, position: number) {
+            const sourceFile = syntaxTreeCache.getCurrentSourceFile(fileName);
+            const result: TextSpan[] = [];
+
+            const token = getTouchingToken(sourceFile, position);
+
+            if (token.getStart(sourceFile) === position) {
+                const matchKind = getMatchingTokenKind(token);
+
+                // Ensure that there is a corresponding token to match ours.
+                if (matchKind) {
+                    const parentElement = token.parent;
+
+                    const childNodes = parentElement.getChildren(sourceFile);
+                    for (const current of childNodes) {
+                        if (current.kind === matchKind) {
+                            const range1 = createTextSpan(token.getStart(sourceFile), token.getWidth(sourceFile));
+                            const range2 = createTextSpan(current.getStart(sourceFile), current.getWidth(sourceFile));
+
+                            // We want to order the braces when we return the result.
+                            if (range1.start < range2.start) {
+                                result.push(range1, range2);
+                            }
+                            else {
+                                result.push(range2, range1);
+                            }
+
+                            break;
+                        }
+                    }
+                }
+            }
+
+            return result;
+
+            function getMatchingTokenKind(token: Node): ts.SyntaxKind {
+                switch (token.kind) {
+                    case ts.SyntaxKind.OpenBraceToken: return ts.SyntaxKind.CloseBraceToken;
+                    case ts.SyntaxKind.OpenParenToken: return ts.SyntaxKind.CloseParenToken;
+                    case ts.SyntaxKind.OpenBracketToken: return ts.SyntaxKind.CloseBracketToken;
+                    case ts.SyntaxKind.LessThanToken: return ts.SyntaxKind.GreaterThanToken;
+                    case ts.SyntaxKind.CloseBraceToken: return ts.SyntaxKind.OpenBraceToken;
+                    case ts.SyntaxKind.CloseParenToken: return ts.SyntaxKind.OpenParenToken;
+                    case ts.SyntaxKind.CloseBracketToken: return ts.SyntaxKind.OpenBracketToken;
+                    case ts.SyntaxKind.GreaterThanToken: return ts.SyntaxKind.LessThanToken;
+                }
+
+                return undefined;
+            }
+        }
+
+        function getIndentationAtPosition(fileName: string, position: number, editorOptions: EditorOptions) {
+            let start = timestamp();
+            const sourceFile = syntaxTreeCache.getCurrentSourceFile(fileName);
+            log("getIndentationAtPosition: getCurrentSourceFile: " + (timestamp() - start));
+
+            start = timestamp();
+
+            const result = formatting.SmartIndenter.getIndentation(position, sourceFile, editorOptions);
+            log("getIndentationAtPosition: computeIndentation  : " + (timestamp() - start));
+
+            return result;
+        }
+
+        function getFormattingEditsForRange(fileName: string, start: number, end: number, options: FormatCodeOptions): TextChange[] {
+            const sourceFile = syntaxTreeCache.getCurrentSourceFile(fileName);
+            return formatting.formatSelection(start, end, sourceFile, getRuleProvider(options), options);
+        }
+
+        function getFormattingEditsForDocument(fileName: string, options: FormatCodeOptions): TextChange[] {
+            const sourceFile = syntaxTreeCache.getCurrentSourceFile(fileName);
+            return formatting.formatDocument(sourceFile, getRuleProvider(options), options);
+        }
+
+        function getFormattingEditsAfterKeystroke(fileName: string, position: number, key: string, options: FormatCodeOptions): TextChange[] {
+            const sourceFile = syntaxTreeCache.getCurrentSourceFile(fileName);
+
+            if (key === "}") {
+                return formatting.formatOnClosingCurly(position, sourceFile, getRuleProvider(options), options);
+            }
+            else if (key === ";") {
+                return formatting.formatOnSemicolon(position, sourceFile, getRuleProvider(options), options);
+            }
+            else if (key === "\n") {
+                return formatting.formatOnEnter(position, sourceFile, getRuleProvider(options), options);
+            }
+
+            return [];
+        }
+
+        function getCodeFixesAtPosition(fileName: string, start: number, end: number, errorCodes: string[]): CodeAction[] {
+            synchronizeHostData();
+            const sourceFile = getValidSourceFile(fileName);
+            const checker = program.getTypeChecker();
+            let allFixes: CodeAction[] = [];
+
+            forEach(errorCodes, error => {
+                const context = {
+                    errorCode: error,
+                    sourceFile: sourceFile,
+                    span: { start, length: end - start },
+                    checker: checker,
+                    newLineCharacter: getNewLineOrDefaultFromHost(host)
+                };
+
+                const fixes = codeFixProvider.getFixes(context);
+                if (fixes) {
+                    allFixes = allFixes.concat(fixes);
+                }
+            });
+
+            return allFixes;
+        }
+
+        function getDocCommentTemplateAtPosition(fileName: string, position: number): TextInsertion {
+            return JsDoc.getDocCommentTemplateAtPosition(getNewLineOrDefaultFromHost(host), syntaxTreeCache.getCurrentSourceFile(fileName), position);
+        }
+
+        function isValidBraceCompletionAtPosition(fileName: string, position: number, openingBrace: number): boolean {
+            // '<' is currently not supported, figuring out if we're in a Generic Type vs. a comparison is too
+            // expensive to do during typing scenarios
+            // i.e. whether we're dealing with:
+            //      var x = new foo<| ( with class foo<T>{} )
+            // or
+            //      var y = 3 <|
+            if (openingBrace === CharacterCodes.lessThan) {
+                return false;
+            }
+
+            const sourceFile = syntaxTreeCache.getCurrentSourceFile(fileName);
+
+            // Check if in a context where we don't want to perform any insertion
+            if (isInString(sourceFile, position) || isInComment(sourceFile, position)) {
+                return false;
+            }
+
+            if (isInsideJsxElementOrAttribute(sourceFile, position)) {
+                return openingBrace === CharacterCodes.openBrace;
+            }
+
+            if (isInTemplateString(sourceFile, position)) {
+                return false;
+            }
+
+            return true;
+        }
+
+        function getTodoComments(fileName: string, descriptors: TodoCommentDescriptor[]): TodoComment[] {
+            // Note: while getting todo comments seems like a syntactic operation, we actually
+            // treat it as a semantic operation here.  This is because we expect our host to call
+            // this on every single file.  If we treat this syntactically, then that will cause
+            // us to populate and throw away the tree in our syntax tree cache for each file.  By
+            // treating this as a semantic operation, we can access any tree without throwing
+            // anything away.
+            synchronizeHostData();
+
+            const sourceFile = getValidSourceFile(fileName);
+
+            cancellationToken.throwIfCancellationRequested();
+
+            const fileContents = sourceFile.text;
+            const result: TodoComment[] = [];
+
+            if (descriptors.length > 0) {
+                const regExp = getTodoCommentsRegExp();
+
+                let matchArray: RegExpExecArray;
+                while (matchArray = regExp.exec(fileContents)) {
+                    cancellationToken.throwIfCancellationRequested();
+
+                    // If we got a match, here is what the match array will look like.  Say the source text is:
+                    //
+                    //      "    // hack   1"
+                    //
+                    // The result array with the regexp:    will be:
+                    //
+                    //      ["// hack   1", "// ", "hack   1", undefined, "hack"]
+                    //
+                    // Here are the relevant capture groups:
+                    //  0) The full match for the entire regexp.
+                    //  1) The preamble to the message portion.
+                    //  2) The message portion.
+                    //  3...N) The descriptor that was matched - by index.  'undefined' for each
+                    //         descriptor that didn't match.  an actual value if it did match.
+                    //
+                    //  i.e. 'undefined' in position 3 above means TODO(jason) didn't match.
+                    //       "hack"      in position 4 means HACK did match.
+                    const firstDescriptorCaptureIndex = 3;
+                    Debug.assert(matchArray.length === descriptors.length + firstDescriptorCaptureIndex);
+
+                    const preamble = matchArray[1];
+                    const matchPosition = matchArray.index + preamble.length;
+
+                    // OK, we have found a match in the file.  This is only an acceptable match if
+                    // it is contained within a comment.
+                    const token = getTokenAtPosition(sourceFile, matchPosition);
+                    if (!isInsideComment(sourceFile, token, matchPosition)) {
+                        continue;
+                    }
+
+                    let descriptor: TodoCommentDescriptor = undefined;
+                    for (let i = 0, n = descriptors.length; i < n; i++) {
+                        if (matchArray[i + firstDescriptorCaptureIndex]) {
+                            descriptor = descriptors[i];
+                        }
+                    }
+                    Debug.assert(descriptor !== undefined);
+
+                    // We don't want to match something like 'TODOBY', so we make sure a non
+                    // letter/digit follows the match.
+                    if (isLetterOrDigit(fileContents.charCodeAt(matchPosition + descriptor.text.length))) {
+                        continue;
+                    }
+
+                    const message = matchArray[2];
+                    result.push({
+                        descriptor: descriptor,
+                        message: message,
+                        position: matchPosition
+                    });
+                }
+            }
+
+            return result;
+
+            function escapeRegExp(str: string): string {
+                return str.replace(/[\-\[\]\/\{\}\(\)\*\+\?\.\\\^\$\|]/g, "\\$&");
+            }
+
+            function getTodoCommentsRegExp(): RegExp {
+                // NOTE: ?:  means 'non-capture group'.  It allows us to have groups without having to
+                // filter them out later in the final result array.
+
+                // TODO comments can appear in one of the following forms:
+                //
+                //  1)      // TODO     or  /////////// TODO
+                //
+                //  2)      /* TODO     or  /********** TODO
+                //
+                //  3)      /*
+                //           *   TODO
+                //           */
+                //
+                // The following three regexps are used to match the start of the text up to the TODO
+                // comment portion.
+                const singleLineCommentStart = /(?:\/\/+\s*)/.source;
+                const multiLineCommentStart = /(?:\/\*+\s*)/.source;
+                const anyNumberOfSpacesAndAsterisksAtStartOfLine = /(?:^(?:\s|\*)*)/.source;
+
+                // Match any of the above three TODO comment start regexps.
+                // Note that the outermost group *is* a capture group.  We want to capture the preamble
+                // so that we can determine the starting position of the TODO comment match.
+                const preamble = "(" + anyNumberOfSpacesAndAsterisksAtStartOfLine + "|" + singleLineCommentStart + "|" + multiLineCommentStart + ")";
+
+                // Takes the descriptors and forms a regexp that matches them as if they were literals.
+                // For example, if the descriptors are "TODO(jason)" and "HACK", then this will be:
+                //
+                //      (?:(TODO\(jason\))|(HACK))
+                //
+                // Note that the outermost group is *not* a capture group, but the innermost groups
+                // *are* capture groups.  By capturing the inner literals we can determine after
+                // matching which descriptor we are dealing with.
+                const literals = "(?:" + map(descriptors, d => "(" + escapeRegExp(d.text) + ")").join("|") + ")";
+
+                // After matching a descriptor literal, the following regexp matches the rest of the
+                // text up to the end of the line (or */).
+                const endOfLineOrEndOfComment = /(?:$|\*\/)/.source;
+                const messageRemainder = /(?:.*?)/.source;
+
+                // This is the portion of the match we'll return as part of the TODO comment result. We
+                // match the literal portion up to the end of the line or end of comment.
+                const messagePortion = "(" + literals + messageRemainder + ")";
+                const regExpString = preamble + messagePortion + endOfLineOrEndOfComment;
+
+                // The final regexp will look like this:
+                // /((?:\/\/+\s*)|(?:\/\*+\s*)|(?:^(?:\s|\*)*))((?:(TODO\(jason\))|(HACK))(?:.*?))(?:$|\*\/)/gim
+
+                // The flags of the regexp are important here.
+                //  'g' is so that we are doing a global search and can find matches several times
+                //  in the input.
+                //
+                //  'i' is for case insensitivity (We do this to match C# TODO comment code).
+                //
+                //  'm' is so we can find matches in a multi-line input.
+                return new RegExp(regExpString, "gim");
+            }
+
+            function isLetterOrDigit(char: number): boolean {
+                return (char >= CharacterCodes.a && char <= CharacterCodes.z) ||
+                    (char >= CharacterCodes.A && char <= CharacterCodes.Z) ||
+                    (char >= CharacterCodes._0 && char <= CharacterCodes._9);
+            }
+        }
+
+        function getRenameInfo(fileName: string, position: number): RenameInfo {
+            synchronizeHostData();
+            const defaultLibFileName = host.getDefaultLibFileName(host.getCompilationSettings());
+            return Rename.getRenameInfo(program.getTypeChecker(), defaultLibFileName, getCanonicalFileName, getValidSourceFile(fileName), position);
+        }
+
+        return {
+            dispose,
+            cleanupSemanticCache,
+            getSyntacticDiagnostics,
+            getSemanticDiagnostics,
+            getCompilerOptionsDiagnostics,
+            getSyntacticClassifications,
+            getSemanticClassifications,
+            getEncodedSyntacticClassifications,
+            getEncodedSemanticClassifications,
+            getCompletionsAtPosition,
+            getCompletionEntryDetails,
+            getCompletionEntrySymbol,
+            getSignatureHelpItems,
+            getQuickInfoAtPosition,
+            getDefinitionAtPosition,
+            getTypeDefinitionAtPosition,
+            getReferencesAtPosition,
+            findReferences,
+            getOccurrencesAtPosition,
+            getDocumentHighlights,
+            getNameOrDottedNameSpan,
+            getBreakpointStatementAtPosition,
+            getNavigateToItems,
+            getRenameInfo,
+            findRenameLocations,
+            getNavigationBarItems,
+            getOutliningSpans,
+            getTodoComments,
+            getBraceMatchingAtPosition,
+            getIndentationAtPosition,
+            getFormattingEditsForRange,
+            getFormattingEditsForDocument,
+            getFormattingEditsAfterKeystroke,
+            getDocCommentTemplateAtPosition,
+            isValidBraceCompletionAtPosition,
+            getCodeFixesAtPosition,
+            getEmitOutput,
+            getNonBoundSourceFile,
+            getProgram
+        };
+    }
+
+    /* @internal */
+    export function getNameTable(sourceFile: SourceFile): Map<number> {
+        if (!sourceFile.nameTable) {
+            initializeNameTable(sourceFile);
+        }
+
+        return sourceFile.nameTable;
+    }
+
+    function initializeNameTable(sourceFile: SourceFile): void {
+        const nameTable = createMap<number>();
+
+        walk(sourceFile);
+        sourceFile.nameTable = nameTable;
+
+        function walk(node: Node) {
+            switch (node.kind) {
+                case SyntaxKind.Identifier:
+                    nameTable[(<Identifier>node).text] = nameTable[(<Identifier>node).text] === undefined ? node.pos : -1;
+                    break;
+                case SyntaxKind.StringLiteral:
+                case SyntaxKind.NumericLiteral:
+                    // We want to store any numbers/strings if they were a name that could be
+                    // related to a declaration.  So, if we have 'import x = require("something")'
+                    // then we want 'something' to be in the name table.  Similarly, if we have
+                    // "a['propname']" then we want to store "propname" in the name table.
+                    if (isDeclarationName(node) ||
+                        node.parent.kind === SyntaxKind.ExternalModuleReference ||
+                        isArgumentOfElementAccessExpression(node) ||
+                        isLiteralComputedPropertyDeclarationName(node)) {
+
+                        nameTable[(<LiteralExpression>node).text] = nameTable[(<LiteralExpression>node).text] === undefined ? node.pos : -1;
+                    }
+                    break;
+                default:
+                    forEachChild(node, walk);
+                    if (node.jsDocComments) {
+                        for (const jsDocComment of node.jsDocComments) {
+                            forEachChild(jsDocComment, walk);
+                        }
+                    }
+            }
+        }
+    }
+
+    function isArgumentOfElementAccessExpression(node: Node) {
+        return node &&
+            node.parent &&
+            node.parent.kind === SyntaxKind.ElementAccessExpression &&
+            (<ElementAccessExpression>node.parent).argumentExpression === node;
+    }
+
+    /// getDefaultLibraryFilePath
+    declare const __dirname: string;
+
+    /**
+      * Get the path of the default library files (lib.d.ts) as distributed with the typescript
+      * node package.
+      * The functionality is not supported if the ts module is consumed outside of a node module.
+      */
+    export function getDefaultLibFilePath(options: CompilerOptions): string {
+        // Check __dirname is defined and that we are on a node.js system.
+        if (typeof __dirname !== "undefined") {
+            return __dirname + directorySeparator + getDefaultLibFileName(options);
+        }
+
+        throw new Error("getDefaultLibFilePath is only supported when consumed as a node module. ");
+    }
+
+    function initializeServices() {
+        objectAllocator = getServicesObjectAllocator();
+    }
+
+    initializeServices();
+}