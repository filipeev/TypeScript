--- conflicted
+++ resolved
@@ -1,106 +1,70 @@
-/* @internal */
-namespace ts.codefix {
-    const errorCodes = [Diagnostics.Class_0_incorrectly_implements_interface_1.code];
-    const fixId = "fixClassIncorrectlyImplementsInterface"; // TODO: share a group with fixClassDoesntImplementInheritedAbstractMember?
-    registerCodeFix({
-        errorCodes,
-        getCodeActions(context) {
-            const { newLineCharacter, program, sourceFile, span } = context;
-            const classDeclaration = getClass(sourceFile, span.start);
-            const checker = program.getTypeChecker();
-            return mapDefined<ExpressionWithTypeArguments, CodeFixAction>(getClassImplementsHeritageClauseElements(classDeclaration), implementedTypeNode => {
-                const changes = textChanges.ChangeTracker.with(context, t => addMissingDeclarations(checker, implementedTypeNode, sourceFile, classDeclaration, newLineCharacter, t));
-                if (changes.length === 0) return undefined;
-                const description = formatStringFromArgs(getLocaleSpecificMessage(Diagnostics.Implement_interface_0), [implementedTypeNode.getText()]);
-                return { description, changes, fixId };
-            });
-        },
-        fixIds: [fixId],
-        getAllCodeActions(context) {
-            const seenClassDeclarations = createMap<true>();
-            return codeFixAll(context, errorCodes, (changes, diag) => {
-                const classDeclaration = getClass(diag.file!, diag.start!);
-                if (addToSeen(seenClassDeclarations, getNodeId(classDeclaration))) {
-                    for (const implementedTypeNode of getClassImplementsHeritageClauseElements(classDeclaration)) {
-                        addMissingDeclarations(context.program.getTypeChecker(), implementedTypeNode, diag.file!, classDeclaration, context.newLineCharacter, changes);
-                    }
-                }
-            });
-        },
-    });
-
-<<<<<<< HEAD
-    function getActionForClassLikeIncorrectImplementsInterface(context: CodeFixContext): CodeAction[] | undefined {
-        const sourceFile = context.sourceFile;
-        const start = context.span.start;
-        const token = getTokenAtPosition(sourceFile, start, /*includeJsDocComment*/ false);
-        const checker = context.program.getTypeChecker();
-
-        const classDeclaration = getContainingClass(token);
-        if (!classDeclaration) {
-            return undefined;
-        }
-
-        const openBrace = getOpenBraceOfClassLike(classDeclaration, sourceFile);
-        const classType = checker.getTypeAtLocation(classDeclaration) as InterfaceType;
-        const implementedTypeNodes = getClassImplementsHeritageClauseElements(classDeclaration)!;
-=======
-    function getClass(sourceFile: SourceFile, pos: number): ClassLikeDeclaration {
-        const classDeclaration = getContainingClass(getTokenAtPosition(sourceFile, pos, /*includeJsDocComment*/ false));
-        Debug.assert(!!classDeclaration);
-        return classDeclaration!;
-    }
->>>>>>> 8d209a36
-
-    function addMissingDeclarations(
-        checker: TypeChecker,
-        implementedTypeNode: ExpressionWithTypeArguments,
-        sourceFile: SourceFile,
-        classDeclaration: ClassLikeDeclaration,
-        newLineCharacter: string,
-        changeTracker: textChanges.ChangeTracker
-    ): void {
-        // Note that this is ultimately derived from a map indexed by symbol names,
-        // so duplicates cannot occur.
-        const implementedType = checker.getTypeAtLocation(implementedTypeNode) as InterfaceType;
-        const implementedTypeSymbols = checker.getPropertiesOfType(implementedType);
-        const nonPrivateMembers = implementedTypeSymbols.filter(symbol => !(getModifierFlags(symbol.valueDeclaration) & ModifierFlags.Private));
-
-<<<<<<< HEAD
-        const result: CodeAction[] = [];
-        for (const implementedTypeNode of implementedTypeNodes) {
-            // Note that this is ultimately derived from a map indexed by symbol names,
-            // so duplicates cannot occur.
-            const implementedType = checker.getTypeAtLocation(implementedTypeNode) as InterfaceType;
-            const implementedTypeSymbols = checker.getPropertiesOfType(implementedType);
-            const nonPrivateMembers = implementedTypeSymbols.filter(symbol => !(getModifierFlags(symbol.valueDeclaration!) & ModifierFlags.Private));
-=======
-        const classType = checker.getTypeAtLocation(classDeclaration);
->>>>>>> 8d209a36
-
-        if (!checker.getIndexTypeOfType(classType, IndexKind.Number)) {
-            createMissingIndexSignatureDeclaration(implementedType, IndexKind.Number);
-        }
-        if (!checker.getIndexTypeOfType(classType, IndexKind.String)) {
-            createMissingIndexSignatureDeclaration(implementedType, IndexKind.String);
-        }
-
-        createMissingMemberNodes(classDeclaration, nonPrivateMembers, checker, member => changeTracker.insertNodeAtClassStart(sourceFile, classDeclaration, member, newLineCharacter));
-
-        function createMissingIndexSignatureDeclaration(type: InterfaceType, kind: IndexKind): void {
-            const indexInfoOfKind = checker.getIndexInfoOfType(type, kind);
-            if (indexInfoOfKind) {
-                changeTracker.insertNodeAtClassStart(sourceFile, classDeclaration, checker.indexInfoToIndexSignatureDeclaration(indexInfoOfKind, kind, classDeclaration), newLineCharacter);
-            }
-<<<<<<< HEAD
-            const newIndexSignatureDeclaration = checker.indexInfoToIndexSignatureDeclaration(indexInfoOfKind, kind, classDeclaration)!; // TODO: GH#18217
-            newNodes.push(newIndexSignatureDeclaration);
-        }
-
-        function pushAction(result: CodeAction[], newNodes: Node[], description: string): void {
-            result.push({ description, changes: newNodesToChanges(newNodes, openBrace, context) });
-=======
->>>>>>> 8d209a36
-        }
-    }
-}
+/* @internal */
+namespace ts.codefix {
+    const errorCodes = [Diagnostics.Class_0_incorrectly_implements_interface_1.code];
+    const fixId = "fixClassIncorrectlyImplementsInterface"; // TODO: share a group with fixClassDoesntImplementInheritedAbstractMember?
+    registerCodeFix({
+        errorCodes,
+        getCodeActions(context) {
+            const { newLineCharacter, program, sourceFile, span } = context;
+            const classDeclaration = getClass(sourceFile, span.start);
+            const checker = program.getTypeChecker();
+            return mapDefined<ExpressionWithTypeArguments, CodeFixAction>(getClassImplementsHeritageClauseElements(classDeclaration), implementedTypeNode => {
+                const changes = textChanges.ChangeTracker.with(context, t => addMissingDeclarations(checker, implementedTypeNode, sourceFile, classDeclaration, newLineCharacter, t));
+                if (changes.length === 0) return undefined;
+                const description = formatStringFromArgs(getLocaleSpecificMessage(Diagnostics.Implement_interface_0), [implementedTypeNode.getText()]);
+                return { description, changes, fixId };
+            });
+        },
+        fixIds: [fixId],
+        getAllCodeActions(context) {
+            const seenClassDeclarations = createMap<true>();
+            return codeFixAll(context, errorCodes, (changes, diag) => {
+                const classDeclaration = getClass(diag.file!, diag.start!);
+                if (addToSeen(seenClassDeclarations, getNodeId(classDeclaration))) {
+                    for (const implementedTypeNode of getClassImplementsHeritageClauseElements(classDeclaration)!) {
+                        addMissingDeclarations(context.program.getTypeChecker(), implementedTypeNode, diag.file!, classDeclaration, context.newLineCharacter, changes);
+                    }
+                }
+            });
+        },
+    });
+
+    function getClass(sourceFile: SourceFile, pos: number): ClassLikeDeclaration {
+        const classDeclaration = getContainingClass(getTokenAtPosition(sourceFile, pos, /*includeJsDocComment*/ false));
+        Debug.assert(!!classDeclaration);
+        return classDeclaration!;
+    }
+
+    function addMissingDeclarations(
+        checker: TypeChecker,
+        implementedTypeNode: ExpressionWithTypeArguments,
+        sourceFile: SourceFile,
+        classDeclaration: ClassLikeDeclaration,
+        newLineCharacter: string,
+        changeTracker: textChanges.ChangeTracker
+    ): void {
+        // Note that this is ultimately derived from a map indexed by symbol names,
+        // so duplicates cannot occur.
+        const implementedType = checker.getTypeAtLocation(implementedTypeNode) as InterfaceType;
+        const implementedTypeSymbols = checker.getPropertiesOfType(implementedType);
+        const nonPrivateMembers = implementedTypeSymbols.filter(symbol => !(getModifierFlags(symbol.valueDeclaration!) & ModifierFlags.Private));
+
+        const classType = checker.getTypeAtLocation(classDeclaration)!;
+
+        if (!checker.getIndexTypeOfType(classType, IndexKind.Number)) {
+            createMissingIndexSignatureDeclaration(implementedType, IndexKind.Number);
+        }
+        if (!checker.getIndexTypeOfType(classType, IndexKind.String)) {
+            createMissingIndexSignatureDeclaration(implementedType, IndexKind.String);
+        }
+
+        createMissingMemberNodes(classDeclaration, nonPrivateMembers, checker, member => changeTracker.insertNodeAtClassStart(sourceFile, classDeclaration, member, newLineCharacter));
+
+        function createMissingIndexSignatureDeclaration(type: InterfaceType, kind: IndexKind): void {
+            const indexInfoOfKind = checker.getIndexInfoOfType(type, kind);
+            if (indexInfoOfKind) {
+                changeTracker.insertNodeAtClassStart(sourceFile, classDeclaration, checker.indexInfoToIndexSignatureDeclaration(indexInfoOfKind, kind, classDeclaration)!, newLineCharacter); // TODO: GH#18217
+            }
+        }
+    }
+}