--- conflicted
+++ resolved
@@ -1,4844 +1,4840 @@
-/// <reference path="sys.ts" />
-
-/* @internal */
-namespace ts {
-    export const externalHelpersModuleNameText = "tslib";
-
-    export interface ReferencePathMatchResult {
-        fileReference?: FileReference;
-        diagnosticMessage?: DiagnosticMessage;
-        isNoDefaultLib?: boolean;
-        isTypeReferenceDirective?: boolean;
-    }
-
-    export function getDeclarationOfKind<T extends Declaration>(symbol: Symbol, kind: T["kind"]): T {
-        const declarations = symbol.declarations;
-        if (declarations) {
-            for (const declaration of declarations) {
-                if (declaration.kind === kind) {
-                    return declaration as T;
-                }
-            }
-        }
-
-        return undefined;
-    }
-
-    export function findDeclaration<T extends Declaration>(symbol: Symbol, predicate: (node: Declaration) => node is T): T | undefined;
-    export function findDeclaration(symbol: Symbol, predicate: (node: Declaration) => boolean): Declaration | undefined;
-    export function findDeclaration(symbol: Symbol, predicate: (node: Declaration) => boolean): Declaration | undefined {
-        const declarations = symbol.declarations;
-        if (declarations) {
-            for (const declaration of declarations) {
-                if (predicate(declaration)) {
-                    return declaration;
-                }
-            }
-        }
-        return undefined;
-    }
-
-    export interface StringSymbolWriter extends SymbolWriter {
-        string(): string;
-    }
-
-    // Pool writers to avoid needing to allocate them for every symbol we write.
-    const stringWriters: StringSymbolWriter[] = [];
-    export function getSingleLineStringWriter(): StringSymbolWriter {
-        if (stringWriters.length === 0) {
-            let str = "";
-
-            const writeText: (text: string) => void = text => str += text;
-            return {
-                string: () => str,
-                writeKeyword: writeText,
-                writeOperator: writeText,
-                writePunctuation: writeText,
-                writeSpace: writeText,
-                writeStringLiteral: writeText,
-                writeParameter: writeText,
-                writeProperty: writeText,
-                writeSymbol: writeText,
-
-                // Completely ignore indentation for string writers.  And map newlines to
-                // a single space.
-                writeLine: () => str += " ",
-                increaseIndent: noop,
-                decreaseIndent: noop,
-                clear: () => str = "",
-                trackSymbol: noop,
-                reportInaccessibleThisError: noop,
-                reportPrivateInBaseOfClassExpression: noop,
-            };
-        }
-
-        return stringWriters.pop();
-    }
-
-    export function releaseStringWriter(writer: StringSymbolWriter) {
-        writer.clear();
-        stringWriters.push(writer);
-    }
-
-    export function getFullWidth(node: Node) {
-        return node.end - node.pos;
-    }
-
-    export function hasResolvedModule(sourceFile: SourceFile, moduleNameText: string): boolean {
-        return !!(sourceFile && sourceFile.resolvedModules && sourceFile.resolvedModules.get(moduleNameText));
-    }
-
-    export function getResolvedModule(sourceFile: SourceFile, moduleNameText: string): ResolvedModuleFull {
-        return hasResolvedModule(sourceFile, moduleNameText) ? sourceFile.resolvedModules.get(moduleNameText) : undefined;
-    }
-
-    export function setResolvedModule(sourceFile: SourceFile, moduleNameText: string, resolvedModule: ResolvedModuleFull): void {
-        if (!sourceFile.resolvedModules) {
-            sourceFile.resolvedModules = createMap<ResolvedModuleFull>();
-        }
-
-        sourceFile.resolvedModules.set(moduleNameText, resolvedModule);
-    }
-
-    export function setResolvedTypeReferenceDirective(sourceFile: SourceFile, typeReferenceDirectiveName: string, resolvedTypeReferenceDirective: ResolvedTypeReferenceDirective): void {
-        if (!sourceFile.resolvedTypeReferenceDirectiveNames) {
-            sourceFile.resolvedTypeReferenceDirectiveNames = createMap<ResolvedTypeReferenceDirective>();
-        }
-
-        sourceFile.resolvedTypeReferenceDirectiveNames.set(typeReferenceDirectiveName, resolvedTypeReferenceDirective);
-    }
-
-    /* @internal */
-    export function moduleResolutionIsEqualTo(oldResolution: ResolvedModuleFull, newResolution: ResolvedModuleFull): boolean {
-        return oldResolution.isExternalLibraryImport === newResolution.isExternalLibraryImport &&
-            oldResolution.extension === newResolution.extension &&
-            oldResolution.resolvedFileName === newResolution.resolvedFileName;
-    }
-
-    /* @internal */
-    export function typeDirectiveIsEqualTo(oldResolution: ResolvedTypeReferenceDirective, newResolution: ResolvedTypeReferenceDirective): boolean {
-        return oldResolution.resolvedFileName === newResolution.resolvedFileName && oldResolution.primary === newResolution.primary;
-    }
-
-    /* @internal */
-    export function hasChangesInResolutions<T>(names: string[], newResolutions: T[], oldResolutions: Map<T>, comparer: (oldResolution: T, newResolution: T) => boolean): boolean {
-        Debug.assert(names.length === newResolutions.length);
-
-        for (let i = 0; i < names.length; i++) {
-            const newResolution = newResolutions[i];
-            const oldResolution = oldResolutions && oldResolutions.get(names[i]);
-            const changed =
-                oldResolution
-                    ? !newResolution || !comparer(oldResolution, newResolution)
-                    : newResolution;
-            if (changed) {
-                return true;
-            }
-        }
-        return false;
-    }
-
-    // Returns true if this node contains a parse error anywhere underneath it.
-    export function containsParseError(node: Node): boolean {
-        aggregateChildData(node);
-        return (node.flags & NodeFlags.ThisNodeOrAnySubNodesHasError) !== 0;
-    }
-
-    function aggregateChildData(node: Node): void {
-        if (!(node.flags & NodeFlags.HasAggregatedChildData)) {
-            // A node is considered to contain a parse error if:
-            //  a) the parser explicitly marked that it had an error
-            //  b) any of it's children reported that it had an error.
-            const thisNodeOrAnySubNodesHasError = ((node.flags & NodeFlags.ThisNodeHasError) !== 0) ||
-                forEachChild(node, containsParseError);
-
-            // If so, mark ourselves accordingly.
-            if (thisNodeOrAnySubNodesHasError) {
-                node.flags |= NodeFlags.ThisNodeOrAnySubNodesHasError;
-            }
-
-            // Also mark that we've propagated the child information to this node.  This way we can
-            // always consult the bit directly on this node without needing to check its children
-            // again.
-            node.flags |= NodeFlags.HasAggregatedChildData;
-        }
-    }
-
-    export function getSourceFileOfNode(node: Node): SourceFile {
-        while (node && node.kind !== SyntaxKind.SourceFile) {
-            node = node.parent;
-        }
-        return <SourceFile>node;
-    }
-
-    export function isStatementWithLocals(node: Node) {
-        switch (node.kind) {
-            case SyntaxKind.Block:
-            case SyntaxKind.CaseBlock:
-            case SyntaxKind.ForStatement:
-            case SyntaxKind.ForInStatement:
-            case SyntaxKind.ForOfStatement:
-                return true;
-        }
-        return false;
-    }
-
-    export function getStartPositionOfLine(line: number, sourceFile: SourceFileLike): number {
-        Debug.assert(line >= 0);
-        return getLineStarts(sourceFile)[line];
-    }
-
-    // This is a useful function for debugging purposes.
-    export function nodePosToString(node: Node): string {
-        const file = getSourceFileOfNode(node);
-        const loc = getLineAndCharacterOfPosition(file, node.pos);
-        return `${file.fileName}(${loc.line + 1},${loc.character + 1})`;
-    }
-
-    export function getStartPosOfNode(node: Node): number {
-        return node.pos;
-    }
-
-    export function isDefined(value: any): boolean {
-        return value !== undefined;
-    }
-
-    export function getEndLinePosition(line: number, sourceFile: SourceFileLike): number {
-        Debug.assert(line >= 0);
-        const lineStarts = getLineStarts(sourceFile);
-
-        const lineIndex = line;
-        const sourceText = sourceFile.text;
-        if (lineIndex + 1 === lineStarts.length) {
-            // last line - return EOF
-            return sourceText.length - 1;
-        }
-        else {
-            // current line start
-            const start = lineStarts[lineIndex];
-            // take the start position of the next line - 1 = it should be some line break
-            let pos = lineStarts[lineIndex + 1] - 1;
-            Debug.assert(isLineBreak(sourceText.charCodeAt(pos)));
-            // walk backwards skipping line breaks, stop the the beginning of current line.
-            // i.e:
-            // <some text>
-            // $ <- end of line for this position should match the start position
-            while (start <= pos && isLineBreak(sourceText.charCodeAt(pos))) {
-                pos--;
-            }
-            return pos;
-        }
-    }
-
-    // Returns true if this node is missing from the actual source code. A 'missing' node is different
-    // from 'undefined/defined'. When a node is undefined (which can happen for optional nodes
-    // in the tree), it is definitely missing. However, a node may be defined, but still be
-    // missing.  This happens whenever the parser knows it needs to parse something, but can't
-    // get anything in the source code that it expects at that location. For example:
-    //
-    //          let a: ;
-    //
-    // Here, the Type in the Type-Annotation is not-optional (as there is a colon in the source
-    // code). So the parser will attempt to parse out a type, and will create an actual node.
-    // However, this node will be 'missing' in the sense that no actual source-code/tokens are
-    // contained within it.
-    export function nodeIsMissing(node: Node) {
-        if (node === undefined) {
-            return true;
-        }
-
-        return node.pos === node.end && node.pos >= 0 && node.kind !== SyntaxKind.EndOfFileToken;
-    }
-
-    export function nodeIsPresent(node: Node) {
-        return !nodeIsMissing(node);
-    }
-
-    export function isToken(n: Node): boolean {
-        return n.kind >= SyntaxKind.FirstToken && n.kind <= SyntaxKind.LastToken;
-    }
-
-    export function getTokenPosOfNode(node: Node, sourceFile?: SourceFileLike, includeJsDoc?: boolean): number {
-        // With nodes that have no width (i.e. 'Missing' nodes), we actually *don't*
-        // want to skip trivia because this will launch us forward to the next token.
-        if (nodeIsMissing(node)) {
-            return node.pos;
-        }
-
-        if (isJSDocNode(node)) {
-            return skipTrivia((sourceFile || getSourceFileOfNode(node)).text, node.pos, /*stopAfterLineBreak*/ false, /*stopAtComments*/ true);
-        }
-
-        if (includeJsDoc && node.jsDoc && node.jsDoc.length > 0) {
-            return getTokenPosOfNode(node.jsDoc[0]);
-        }
-
-        // For a syntax list, it is possible that one of its children has JSDocComment nodes, while
-        // the syntax list itself considers them as normal trivia. Therefore if we simply skip
-        // trivia for the list, we may have skipped the JSDocComment as well. So we should process its
-        // first child to determine the actual position of its first token.
-        if (node.kind === SyntaxKind.SyntaxList && (<SyntaxList>node)._children.length > 0) {
-            return getTokenPosOfNode((<SyntaxList>node)._children[0], sourceFile, includeJsDoc);
-        }
-
-        return skipTrivia((sourceFile || getSourceFileOfNode(node)).text, node.pos);
-    }
-
-    export function isJSDocNode(node: Node) {
-        return node.kind >= SyntaxKind.FirstJSDocNode && node.kind <= SyntaxKind.LastJSDocNode;
-    }
-
-    export function isJSDoc(node: Node): node is JSDoc {
-        return node.kind === SyntaxKind.JSDocComment;
-    }
-
-    export function isJSDocTypedefTag(node: Node): node is JSDocTypedefTag {
-        return node.kind === SyntaxKind.JSDocTypedefTag;
-    }
-
-    export function isJSDocTag(node: Node) {
-        return node.kind >= SyntaxKind.FirstJSDocTagNode && node.kind <= SyntaxKind.LastJSDocTagNode;
-    }
-
-    export function getNonDecoratorTokenPosOfNode(node: Node, sourceFile?: SourceFileLike): number {
-        if (nodeIsMissing(node) || !node.decorators) {
-            return getTokenPosOfNode(node, sourceFile);
-        }
-
-        return skipTrivia((sourceFile || getSourceFileOfNode(node)).text, node.decorators.end);
-    }
-
-    export function getSourceTextOfNodeFromSourceFile(sourceFile: SourceFile, node: Node, includeTrivia = false): string {
-        if (nodeIsMissing(node)) {
-            return "";
-        }
-
-        const text = sourceFile.text;
-        return text.substring(includeTrivia ? node.pos : skipTrivia(text, node.pos), node.end);
-    }
-
-    export function getTextOfNodeFromSourceText(sourceText: string, node: Node): string {
-        if (nodeIsMissing(node)) {
-            return "";
-        }
-
-        return sourceText.substring(skipTrivia(sourceText, node.pos), node.end);
-    }
-
-    export function getTextOfNode(node: Node, includeTrivia = false): string {
-        return getSourceTextOfNodeFromSourceFile(getSourceFileOfNode(node), node, includeTrivia);
-    }
-
-    export function getLiteralText(node: LiteralLikeNode, sourceFile: SourceFile) {
-        // If we don't need to downlevel and we can reach the original source text using
-        // the node's parent reference, then simply get the text as it was originally written.
-        if (!nodeIsSynthesized(node) && node.parent) {
-            return getSourceTextOfNodeFromSourceFile(sourceFile, node);
-        }
-
-        const escapeText = getEmitFlags(node) & EmitFlags.NoAsciiEscaping ? escapeString : escapeNonAsciiString;
-
-        // If we can't reach the original source text, use the canonical form if it's a number,
-        // or a (possibly escaped) quoted form of the original text if it's string-like.
-        switch (node.kind) {
-            case SyntaxKind.StringLiteral:
-                return '"' + escapeText(node.text) + '"';
-            case SyntaxKind.NoSubstitutionTemplateLiteral:
-                return "`" + escapeText(node.text) + "`";
-            case SyntaxKind.TemplateHead:
-                return "`" + escapeText(node.text) + "${";
-            case SyntaxKind.TemplateMiddle:
-                return "}" + escapeText(node.text) + "${";
-            case SyntaxKind.TemplateTail:
-                return "}" + escapeText(node.text) + "`";
-            case SyntaxKind.NumericLiteral:
-                return node.text;
-        }
-
-        Debug.fail(`Literal kind '${node.kind}' not accounted for.`);
-    }
-
-    export function getTextOfConstantValue(value: string | number) {
-        return typeof value === "string" ? '"' + escapeNonAsciiString(value) + '"' : "" + value;
-    }
-
-    // Add an extra underscore to identifiers that start with two underscores to avoid issues with magic names like '__proto__'
-    export function escapeIdentifier(identifier: string): string {
-        return identifier.length >= 2 && identifier.charCodeAt(0) === CharacterCodes._ && identifier.charCodeAt(1) === CharacterCodes._ ? "_" + identifier : identifier;
-    }
-
-    // Make an identifier from an external module name by extracting the string after the last "/" and replacing
-    // all non-alphanumeric characters with underscores
-    export function makeIdentifierFromModuleName(moduleName: string): string {
-        return getBaseFileName(moduleName).replace(/^(\d)/, "_$1").replace(/\W/g, "_");
-    }
-
-    export function isBlockOrCatchScoped(declaration: Declaration) {
-        return (getCombinedNodeFlags(declaration) & NodeFlags.BlockScoped) !== 0 ||
-            isCatchClauseVariableDeclarationOrBindingElement(declaration);
-    }
-
-    export function isCatchClauseVariableDeclarationOrBindingElement(declaration: Declaration) {
-        const node = getRootDeclaration(declaration);
-        return node.kind === SyntaxKind.VariableDeclaration && node.parent.kind === SyntaxKind.CatchClause;
-    }
-
-    export function isAmbientModule(node: Node): boolean {
-        return node && node.kind === SyntaxKind.ModuleDeclaration &&
-            ((<ModuleDeclaration>node).name.kind === SyntaxKind.StringLiteral || isGlobalScopeAugmentation(<ModuleDeclaration>node));
-    }
-
-    /** Given a symbol for a module, checks that it is a shorthand ambient module. */
-    export function isShorthandAmbientModuleSymbol(moduleSymbol: Symbol): boolean {
-        return isShorthandAmbientModule(moduleSymbol.valueDeclaration);
-    }
-
-    function isShorthandAmbientModule(node: Node): boolean {
-        // The only kind of module that can be missing a body is a shorthand ambient module.
-        return node && node.kind === SyntaxKind.ModuleDeclaration && (!(<ModuleDeclaration>node).body);
-    }
-
-    export function isBlockScopedContainerTopLevel(node: Node): boolean {
-        return node.kind === SyntaxKind.SourceFile ||
-            node.kind === SyntaxKind.ModuleDeclaration ||
-            isFunctionLike(node);
-    }
-
-    export function isGlobalScopeAugmentation(module: ModuleDeclaration): boolean {
-        return !!(module.flags & NodeFlags.GlobalAugmentation);
-    }
-
-    export function isExternalModuleAugmentation(node: Node): boolean {
-        // external module augmentation is a ambient module declaration that is either:
-        // - defined in the top level scope and source file is an external module
-        // - defined inside ambient module declaration located in the top level scope and source file not an external module
-        if (!node || !isAmbientModule(node)) {
-            return false;
-        }
-        switch (node.parent.kind) {
-            case SyntaxKind.SourceFile:
-                return isExternalModule(<SourceFile>node.parent);
-            case SyntaxKind.ModuleBlock:
-                return isAmbientModule(node.parent.parent) && !isExternalModule(<SourceFile>node.parent.parent.parent);
-        }
-        return false;
-    }
-
-    export function isEffectiveExternalModule(node: SourceFile, compilerOptions: CompilerOptions) {
-        return isExternalModule(node) || compilerOptions.isolatedModules;
-    }
-
-    export function isBlockScope(node: Node, parentNode: Node) {
-        switch (node.kind) {
-            case SyntaxKind.SourceFile:
-            case SyntaxKind.CaseBlock:
-            case SyntaxKind.CatchClause:
-            case SyntaxKind.ModuleDeclaration:
-            case SyntaxKind.ForStatement:
-            case SyntaxKind.ForInStatement:
-            case SyntaxKind.ForOfStatement:
-            case SyntaxKind.Constructor:
-            case SyntaxKind.MethodDeclaration:
-            case SyntaxKind.GetAccessor:
-            case SyntaxKind.SetAccessor:
-            case SyntaxKind.FunctionDeclaration:
-            case SyntaxKind.FunctionExpression:
-            case SyntaxKind.ArrowFunction:
-                return true;
-
-            case SyntaxKind.Block:
-                // function block is not considered block-scope container
-                // see comment in binder.ts: bind(...), case for SyntaxKind.Block
-                return parentNode && !isFunctionLike(parentNode);
-        }
-
-        return false;
-    }
-
-    // Gets the nearest enclosing block scope container that has the provided node
-    // as a descendant, that is not the provided node.
-    export function getEnclosingBlockScopeContainer(node: Node): Node {
-        let current = node.parent;
-        while (current) {
-            if (isBlockScope(current, current.parent)) {
-                return current;
-            }
-
-            current = current.parent;
-        }
-    }
-
-    // Return display name of an identifier
-    // Computed property names will just be emitted as "[<expr>]", where <expr> is the source
-    // text of the expression in the computed property.
-    export function declarationNameToString(name: DeclarationName) {
-        return getFullWidth(name) === 0 ? "(Missing)" : getTextOfNode(name);
-    }
-
-    export function getNameFromIndexInfo(info: IndexInfo): string | undefined {
-        return info.declaration ? declarationNameToString(info.declaration.parameters[0].name) : undefined;
-    }
-
-    export function getTextOfPropertyName(name: PropertyName): string {
-        switch (name.kind) {
-            case SyntaxKind.Identifier:
-                return (<Identifier>name).text;
-            case SyntaxKind.StringLiteral:
-            case SyntaxKind.NumericLiteral:
-                return (<LiteralExpression>name).text;
-            case SyntaxKind.ComputedPropertyName:
-                if (isStringOrNumericLiteral((<ComputedPropertyName>name).expression)) {
-                    return (<LiteralExpression>(<ComputedPropertyName>name).expression).text;
-                }
-        }
-
-        return undefined;
-    }
-
-    export function entityNameToString(name: EntityNameOrEntityNameExpression): string {
-        switch (name.kind) {
-            case SyntaxKind.Identifier:
-                return getFullWidth(name) === 0 ? unescapeIdentifier((<Identifier>name).text) : getTextOfNode(name);
-            case SyntaxKind.QualifiedName:
-                return entityNameToString((<QualifiedName>name).left) + "." + entityNameToString((<QualifiedName>name).right);
-            case SyntaxKind.PropertyAccessExpression:
-                return entityNameToString((<PropertyAccessEntityNameExpression>name).expression) + "." + entityNameToString((<PropertyAccessEntityNameExpression>name).name);
-        }
-    }
-
-    export function createDiagnosticForNode(node: Node, message: DiagnosticMessage, arg0?: string | number, arg1?: string | number, arg2?: string | number): Diagnostic {
-        const sourceFile = getSourceFileOfNode(node);
-        return createDiagnosticForNodeInSourceFile(sourceFile, node, message, arg0, arg1, arg2);
-    }
-
-    export function createDiagnosticForNodeInSourceFile(sourceFile: SourceFile, node: Node, message: DiagnosticMessage, arg0?: string | number, arg1?: string | number, arg2?: string | number): Diagnostic {
-        const span = getErrorSpanForNode(sourceFile, node);
-        return createFileDiagnostic(sourceFile, span.start, span.length, message, arg0, arg1, arg2);
-    }
-
-    export function createDiagnosticForNodeFromMessageChain(node: Node, messageChain: DiagnosticMessageChain): Diagnostic {
-        const sourceFile = getSourceFileOfNode(node);
-        const span = getErrorSpanForNode(sourceFile, node);
-        return {
-            file: sourceFile,
-            start: span.start,
-            length: span.length,
-            code: messageChain.code,
-            category: messageChain.category,
-            messageText: messageChain.next ? messageChain : messageChain.messageText
-        };
-    }
-
-    export function getSpanOfTokenAtPosition(sourceFile: SourceFile, pos: number): TextSpan {
-        const scanner = createScanner(sourceFile.languageVersion, /*skipTrivia*/ true, sourceFile.languageVariant, sourceFile.text, /*onError:*/ undefined, pos);
-        scanner.scan();
-        const start = scanner.getTokenPos();
-        return createTextSpanFromBounds(start, scanner.getTextPos());
-    }
-
-    function getErrorSpanForArrowFunction(sourceFile: SourceFile, node: ArrowFunction): TextSpan {
-        const pos = skipTrivia(sourceFile.text, node.pos);
-        if (node.body && node.body.kind === SyntaxKind.Block) {
-            const { line: startLine } = getLineAndCharacterOfPosition(sourceFile, node.body.pos);
-            const { line: endLine } = getLineAndCharacterOfPosition(sourceFile, node.body.end);
-            if (startLine < endLine) {
-                // The arrow function spans multiple lines,
-                // make the error span be the first line, inclusive.
-                return createTextSpan(pos, getEndLinePosition(startLine, sourceFile) - pos + 1);
-            }
-        }
-        return createTextSpanFromBounds(pos, node.end);
-    }
-
-    export function getErrorSpanForNode(sourceFile: SourceFile, node: Node): TextSpan {
-        let errorNode = node;
-        switch (node.kind) {
-            case SyntaxKind.SourceFile:
-                const pos = skipTrivia(sourceFile.text, 0, /*stopAfterLineBreak*/ false);
-                if (pos === sourceFile.text.length) {
-                    // file is empty - return span for the beginning of the file
-                    return createTextSpan(0, 0);
-                }
-                return getSpanOfTokenAtPosition(sourceFile, pos);
-            // This list is a work in progress. Add missing node kinds to improve their error
-            // spans.
-            case SyntaxKind.VariableDeclaration:
-            case SyntaxKind.BindingElement:
-            case SyntaxKind.ClassDeclaration:
-            case SyntaxKind.ClassExpression:
-            case SyntaxKind.InterfaceDeclaration:
-            case SyntaxKind.ModuleDeclaration:
-            case SyntaxKind.EnumDeclaration:
-            case SyntaxKind.EnumMember:
-            case SyntaxKind.FunctionDeclaration:
-            case SyntaxKind.FunctionExpression:
-            case SyntaxKind.MethodDeclaration:
-            case SyntaxKind.GetAccessor:
-            case SyntaxKind.SetAccessor:
-            case SyntaxKind.TypeAliasDeclaration:
-                errorNode = (<NamedDeclaration>node).name;
-                break;
-            case SyntaxKind.ArrowFunction:
-                return getErrorSpanForArrowFunction(sourceFile, <ArrowFunction>node);
-        }
-
-        if (errorNode === undefined) {
-            // If we don't have a better node, then just set the error on the first token of
-            // construct.
-            return getSpanOfTokenAtPosition(sourceFile, node.pos);
-        }
-
-        const pos = nodeIsMissing(errorNode)
-            ? errorNode.pos
-            : skipTrivia(sourceFile.text, errorNode.pos);
-
-        return createTextSpanFromBounds(pos, errorNode.end);
-    }
-
-    export function isExternalOrCommonJsModule(file: SourceFile): boolean {
-        return (file.externalModuleIndicator || file.commonJsModuleIndicator) !== undefined;
-    }
-
-    export function isConstEnumDeclaration(node: Node): boolean {
-        return node.kind === SyntaxKind.EnumDeclaration && isConst(node);
-    }
-
-    export function isConst(node: Node): boolean {
-        return !!(getCombinedNodeFlags(node) & NodeFlags.Const)
-            || !!(getCombinedModifierFlags(node) & ModifierFlags.Const);
-    }
-
-    export function isLet(node: Node): boolean {
-        return !!(getCombinedNodeFlags(node) & NodeFlags.Let);
-    }
-
-    export function isSuperCall(n: Node): n is SuperCall {
-        return n.kind === SyntaxKind.CallExpression && (<CallExpression>n).expression.kind === SyntaxKind.SuperKeyword;
-    }
-
-    export function isPrologueDirective(node: Node): node is PrologueDirective {
-        return node.kind === SyntaxKind.ExpressionStatement
-            && (<ExpressionStatement>node).expression.kind === SyntaxKind.StringLiteral;
-    }
-
-    export function getLeadingCommentRangesOfNode(node: Node, sourceFileOfNode: SourceFile) {
-        return getLeadingCommentRanges(sourceFileOfNode.text, node.pos);
-    }
-
-    export function getLeadingCommentRangesOfNodeFromText(node: Node, text: string) {
-        return getLeadingCommentRanges(text, node.pos);
-    }
-
-    export function getJSDocCommentRanges(node: Node, text: string) {
-        const commentRanges = (node.kind === SyntaxKind.Parameter ||
-            node.kind === SyntaxKind.TypeParameter ||
-            node.kind === SyntaxKind.FunctionExpression ||
-            node.kind === SyntaxKind.ArrowFunction) ?
-            concatenate(getTrailingCommentRanges(text, node.pos), getLeadingCommentRanges(text, node.pos)) :
-            getLeadingCommentRangesOfNodeFromText(node, text);
-        // True if the comment starts with '/**' but not if it is '/**/'
-        return filter(commentRanges, comment =>
-            text.charCodeAt(comment.pos + 1) === CharacterCodes.asterisk &&
-            text.charCodeAt(comment.pos + 2) === CharacterCodes.asterisk &&
-            text.charCodeAt(comment.pos + 3) !== CharacterCodes.slash);
-    }
-
-    export let fullTripleSlashReferencePathRegEx = /^(\/\/\/\s*<reference\s+path\s*=\s*)('|")(.+?)\2.*?\/>/;
-    export let fullTripleSlashReferenceTypeReferenceDirectiveRegEx = /^(\/\/\/\s*<reference\s+types\s*=\s*)('|")(.+?)\2.*?\/>/;
-    export let fullTripleSlashAMDReferencePathRegEx = /^(\/\/\/\s*<amd-dependency\s+path\s*=\s*)('|")(.+?)\2.*?\/>/;
-
-    export function isPartOfTypeNode(node: Node): boolean {
-        if (SyntaxKind.FirstTypeNode <= node.kind && node.kind <= SyntaxKind.LastTypeNode) {
-            return true;
-        }
-
-        switch (node.kind) {
-            case SyntaxKind.AnyKeyword:
-            case SyntaxKind.NumberKeyword:
-            case SyntaxKind.StringKeyword:
-            case SyntaxKind.BooleanKeyword:
-            case SyntaxKind.SymbolKeyword:
-            case SyntaxKind.UndefinedKeyword:
-            case SyntaxKind.NeverKeyword:
-                return true;
-            case SyntaxKind.VoidKeyword:
-                return node.parent.kind !== SyntaxKind.VoidExpression;
-            case SyntaxKind.ExpressionWithTypeArguments:
-                return !isExpressionWithTypeArgumentsInClassExtendsClause(node);
-
-            // Identifiers and qualified names may be type nodes, depending on their context. Climb
-            // above them to find the lowest container
-            case SyntaxKind.Identifier:
-                // If the identifier is the RHS of a qualified name, then it's a type iff its parent is.
-                if (node.parent.kind === SyntaxKind.QualifiedName && (<QualifiedName>node.parent).right === node) {
-                    node = node.parent;
-                }
-                else if (node.parent.kind === SyntaxKind.PropertyAccessExpression && (<PropertyAccessExpression>node.parent).name === node) {
-                    node = node.parent;
-                }
-                // At this point, node is either a qualified name or an identifier
-                Debug.assert(node.kind === SyntaxKind.Identifier || node.kind === SyntaxKind.QualifiedName || node.kind === SyntaxKind.PropertyAccessExpression,
-                    "'node' was expected to be a qualified name, identifier or property access in 'isPartOfTypeNode'.");
-                // falls through
-            case SyntaxKind.QualifiedName:
-            case SyntaxKind.PropertyAccessExpression:
-            case SyntaxKind.ThisKeyword:
-                const parent = node.parent;
-                if (parent.kind === SyntaxKind.TypeQuery) {
-                    return false;
-                }
-                // Do not recursively call isPartOfTypeNode on the parent. In the example:
-                //
-                //     let a: A.B.C;
-                //
-                // Calling isPartOfTypeNode would consider the qualified name A.B a type node.
-                // Only C and A.B.C are type nodes.
-                if (SyntaxKind.FirstTypeNode <= parent.kind && parent.kind <= SyntaxKind.LastTypeNode) {
-                    return true;
-                }
-                switch (parent.kind) {
-                    case SyntaxKind.ExpressionWithTypeArguments:
-                        return !isExpressionWithTypeArgumentsInClassExtendsClause(parent);
-                    case SyntaxKind.TypeParameter:
-                        return node === (<TypeParameterDeclaration>parent).constraint;
-                    case SyntaxKind.PropertyDeclaration:
-                    case SyntaxKind.PropertySignature:
-                    case SyntaxKind.Parameter:
-                    case SyntaxKind.VariableDeclaration:
-                        return node === (<VariableLikeDeclaration>parent).type;
-                    case SyntaxKind.FunctionDeclaration:
-                    case SyntaxKind.FunctionExpression:
-                    case SyntaxKind.ArrowFunction:
-                    case SyntaxKind.Constructor:
-                    case SyntaxKind.MethodDeclaration:
-                    case SyntaxKind.MethodSignature:
-                    case SyntaxKind.GetAccessor:
-                    case SyntaxKind.SetAccessor:
-                        return node === (<FunctionLikeDeclaration>parent).type;
-                    case SyntaxKind.CallSignature:
-                    case SyntaxKind.ConstructSignature:
-                    case SyntaxKind.IndexSignature:
-                        return node === (<SignatureDeclaration>parent).type;
-                    case SyntaxKind.TypeAssertionExpression:
-                        return node === (<TypeAssertion>parent).type;
-                    case SyntaxKind.CallExpression:
-                    case SyntaxKind.NewExpression:
-                        return (<CallExpression>parent).typeArguments && indexOf((<CallExpression>parent).typeArguments, node) >= 0;
-                    case SyntaxKind.TaggedTemplateExpression:
-                        // TODO (drosen): TaggedTemplateExpressions may eventually support type arguments.
-                        return false;
-                }
-        }
-
-        return false;
-    }
-
-    export function isChildOfNodeWithKind(node: Node, kind: SyntaxKind): boolean {
-        while (node) {
-            if (node.kind === kind) {
-                return true;
-            }
-            node = node.parent;
-        }
-        return false;
-    }
-
-    export function isPrefixUnaryExpression(node: Node): node is PrefixUnaryExpression {
-        return node.kind === SyntaxKind.PrefixUnaryExpression;
-    }
-
-    // Warning: This has the same semantics as the forEach family of functions,
-    //          in that traversal terminates in the event that 'visitor' supplies a truthy value.
-    export function forEachReturnStatement<T>(body: Block, visitor: (stmt: ReturnStatement) => T): T {
-
-        return traverse(body);
-
-        function traverse(node: Node): T {
-            switch (node.kind) {
-                case SyntaxKind.ReturnStatement:
-                    return visitor(<ReturnStatement>node);
-                case SyntaxKind.CaseBlock:
-                case SyntaxKind.Block:
-                case SyntaxKind.IfStatement:
-                case SyntaxKind.DoStatement:
-                case SyntaxKind.WhileStatement:
-                case SyntaxKind.ForStatement:
-                case SyntaxKind.ForInStatement:
-                case SyntaxKind.ForOfStatement:
-                case SyntaxKind.WithStatement:
-                case SyntaxKind.SwitchStatement:
-                case SyntaxKind.CaseClause:
-                case SyntaxKind.DefaultClause:
-                case SyntaxKind.LabeledStatement:
-                case SyntaxKind.TryStatement:
-                case SyntaxKind.CatchClause:
-                    return forEachChild(node, traverse);
-            }
-        }
-    }
-
-    export function forEachYieldExpression(body: Block, visitor: (expr: YieldExpression) => void): void {
-
-        return traverse(body);
-
-        function traverse(node: Node): void {
-            switch (node.kind) {
-                case SyntaxKind.YieldExpression:
-                    visitor(<YieldExpression>node);
-                    const operand = (<YieldExpression>node).expression;
-                    if (operand) {
-                        traverse(operand);
-                    }
-                    return;
-                case SyntaxKind.EnumDeclaration:
-                case SyntaxKind.InterfaceDeclaration:
-                case SyntaxKind.ModuleDeclaration:
-                case SyntaxKind.TypeAliasDeclaration:
-                case SyntaxKind.ClassDeclaration:
-                case SyntaxKind.ClassExpression:
-                    // These are not allowed inside a generator now, but eventually they may be allowed
-                    // as local types. Regardless, any yield statements contained within them should be
-                    // skipped in this traversal.
-                    return;
-                default:
-                    if (isFunctionLike(node)) {
-                        const name = (<FunctionLikeDeclaration>node).name;
-                        if (name && name.kind === SyntaxKind.ComputedPropertyName) {
-                            // Note that we will not include methods/accessors of a class because they would require
-                            // first descending into the class. This is by design.
-                            traverse((<ComputedPropertyName>name).expression);
-                            return;
-                        }
-                    }
-                    else if (!isPartOfTypeNode(node)) {
-                        // This is the general case, which should include mostly expressions and statements.
-                        // Also includes NodeArrays.
-                        forEachChild(node, traverse);
-                    }
-            }
-        }
-    }
-
-    /**
-     * Gets the most likely element type for a TypeNode. This is not an exhaustive test
-     * as it assumes a rest argument can only be an array type (either T[], or Array<T>).
-     *
-     * @param node The type node.
-     */
-    export function getRestParameterElementType(node: TypeNode) {
-        if (node && node.kind === SyntaxKind.ArrayType) {
-            return (<ArrayTypeNode>node).elementType;
-        }
-        else if (node && node.kind === SyntaxKind.TypeReference) {
-            return singleOrUndefined((<TypeReferenceNode>node).typeArguments);
-        }
-        else {
-            return undefined;
-        }
-    }
-
-    export function isVariableLike(node: Node): node is VariableLikeDeclaration {
-        if (node) {
-            switch (node.kind) {
-                case SyntaxKind.BindingElement:
-                case SyntaxKind.EnumMember:
-                case SyntaxKind.Parameter:
-                case SyntaxKind.PropertyAssignment:
-                case SyntaxKind.PropertyDeclaration:
-                case SyntaxKind.PropertySignature:
-                case SyntaxKind.ShorthandPropertyAssignment:
-                case SyntaxKind.VariableDeclaration:
-                    return true;
-            }
-        }
-        return false;
-    }
-
-    export function isAccessor(node: Node): node is AccessorDeclaration {
-        return node && (node.kind === SyntaxKind.GetAccessor || node.kind === SyntaxKind.SetAccessor);
-    }
-
-    export function isClassLike(node: Node): node is ClassLikeDeclaration {
-        return node && (node.kind === SyntaxKind.ClassDeclaration || node.kind === SyntaxKind.ClassExpression);
-    }
-
-    export function isExpressionStatement(node: Node): node is ExpressionStatement {
-        return node.kind === SyntaxKind.ExpressionStatement;
-    }
-
-    export function isReturnStatement(node: Node): node is ReturnStatement {
-        return node.kind === SyntaxKind.ReturnStatement;
-    }
-
-    export function isFunctionExpression(node: Node): node is FunctionExpression {
-        return node.kind === SyntaxKind.FunctionExpression;
-    }
-
-    export function isFunctionDeclaration(node: Node): node is FunctionDeclaration {
-        return node.kind === SyntaxKind.FunctionDeclaration;
-    }
-
-    export function isFunctionLike(node: Node): node is FunctionLikeDeclaration {
-        return node && isFunctionLikeKind(node.kind);
-    }
-
-    export function isFunctionLikeKind(kind: SyntaxKind): boolean {
-        switch (kind) {
-            case SyntaxKind.Constructor:
-            case SyntaxKind.FunctionExpression:
-            case SyntaxKind.FunctionDeclaration:
-            case SyntaxKind.ArrowFunction:
-            case SyntaxKind.MethodDeclaration:
-            case SyntaxKind.MethodSignature:
-            case SyntaxKind.GetAccessor:
-            case SyntaxKind.SetAccessor:
-            case SyntaxKind.CallSignature:
-            case SyntaxKind.ConstructSignature:
-            case SyntaxKind.IndexSignature:
-            case SyntaxKind.FunctionType:
-            case SyntaxKind.ConstructorType:
-                return true;
-        }
-
-        return false;
-    }
-
-    export function isFunctionOrConstructorTypeNode(node: Node): node is FunctionTypeNode | ConstructorTypeNode {
-        switch (node.kind) {
-            case SyntaxKind.FunctionType:
-            case SyntaxKind.ConstructorType:
-                return true;
-        }
-
-        return false;
-    }
-
-    export function introducesArgumentsExoticObject(node: Node) {
-        switch (node.kind) {
-            case SyntaxKind.MethodDeclaration:
-            case SyntaxKind.MethodSignature:
-            case SyntaxKind.Constructor:
-            case SyntaxKind.GetAccessor:
-            case SyntaxKind.SetAccessor:
-            case SyntaxKind.FunctionDeclaration:
-            case SyntaxKind.FunctionExpression:
-                return true;
-        }
-        return false;
-    }
-
-    export function isIterationStatement(node: Node, lookInLabeledStatements: boolean): node is IterationStatement {
-        switch (node.kind) {
-            case SyntaxKind.ForStatement:
-            case SyntaxKind.ForInStatement:
-            case SyntaxKind.ForOfStatement:
-            case SyntaxKind.DoStatement:
-            case SyntaxKind.WhileStatement:
-                return true;
-            case SyntaxKind.LabeledStatement:
-                return lookInLabeledStatements && isIterationStatement((<LabeledStatement>node).statement, lookInLabeledStatements);
-        }
-
-        return false;
-    }
-
-    export function unwrapInnermostStatementOfLabel(node: LabeledStatement, beforeUnwrapLabelCallback?: (node: LabeledStatement) => void) {
-        while (true) {
-            if (beforeUnwrapLabelCallback) {
-                beforeUnwrapLabelCallback(node);
-            }
-            if (node.statement.kind !== SyntaxKind.LabeledStatement) {
-                return node.statement;
-            }
-            node = <LabeledStatement>node.statement;
-        }
-    }
-
-    export function isFunctionBlock(node: Node) {
-        return node && node.kind === SyntaxKind.Block && isFunctionLike(node.parent);
-    }
-
-    export function isObjectLiteralMethod(node: Node): node is MethodDeclaration {
-        return node && node.kind === SyntaxKind.MethodDeclaration && node.parent.kind === SyntaxKind.ObjectLiteralExpression;
-    }
-
-    export function isObjectLiteralOrClassExpressionMethod(node: Node): node is MethodDeclaration {
-        return node.kind === SyntaxKind.MethodDeclaration &&
-            (node.parent.kind === SyntaxKind.ObjectLiteralExpression ||
-                node.parent.kind === SyntaxKind.ClassExpression);
-    }
-
-    export function isIdentifierTypePredicate(predicate: TypePredicate): predicate is IdentifierTypePredicate {
-        return predicate && predicate.kind === TypePredicateKind.Identifier;
-    }
-
-    export function isThisTypePredicate(predicate: TypePredicate): predicate is ThisTypePredicate {
-        return predicate && predicate.kind === TypePredicateKind.This;
-    }
-
-    export function getContainingFunction(node: Node): FunctionLikeDeclaration {
-        while (true) {
-            node = node.parent;
-            if (!node || isFunctionLike(node)) {
-                return <FunctionLikeDeclaration>node;
-            }
-        }
-    }
-
-    export function getContainingClass(node: Node): ClassLikeDeclaration {
-        while (true) {
-            node = node.parent;
-            if (!node || isClassLike(node)) {
-                return <ClassLikeDeclaration>node;
-            }
-        }
-    }
-
-    export function getThisContainer(node: Node, includeArrowFunctions: boolean): Node {
-        while (true) {
-            node = node.parent;
-            if (!node) {
-                return undefined;
-            }
-            switch (node.kind) {
-                case SyntaxKind.ComputedPropertyName:
-                    // If the grandparent node is an object literal (as opposed to a class),
-                    // then the computed property is not a 'this' container.
-                    // A computed property name in a class needs to be a this container
-                    // so that we can error on it.
-                    if (isClassLike(node.parent.parent)) {
-                        return node;
-                    }
-                    // If this is a computed property, then the parent should not
-                    // make it a this container. The parent might be a property
-                    // in an object literal, like a method or accessor. But in order for
-                    // such a parent to be a this container, the reference must be in
-                    // the *body* of the container.
-                    node = node.parent;
-                    break;
-                case SyntaxKind.Decorator:
-                    // Decorators are always applied outside of the body of a class or method.
-                    if (node.parent.kind === SyntaxKind.Parameter && isClassElement(node.parent.parent)) {
-                        // If the decorator's parent is a Parameter, we resolve the this container from
-                        // the grandparent class declaration.
-                        node = node.parent.parent;
-                    }
-                    else if (isClassElement(node.parent)) {
-                        // If the decorator's parent is a class element, we resolve the 'this' container
-                        // from the parent class declaration.
-                        node = node.parent;
-                    }
-                    break;
-                case SyntaxKind.ArrowFunction:
-                    if (!includeArrowFunctions) {
-                        continue;
-                    }
-                    // falls through
-                case SyntaxKind.FunctionDeclaration:
-                case SyntaxKind.FunctionExpression:
-                case SyntaxKind.ModuleDeclaration:
-                case SyntaxKind.PropertyDeclaration:
-                case SyntaxKind.PropertySignature:
-                case SyntaxKind.MethodDeclaration:
-                case SyntaxKind.MethodSignature:
-                case SyntaxKind.Constructor:
-                case SyntaxKind.GetAccessor:
-                case SyntaxKind.SetAccessor:
-                case SyntaxKind.CallSignature:
-                case SyntaxKind.ConstructSignature:
-                case SyntaxKind.IndexSignature:
-                case SyntaxKind.EnumDeclaration:
-                case SyntaxKind.SourceFile:
-                    return node;
-            }
-        }
-    }
-
-    export function getNewTargetContainer(node: Node) {
-        const container = getThisContainer(node, /*includeArrowFunctions*/ false);
-        if (container) {
-            switch (container.kind) {
-                case SyntaxKind.Constructor:
-                case SyntaxKind.FunctionDeclaration:
-                case SyntaxKind.FunctionExpression:
-                    return container;
-            }
-        }
-
-        return undefined;
-    }
-
-    /**
-     * Given an super call/property node, returns the closest node where
-     * - a super call/property access is legal in the node and not legal in the parent node the node.
-     *   i.e. super call is legal in constructor but not legal in the class body.
-     * - the container is an arrow function (so caller might need to call getSuperContainer again in case it needs to climb higher)
-     * - a super call/property is definitely illegal in the container (but might be legal in some subnode)
-     *   i.e. super property access is illegal in function declaration but can be legal in the statement list
-     */
-    export function getSuperContainer(node: Node, stopOnFunctions: boolean): Node {
-        while (true) {
-            node = node.parent;
-            if (!node) {
-                return node;
-            }
-            switch (node.kind) {
-                case SyntaxKind.ComputedPropertyName:
-                    node = node.parent;
-                    break;
-                case SyntaxKind.FunctionDeclaration:
-                case SyntaxKind.FunctionExpression:
-                case SyntaxKind.ArrowFunction:
-                    if (!stopOnFunctions) {
-                        continue;
-                    }
-                    // falls through
-                case SyntaxKind.PropertyDeclaration:
-                case SyntaxKind.PropertySignature:
-                case SyntaxKind.MethodDeclaration:
-                case SyntaxKind.MethodSignature:
-                case SyntaxKind.Constructor:
-                case SyntaxKind.GetAccessor:
-                case SyntaxKind.SetAccessor:
-                    return node;
-                case SyntaxKind.Decorator:
-                    // Decorators are always applied outside of the body of a class or method.
-                    if (node.parent.kind === SyntaxKind.Parameter && isClassElement(node.parent.parent)) {
-                        // If the decorator's parent is a Parameter, we resolve the this container from
-                        // the grandparent class declaration.
-                        node = node.parent.parent;
-                    }
-                    else if (isClassElement(node.parent)) {
-                        // If the decorator's parent is a class element, we resolve the 'this' container
-                        // from the parent class declaration.
-                        node = node.parent;
-                    }
-                    break;
-            }
-        }
-    }
-
-    export function getImmediatelyInvokedFunctionExpression(func: Node): CallExpression {
-        if (func.kind === SyntaxKind.FunctionExpression || func.kind === SyntaxKind.ArrowFunction) {
-            let prev = func;
-            let parent = func.parent;
-            while (parent.kind === SyntaxKind.ParenthesizedExpression) {
-                prev = parent;
-                parent = parent.parent;
-            }
-            if (parent.kind === SyntaxKind.CallExpression && (parent as CallExpression).expression === prev) {
-                return parent as CallExpression;
-            }
-        }
-    }
-
-    /**
-     * Determines whether a node is a property or element access expression for super.
-     */
-    export function isSuperProperty(node: Node): node is SuperProperty {
-        const kind = node.kind;
-        return (kind === SyntaxKind.PropertyAccessExpression || kind === SyntaxKind.ElementAccessExpression)
-            && (<PropertyAccessExpression | ElementAccessExpression>node).expression.kind === SyntaxKind.SuperKeyword;
-    }
-
-    export function getEntityNameFromTypeNode(node: TypeNode): EntityNameOrEntityNameExpression {
-        switch (node.kind) {
-            case SyntaxKind.TypeReference:
-            case SyntaxKind.JSDocTypeReference:
-                return (<TypeReferenceNode>node).typeName;
-
-            case SyntaxKind.ExpressionWithTypeArguments:
-                return isEntityNameExpression((<ExpressionWithTypeArguments>node).expression)
-                    ? <EntityNameExpression>(<ExpressionWithTypeArguments>node).expression
-                    : undefined;
-
-            case SyntaxKind.Identifier:
-            case SyntaxKind.QualifiedName:
-                return (<EntityName><Node>node);
-        }
-
-        return undefined;
-    }
-
-    export function isCallLikeExpression(node: Node): node is CallLikeExpression {
-        switch (node.kind) {
-            case SyntaxKind.JsxOpeningElement:
-            case SyntaxKind.JsxSelfClosingElement:
-            case SyntaxKind.CallExpression:
-            case SyntaxKind.NewExpression:
-            case SyntaxKind.TaggedTemplateExpression:
-            case SyntaxKind.Decorator:
-                return true;
-            default:
-                return false;
-        }
-    }
-
-    export function isCallOrNewExpression(node: Node): node is CallExpression | NewExpression {
-        return node.kind === SyntaxKind.CallExpression || node.kind === SyntaxKind.NewExpression;
-    }
-
-    export function getInvokedExpression(node: CallLikeExpression): Expression {
-        if (node.kind === SyntaxKind.TaggedTemplateExpression) {
-            return (<TaggedTemplateExpression>node).tag;
-        }
-        else if (isJsxOpeningLikeElement(node)) {
-            return node.tagName;
-        }
-
-        // Will either be a CallExpression, NewExpression, or Decorator.
-        return (<CallExpression | Decorator>node).expression;
-    }
-
-    export function nodeCanBeDecorated(node: Node): boolean {
-        switch (node.kind) {
-            case SyntaxKind.ClassDeclaration:
-                // classes are valid targets
-                return true;
-
-            case SyntaxKind.PropertyDeclaration:
-                // property declarations are valid if their parent is a class declaration.
-                return node.parent.kind === SyntaxKind.ClassDeclaration;
-
-            case SyntaxKind.GetAccessor:
-            case SyntaxKind.SetAccessor:
-            case SyntaxKind.MethodDeclaration:
-                // if this method has a body and its parent is a class declaration, this is a valid target.
-                return (<FunctionLikeDeclaration>node).body !== undefined
-                    && node.parent.kind === SyntaxKind.ClassDeclaration;
-
-            case SyntaxKind.Parameter:
-                // if the parameter's parent has a body and its grandparent is a class declaration, this is a valid target;
-                return (<FunctionLikeDeclaration>node.parent).body !== undefined
-                    && (node.parent.kind === SyntaxKind.Constructor
-                        || node.parent.kind === SyntaxKind.MethodDeclaration
-                        || node.parent.kind === SyntaxKind.SetAccessor)
-                    && node.parent.parent.kind === SyntaxKind.ClassDeclaration;
-        }
-
-        return false;
-    }
-
-    export function nodeIsDecorated(node: Node): boolean {
-        return node.decorators !== undefined
-            && nodeCanBeDecorated(node);
-    }
-
-    export function nodeOrChildIsDecorated(node: Node): boolean {
-        return nodeIsDecorated(node) || childIsDecorated(node);
-    }
-
-    export function childIsDecorated(node: Node): boolean {
-        switch (node.kind) {
-            case SyntaxKind.ClassDeclaration:
-                return forEach((<ClassDeclaration>node).members, nodeOrChildIsDecorated);
-            case SyntaxKind.MethodDeclaration:
-            case SyntaxKind.SetAccessor:
-                return forEach((<FunctionLikeDeclaration>node).parameters, nodeIsDecorated);
-        }
-    }
-
-    export function isJSXTagName(node: Node) {
-        const parent = node.parent;
-        if (parent.kind === SyntaxKind.JsxOpeningElement ||
-            parent.kind === SyntaxKind.JsxSelfClosingElement ||
-            parent.kind === SyntaxKind.JsxClosingElement) {
-            return (<JsxOpeningLikeElement>parent).tagName === node;
-        }
-        return false;
-    }
-
-    export function isPartOfExpression(node: Node): boolean {
-        switch (node.kind) {
-            case SyntaxKind.ThisKeyword:
-            case SyntaxKind.SuperKeyword:
-            case SyntaxKind.NullKeyword:
-            case SyntaxKind.TrueKeyword:
-            case SyntaxKind.FalseKeyword:
-            case SyntaxKind.RegularExpressionLiteral:
-            case SyntaxKind.ArrayLiteralExpression:
-            case SyntaxKind.ObjectLiteralExpression:
-            case SyntaxKind.PropertyAccessExpression:
-            case SyntaxKind.ElementAccessExpression:
-            case SyntaxKind.CallExpression:
-            case SyntaxKind.NewExpression:
-            case SyntaxKind.TaggedTemplateExpression:
-            case SyntaxKind.AsExpression:
-            case SyntaxKind.TypeAssertionExpression:
-            case SyntaxKind.NonNullExpression:
-            case SyntaxKind.ParenthesizedExpression:
-            case SyntaxKind.FunctionExpression:
-            case SyntaxKind.ClassExpression:
-            case SyntaxKind.ArrowFunction:
-            case SyntaxKind.VoidExpression:
-            case SyntaxKind.DeleteExpression:
-            case SyntaxKind.TypeOfExpression:
-            case SyntaxKind.PrefixUnaryExpression:
-            case SyntaxKind.PostfixUnaryExpression:
-            case SyntaxKind.BinaryExpression:
-            case SyntaxKind.ConditionalExpression:
-            case SyntaxKind.SpreadElement:
-            case SyntaxKind.TemplateExpression:
-            case SyntaxKind.NoSubstitutionTemplateLiteral:
-            case SyntaxKind.OmittedExpression:
-            case SyntaxKind.JsxElement:
-            case SyntaxKind.JsxSelfClosingElement:
-            case SyntaxKind.YieldExpression:
-            case SyntaxKind.AwaitExpression:
-            case SyntaxKind.MetaProperty:
-                return true;
-            case SyntaxKind.QualifiedName:
-                while (node.parent.kind === SyntaxKind.QualifiedName) {
-                    node = node.parent;
-                }
-                return node.parent.kind === SyntaxKind.TypeQuery || isJSXTagName(node);
-            case SyntaxKind.Identifier:
-                if (node.parent.kind === SyntaxKind.TypeQuery || isJSXTagName(node)) {
-                    return true;
-                }
-                // falls through
-            case SyntaxKind.NumericLiteral:
-            case SyntaxKind.StringLiteral:
-            case SyntaxKind.ThisKeyword:
-                const parent = node.parent;
-                switch (parent.kind) {
-                    case SyntaxKind.VariableDeclaration:
-                    case SyntaxKind.Parameter:
-                    case SyntaxKind.PropertyDeclaration:
-                    case SyntaxKind.PropertySignature:
-                    case SyntaxKind.EnumMember:
-                    case SyntaxKind.PropertyAssignment:
-                    case SyntaxKind.BindingElement:
-                        return (<VariableLikeDeclaration>parent).initializer === node;
-                    case SyntaxKind.ExpressionStatement:
-                    case SyntaxKind.IfStatement:
-                    case SyntaxKind.DoStatement:
-                    case SyntaxKind.WhileStatement:
-                    case SyntaxKind.ReturnStatement:
-                    case SyntaxKind.WithStatement:
-                    case SyntaxKind.SwitchStatement:
-                    case SyntaxKind.CaseClause:
-                    case SyntaxKind.ThrowStatement:
-                    case SyntaxKind.SwitchStatement:
-                        return (<ExpressionStatement>parent).expression === node;
-                    case SyntaxKind.ForStatement:
-                        const forStatement = <ForStatement>parent;
-                        return (forStatement.initializer === node && forStatement.initializer.kind !== SyntaxKind.VariableDeclarationList) ||
-                            forStatement.condition === node ||
-                            forStatement.incrementor === node;
-                    case SyntaxKind.ForInStatement:
-                    case SyntaxKind.ForOfStatement:
-                        const forInStatement = <ForInStatement | ForOfStatement>parent;
-                        return (forInStatement.initializer === node && forInStatement.initializer.kind !== SyntaxKind.VariableDeclarationList) ||
-                            forInStatement.expression === node;
-                    case SyntaxKind.TypeAssertionExpression:
-                    case SyntaxKind.AsExpression:
-                        return node === (<AssertionExpression>parent).expression;
-                    case SyntaxKind.TemplateSpan:
-                        return node === (<TemplateSpan>parent).expression;
-                    case SyntaxKind.ComputedPropertyName:
-                        return node === (<ComputedPropertyName>parent).expression;
-                    case SyntaxKind.Decorator:
-                    case SyntaxKind.JsxExpression:
-                    case SyntaxKind.JsxSpreadAttribute:
-                    case SyntaxKind.SpreadAssignment:
-                        return true;
-                    case SyntaxKind.ExpressionWithTypeArguments:
-                        return (<ExpressionWithTypeArguments>parent).expression === node && isExpressionWithTypeArgumentsInClassExtendsClause(parent);
-                    default:
-                        if (isPartOfExpression(parent)) {
-                            return true;
-                        }
-                }
-        }
-        return false;
-    }
-
-    export function isInstantiatedModule(node: ModuleDeclaration, preserveConstEnums: boolean) {
-        const moduleState = getModuleInstanceState(node);
-        return moduleState === ModuleInstanceState.Instantiated ||
-            (preserveConstEnums && moduleState === ModuleInstanceState.ConstEnumOnly);
-    }
-
-    export function isExternalModuleImportEqualsDeclaration(node: Node) {
-        return node.kind === SyntaxKind.ImportEqualsDeclaration && (<ImportEqualsDeclaration>node).moduleReference.kind === SyntaxKind.ExternalModuleReference;
-    }
-
-    export function getExternalModuleImportEqualsDeclarationExpression(node: Node) {
-        Debug.assert(isExternalModuleImportEqualsDeclaration(node));
-        return (<ExternalModuleReference>(<ImportEqualsDeclaration>node).moduleReference).expression;
-    }
-
-    export function isInternalModuleImportEqualsDeclaration(node: Node): node is ImportEqualsDeclaration {
-        return node.kind === SyntaxKind.ImportEqualsDeclaration && (<ImportEqualsDeclaration>node).moduleReference.kind !== SyntaxKind.ExternalModuleReference;
-    }
-
-    export function isSourceFileJavaScript(file: SourceFile): boolean {
-        return isInJavaScriptFile(file);
-    }
-
-    export function isInJavaScriptFile(node: Node): boolean {
-        return node && !!(node.flags & NodeFlags.JavaScriptFile);
-    }
-
-    /**
-     * Returns true if the node is a CallExpression to the identifier 'require' with
-     * exactly one argument (of the form 'require("name")').
-     * This function does not test if the node is in a JavaScript file or not.
-     */
-    export function isRequireCall(callExpression: Node, checkArgumentIsStringLiteral: boolean): callExpression is CallExpression {
-        if (callExpression.kind !== SyntaxKind.CallExpression) {
-            return false;
-        }
-        const { expression, arguments: args } = callExpression as CallExpression;
-
-        if (expression.kind !== SyntaxKind.Identifier || (expression as Identifier).text !== "require") {
-            return false;
-        }
-
-        if (args.length !== 1) {
-            return false;
-        }
-        const arg = args[0];
-        return !checkArgumentIsStringLiteral || arg.kind === SyntaxKind.StringLiteral || arg.kind === SyntaxKind.NoSubstitutionTemplateLiteral;
-    }
-
-    export function isSingleOrDoubleQuote(charCode: number) {
-        return charCode === CharacterCodes.singleQuote || charCode === CharacterCodes.doubleQuote;
-    }
-
-    /**
-     * Returns true if the node is a variable declaration whose initializer is a function expression.
-     * This function does not test if the node is in a JavaScript file or not.
-     */
-    export function isDeclarationOfFunctionOrClassExpression(s: Symbol) {
-        if (s.valueDeclaration && s.valueDeclaration.kind === SyntaxKind.VariableDeclaration) {
-            const declaration = s.valueDeclaration as VariableDeclaration;
-            return declaration.initializer && (declaration.initializer.kind === SyntaxKind.FunctionExpression || declaration.initializer.kind === SyntaxKind.ClassExpression);
-        }
-        return false;
-    }
-
-    export function getRightMostAssignedExpression(node: Node) {
-        while (isAssignmentExpression(node, /*excludeCompoundAssignements*/ true)) {
-            node = node.right;
-        }
-        return node;
-    }
-
-    export function isExportsIdentifier(node: Node) {
-        return isIdentifier(node) && node.text === "exports";
-    }
-
-    export function isModuleExportsPropertyAccessExpression(node: Node) {
-        return isPropertyAccessExpression(node) && isIdentifier(node.expression) && node.expression.text === "module" && node.name.text === "exports";
-    }
-
-    /// Given a BinaryExpression, returns SpecialPropertyAssignmentKind for the various kinds of property
-    /// assignments we treat as special in the binder
-    export function getSpecialPropertyAssignmentKind(expression: ts.BinaryExpression): SpecialPropertyAssignmentKind {
-        if (!isInJavaScriptFile(expression)) {
-            return SpecialPropertyAssignmentKind.None;
-        }
-        const expr = <BinaryExpression>expression;
-        if (expr.operatorToken.kind !== SyntaxKind.EqualsToken || expr.left.kind !== SyntaxKind.PropertyAccessExpression) {
-            return SpecialPropertyAssignmentKind.None;
-        }
-        const lhs = <PropertyAccessExpression>expr.left;
-        if (lhs.expression.kind === SyntaxKind.Identifier) {
-            const lhsId = <Identifier>lhs.expression;
-            if (lhsId.text === "exports") {
-                // exports.name = expr
-                return SpecialPropertyAssignmentKind.ExportsProperty;
-            }
-            else if (lhsId.text === "module" && lhs.name.text === "exports") {
-                // module.exports = expr
-                return SpecialPropertyAssignmentKind.ModuleExports;
-            }
-            else {
-                // F.x = expr
-                return SpecialPropertyAssignmentKind.Property;
-            }
-        }
-        else if (lhs.expression.kind === SyntaxKind.ThisKeyword) {
-            return SpecialPropertyAssignmentKind.ThisProperty;
-        }
-        else if (lhs.expression.kind === SyntaxKind.PropertyAccessExpression) {
-            // chained dot, e.g. x.y.z = expr; this var is the 'x.y' part
-            const innerPropertyAccess = <PropertyAccessExpression>lhs.expression;
-            if (innerPropertyAccess.expression.kind === SyntaxKind.Identifier) {
-                // module.exports.name = expr
-                const innerPropertyAccessIdentifier = <Identifier>innerPropertyAccess.expression;
-                if (innerPropertyAccessIdentifier.text === "module" && innerPropertyAccess.name.text === "exports") {
-                    return SpecialPropertyAssignmentKind.ExportsProperty;
-                }
-                if (innerPropertyAccess.name.text === "prototype") {
-                    return SpecialPropertyAssignmentKind.PrototypeProperty;
-                }
-            }
-        }
-
-
-        return SpecialPropertyAssignmentKind.None;
-    }
-
-    export function getExternalModuleName(node: Node): Expression {
-        if (node.kind === SyntaxKind.ImportDeclaration) {
-            return (<ImportDeclaration>node).moduleSpecifier;
-        }
-        if (node.kind === SyntaxKind.ImportEqualsDeclaration) {
-            const reference = (<ImportEqualsDeclaration>node).moduleReference;
-            if (reference.kind === SyntaxKind.ExternalModuleReference) {
-                return (<ExternalModuleReference>reference).expression;
-            }
-        }
-        if (node.kind === SyntaxKind.ExportDeclaration) {
-            return (<ExportDeclaration>node).moduleSpecifier;
-        }
-        if (node.kind === SyntaxKind.ModuleDeclaration && (<ModuleDeclaration>node).name.kind === SyntaxKind.StringLiteral) {
-            return (<ModuleDeclaration>node).name;
-        }
-    }
-
-    export function getNamespaceDeclarationNode(node: ImportDeclaration | ImportEqualsDeclaration | ExportDeclaration): ImportEqualsDeclaration | NamespaceImport {
-        if (node.kind === SyntaxKind.ImportEqualsDeclaration) {
-            return <ImportEqualsDeclaration>node;
-        }
-
-        const importClause = (<ImportDeclaration>node).importClause;
-        if (importClause && importClause.namedBindings && importClause.namedBindings.kind === SyntaxKind.NamespaceImport) {
-            return <NamespaceImport>importClause.namedBindings;
-        }
-    }
-
-    export function isDefaultImport(node: ImportDeclaration | ImportEqualsDeclaration | ExportDeclaration) {
-        return node.kind === SyntaxKind.ImportDeclaration
-            && (<ImportDeclaration>node).importClause
-            && !!(<ImportDeclaration>node).importClause.name;
-    }
-
-    export function hasQuestionToken(node: Node) {
-        if (node) {
-            switch (node.kind) {
-                case SyntaxKind.Parameter:
-                case SyntaxKind.MethodDeclaration:
-                case SyntaxKind.MethodSignature:
-                case SyntaxKind.ShorthandPropertyAssignment:
-                case SyntaxKind.PropertyAssignment:
-                case SyntaxKind.PropertyDeclaration:
-                case SyntaxKind.PropertySignature:
-                    return (<ParameterDeclaration | MethodDeclaration | PropertyDeclaration>node).questionToken !== undefined;
-            }
-        }
-
-        return false;
-    }
-
-    export function isJSDocConstructSignature(node: Node) {
-        return node.kind === SyntaxKind.JSDocFunctionType &&
-            (<JSDocFunctionType>node).parameters.length > 0 &&
-            (<JSDocFunctionType>node).parameters[0].type.kind === SyntaxKind.JSDocConstructorType;
-    }
-
-    export function getCommentsFromJSDoc(node: Node): string[] {
-        return map(getJSDocs(node), doc => doc.comment);
-    }
-
-    export function hasJSDocParameterTags(node: FunctionLikeDeclaration | SignatureDeclaration) {
-        const parameterTags = getJSDocTags(node, SyntaxKind.JSDocParameterTag);
-        return parameterTags && parameterTags.length > 0;
-    }
-
-    function getJSDocTags(node: Node, kind: SyntaxKind): JSDocTag[] {
-        const docs = getJSDocs(node);
-        if (docs) {
-            const result: JSDocTag[] = [];
-            for (const doc of docs) {
-                if (doc.kind === SyntaxKind.JSDocParameterTag) {
-                    if (doc.kind === kind) {
-                        result.push(doc as JSDocTag);
-                    }
-                }
-                else {
-                    const tags = (doc as JSDoc).tags;
-                    if (tags) {
-                        result.push(...filter(tags, tag => tag.kind === kind));
-                    }
-                }
-            }
-            return result;
-        }
-    }
-
-    function getFirstJSDocTag(node: Node, kind: SyntaxKind): JSDocTag {
-        return node && firstOrUndefined(getJSDocTags(node, kind));
-    }
-
-   export function getJSDocs(node: Node): (JSDoc | JSDocTag)[] {
-        if (isJSDocTypedefTag(node)) {
-            return [node.parent];
-        }
-
-        let cache: (JSDoc | JSDocTag)[] = node.jsDocCache;
-        if (!cache) {
-            getJSDocsWorker(node);
-            node.jsDocCache = cache;
-        }
-        return cache;
-
-        function getJSDocsWorker(node: Node) {
-            const parent = node.parent;
-            // Try to recognize this pattern when node is initializer of variable declaration and JSDoc comments are on containing variable statement.
-            // /**
-            //   * @param {number} name
-            //   * @returns {number}
-            //   */
-            // var x = function(name) { return name.length; }
-            const isInitializerOfVariableDeclarationInStatement =
-                isVariableLike(parent) &&
-                parent.initializer === node &&
-                parent.parent.parent.kind === SyntaxKind.VariableStatement;
-            const isVariableOfVariableDeclarationStatement = isVariableLike(node) &&
-                parent.parent.kind === SyntaxKind.VariableStatement;
-            const variableStatementNode =
-                isInitializerOfVariableDeclarationInStatement ? parent.parent.parent :
-                isVariableOfVariableDeclarationStatement ? parent.parent :
-                undefined;
-            if (variableStatementNode) {
-                getJSDocsWorker(variableStatementNode);
-            }
-
-            // Also recognize when the node is the RHS of an assignment expression
-            const isSourceOfAssignmentExpressionStatement =
-                parent && parent.parent &&
-                parent.kind === SyntaxKind.BinaryExpression &&
-                (parent as BinaryExpression).operatorToken.kind === SyntaxKind.EqualsToken &&
-                parent.parent.kind === SyntaxKind.ExpressionStatement;
-            if (isSourceOfAssignmentExpressionStatement) {
-                getJSDocsWorker(parent.parent);
-            }
-
-            const isModuleDeclaration = node.kind === SyntaxKind.ModuleDeclaration &&
-                parent && parent.kind === SyntaxKind.ModuleDeclaration;
-            const isPropertyAssignmentExpression = parent && parent.kind === SyntaxKind.PropertyAssignment;
-            if (isModuleDeclaration || isPropertyAssignmentExpression) {
-                getJSDocsWorker(parent);
-            }
-
-            // Pull parameter comments from declaring function as well
-            if (node.kind === SyntaxKind.Parameter) {
-                cache = concatenate(cache, getJSDocParameterTags(node as ParameterDeclaration));
-            }
-
-            if (isVariableLike(node) && node.initializer) {
-                cache = concatenate(cache, node.initializer.jsDoc);
-            }
-
-            cache = concatenate(cache, node.jsDoc);
-        }
-    }
-
-    export function getJSDocParameterTags(param: ParameterDeclaration): JSDocParameterTag[] {
-        const func = param.parent;
-        const tags = getJSDocTags(func, SyntaxKind.JSDocParameterTag) as JSDocParameterTag[];
-        if (!param.name) {
-            // this is an anonymous jsdoc param from a `function(type1, type2): type3` specification
-            const i = func.parameters.indexOf(param);
-            const paramTags = filter(tags, tag => tag.kind === SyntaxKind.JSDocParameterTag);
-            if (paramTags && 0 <= i && i < paramTags.length) {
-                return [paramTags[i]];
-            }
-        }
-        else if (param.name.kind === SyntaxKind.Identifier) {
-            const name = (param.name as Identifier).text;
-            return filter(tags, tag => tag.kind === SyntaxKind.JSDocParameterTag && tag.name.text === name);
-        }
-        else {
-            // TODO: it's a destructured parameter, so it should look up an "object type" series of multiple lines
-            // But multi-line object types aren't supported yet either
-            return undefined;
-        }
-    }
-
-    /** Does the opposite of `getJSDocParameterTags`: given a JSDoc parameter, finds the parameter corresponding to it. */
-    export function getParameterFromJSDoc(node: JSDocParameterTag): ParameterDeclaration | undefined {
-<<<<<<< HEAD
-        const name = node.parameterName.text;
-=======
-        const name = node.name.text;
->>>>>>> 61592067
-        const grandParent = node.parent!.parent!;
-        Debug.assert(node.parent!.kind === SyntaxKind.JSDocComment);
-        if (!isFunctionLike(grandParent)) {
-            return undefined;
-        }
-        return find(grandParent.parameters, p =>
-            p.name.kind === SyntaxKind.Identifier && p.name.text === name);
-    }
-
-    export function getJSDocType(node: Node): JSDocType {
-        let tag: JSDocTypeTag | JSDocParameterTag = getFirstJSDocTag(node, SyntaxKind.JSDocTypeTag) as JSDocTypeTag;
-        if (!tag && node.kind === SyntaxKind.Parameter) {
-            const paramTags = getJSDocParameterTags(node as ParameterDeclaration);
-            if (paramTags) {
-                tag = find(paramTags, tag => !!tag.typeExpression);
-            }
-        }
-
-        return tag && tag.typeExpression && tag.typeExpression.type;
-    }
-
-    export function getJSDocAugmentsTag(node: Node): JSDocAugmentsTag {
-        return getFirstJSDocTag(node, SyntaxKind.JSDocAugmentsTag) as JSDocAugmentsTag;
-    }
-
-    export function getJSDocReturnTag(node: Node): JSDocReturnTag {
-        return getFirstJSDocTag(node, SyntaxKind.JSDocReturnTag) as JSDocReturnTag;
-    }
-
-    export function getJSDocTemplateTag(node: Node): JSDocTemplateTag {
-        return getFirstJSDocTag(node, SyntaxKind.JSDocTemplateTag) as JSDocTemplateTag;
-    }
-
-    export function hasRestParameter(s: SignatureDeclaration): boolean {
-        return isRestParameter(lastOrUndefined(s.parameters));
-    }
-
-    export function hasDeclaredRestParameter(s: SignatureDeclaration): boolean {
-        return isDeclaredRestParam(lastOrUndefined(s.parameters));
-    }
-
-    export function isRestParameter(node: ParameterDeclaration) {
-        if (node && (node.flags & NodeFlags.JavaScriptFile)) {
-            if (node.type && node.type.kind === SyntaxKind.JSDocVariadicType ||
-                forEach(getJSDocParameterTags(node),
-                        t => t.typeExpression && t.typeExpression.type.kind === SyntaxKind.JSDocVariadicType)) {
-                return true;
-            }
-        }
-        return isDeclaredRestParam(node);
-    }
-
-    export function isDeclaredRestParam(node: ParameterDeclaration) {
-        return node && node.dotDotDotToken !== undefined;
-    }
-
-    export const enum AssignmentKind {
-        None, Definite, Compound
-    }
-
-    export function getAssignmentTargetKind(node: Node): AssignmentKind {
-        let parent = node.parent;
-        while (true) {
-            switch (parent.kind) {
-                case SyntaxKind.BinaryExpression:
-                    const binaryOperator = (<BinaryExpression>parent).operatorToken.kind;
-                    return isAssignmentOperator(binaryOperator) && (<BinaryExpression>parent).left === node ?
-                        binaryOperator === SyntaxKind.EqualsToken ? AssignmentKind.Definite : AssignmentKind.Compound :
-                        AssignmentKind.None;
-                case SyntaxKind.PrefixUnaryExpression:
-                case SyntaxKind.PostfixUnaryExpression:
-                    const unaryOperator = (<PrefixUnaryExpression | PostfixUnaryExpression>parent).operator;
-                    return unaryOperator === SyntaxKind.PlusPlusToken || unaryOperator === SyntaxKind.MinusMinusToken ? AssignmentKind.Compound : AssignmentKind.None;
-                case SyntaxKind.ForInStatement:
-                case SyntaxKind.ForOfStatement:
-                    return (<ForInStatement | ForOfStatement>parent).initializer === node ? AssignmentKind.Definite : AssignmentKind.None;
-                case SyntaxKind.ParenthesizedExpression:
-                case SyntaxKind.ArrayLiteralExpression:
-                case SyntaxKind.SpreadElement:
-                    node = parent;
-                    break;
-                case SyntaxKind.ShorthandPropertyAssignment:
-                    if ((parent as ShorthandPropertyAssignment).name !== node) {
-                        return AssignmentKind.None;
-                    }
-                    node = parent.parent;
-                    break;
-                case SyntaxKind.PropertyAssignment:
-                    if ((parent as ShorthandPropertyAssignment).name === node) {
-                        return AssignmentKind.None;
-                    }
-                    node = parent.parent;
-                    break;
-                default:
-                    return AssignmentKind.None;
-            }
-            parent = node.parent;
-        }
-    }
-
-    // A node is an assignment target if it is on the left hand side of an '=' token, if it is parented by a property
-    // assignment in an object literal that is an assignment target, or if it is parented by an array literal that is
-    // an assignment target. Examples include 'a = xxx', '{ p: a } = xxx', '[{ a }] = xxx'.
-    // (Note that `p` is not a target in the above examples, only `a`.)
-    export function isAssignmentTarget(node: Node): boolean {
-        return getAssignmentTargetKind(node) !== AssignmentKind.None;
-    }
-
-    // a node is delete target iff. it is PropertyAccessExpression/ElementAccessExpression with parentheses skipped
-    export function isDeleteTarget(node: Node): boolean {
-        if (node.kind !== SyntaxKind.PropertyAccessExpression && node.kind !== SyntaxKind.ElementAccessExpression) {
-            return false;
-        }
-        node = node.parent;
-        while (node && node.kind === SyntaxKind.ParenthesizedExpression) {
-            node = node.parent;
-        }
-        return node && node.kind === SyntaxKind.DeleteExpression;
-    }
-
-    export function isNodeDescendantOf(node: Node, ancestor: Node): boolean {
-        while (node) {
-            if (node === ancestor) return true;
-            node = node.parent;
-        }
-        return false;
-    }
-
-    export function isInAmbientContext(node: Node): boolean {
-        while (node) {
-            if (hasModifier(node, ModifierFlags.Ambient) || (node.kind === SyntaxKind.SourceFile && (node as SourceFile).isDeclarationFile)) {
-                return true;
-            }
-            node = node.parent;
-        }
-        return false;
-    }
-
-    // True if the given identifier, string literal, or number literal is the name of a declaration node
-    export function isDeclarationName(name: Node): boolean {
-        switch (name.kind) {
-            case SyntaxKind.Identifier:
-            case SyntaxKind.StringLiteral:
-            case SyntaxKind.NumericLiteral:
-                return isDeclaration(name.parent) && name.parent.name === name;
-            default:
-                return false;
-        }
-    }
-
-    /* @internal */
-    // See GH#16030
-    export function isAnyDeclarationName(name: Node): boolean {
-        switch (name.kind) {
-            case SyntaxKind.Identifier:
-            case SyntaxKind.StringLiteral:
-            case SyntaxKind.NumericLiteral:
-                if (isDeclaration(name.parent)) {
-                    return name.parent.name === name;
-                }
-                const binExp = name.parent.parent;
-                return isBinaryExpression(binExp) && getSpecialPropertyAssignmentKind(binExp) !== SpecialPropertyAssignmentKind.None && getNameOfDeclaration(binExp) === name;
-            default:
-                return false;
-        }
-    }
-
-    export function isLiteralComputedPropertyDeclarationName(node: Node) {
-        return (node.kind === SyntaxKind.StringLiteral || node.kind === SyntaxKind.NumericLiteral) &&
-            node.parent.kind === SyntaxKind.ComputedPropertyName &&
-            isDeclaration(node.parent.parent);
-    }
-
-    // Return true if the given identifier is classified as an IdentifierName
-    export function isIdentifierName(node: Identifier): boolean {
-        let parent = node.parent;
-        switch (parent.kind) {
-            case SyntaxKind.PropertyDeclaration:
-            case SyntaxKind.PropertySignature:
-            case SyntaxKind.MethodDeclaration:
-            case SyntaxKind.MethodSignature:
-            case SyntaxKind.GetAccessor:
-            case SyntaxKind.SetAccessor:
-            case SyntaxKind.EnumMember:
-            case SyntaxKind.PropertyAssignment:
-            case SyntaxKind.PropertyAccessExpression:
-                // Name in member declaration or property name in property access
-                return (<NamedDeclaration | PropertyAccessExpression>parent).name === node;
-            case SyntaxKind.QualifiedName:
-                // Name on right hand side of dot in a type query
-                if ((<QualifiedName>parent).right === node) {
-                    while (parent.kind === SyntaxKind.QualifiedName) {
-                        parent = parent.parent;
-                    }
-                    return parent.kind === SyntaxKind.TypeQuery;
-                }
-                return false;
-            case SyntaxKind.BindingElement:
-            case SyntaxKind.ImportSpecifier:
-                // Property name in binding element or import specifier
-                return (<BindingElement | ImportSpecifier>parent).propertyName === node;
-            case SyntaxKind.ExportSpecifier:
-                // Any name in an export specifier
-                return true;
-        }
-        return false;
-    }
-
-    // An alias symbol is created by one of the following declarations:
-    // import <symbol> = ...
-    // import <symbol> from ...
-    // import * as <symbol> from ...
-    // import { x as <symbol> } from ...
-    // export { x as <symbol> } from ...
-    // export = <EntityNameExpression>
-    // export default <EntityNameExpression>
-    export function isAliasSymbolDeclaration(node: Node): boolean {
-        return node.kind === SyntaxKind.ImportEqualsDeclaration ||
-            node.kind === SyntaxKind.NamespaceExportDeclaration ||
-            node.kind === SyntaxKind.ImportClause && !!(<ImportClause>node).name ||
-            node.kind === SyntaxKind.NamespaceImport ||
-            node.kind === SyntaxKind.ImportSpecifier ||
-            node.kind === SyntaxKind.ExportSpecifier ||
-            node.kind === SyntaxKind.ExportAssignment && exportAssignmentIsAlias(<ExportAssignment>node);
-    }
-
-    export function exportAssignmentIsAlias(node: ExportAssignment): boolean {
-        return isEntityNameExpression(node.expression);
-    }
-
-    export function getClassExtendsHeritageClauseElement(node: ClassLikeDeclaration | InterfaceDeclaration) {
-        const heritageClause = getHeritageClause(node.heritageClauses, SyntaxKind.ExtendsKeyword);
-        return heritageClause && heritageClause.types.length > 0 ? heritageClause.types[0] : undefined;
-    }
-
-    export function getClassImplementsHeritageClauseElements(node: ClassLikeDeclaration) {
-        const heritageClause = getHeritageClause(node.heritageClauses, SyntaxKind.ImplementsKeyword);
-        return heritageClause ? heritageClause.types : undefined;
-    }
-
-    export function getInterfaceBaseTypeNodes(node: InterfaceDeclaration) {
-        const heritageClause = getHeritageClause(node.heritageClauses, SyntaxKind.ExtendsKeyword);
-        return heritageClause ? heritageClause.types : undefined;
-    }
-
-    export function getHeritageClause(clauses: NodeArray<HeritageClause>, kind: SyntaxKind) {
-        if (clauses) {
-            for (const clause of clauses) {
-                if (clause.token === kind) {
-                    return clause;
-                }
-            }
-        }
-
-        return undefined;
-    }
-
-    export function tryResolveScriptReference(host: ScriptReferenceHost, sourceFile: SourceFile, reference: FileReference) {
-        if (!host.getCompilerOptions().noResolve) {
-            const referenceFileName = isRootedDiskPath(reference.fileName) ? reference.fileName : combinePaths(getDirectoryPath(sourceFile.fileName), reference.fileName);
-            return host.getSourceFile(referenceFileName);
-        }
-    }
-
-    export function getAncestor(node: Node | undefined, kind: SyntaxKind): Node | undefined {
-        while (node) {
-            if (node.kind === kind) {
-                return node;
-            }
-            node = node.parent;
-        }
-        return undefined;
-    }
-
-    export function getFileReferenceFromReferencePath(comment: string, commentRange: CommentRange): ReferencePathMatchResult {
-        const simpleReferenceRegEx = /^\/\/\/\s*<reference\s+/gim;
-        const isNoDefaultLibRegEx = /^(\/\/\/\s*<reference\s+no-default-lib\s*=\s*)('|")(.+?)\2\s*\/>/gim;
-        if (simpleReferenceRegEx.test(comment)) {
-            if (isNoDefaultLibRegEx.test(comment)) {
-                return { isNoDefaultLib: true };
-            }
-            else {
-                const refMatchResult = fullTripleSlashReferencePathRegEx.exec(comment);
-                const refLibResult = !refMatchResult && fullTripleSlashReferenceTypeReferenceDirectiveRegEx.exec(comment);
-                const match = refMatchResult || refLibResult;
-                if (match) {
-                    const pos = commentRange.pos + match[1].length + match[2].length;
-                    return {
-                        fileReference: {
-                            pos,
-                            end: pos + match[3].length,
-                            fileName: match[3]
-                        },
-                        isNoDefaultLib: false,
-                        isTypeReferenceDirective: !!refLibResult
-                    };
-                }
-
-                return {
-                    diagnosticMessage: Diagnostics.Invalid_reference_directive_syntax,
-                    isNoDefaultLib: false
-                };
-            }
-        }
-
-        return undefined;
-    }
-
-    export function isKeyword(token: SyntaxKind): boolean {
-        return SyntaxKind.FirstKeyword <= token && token <= SyntaxKind.LastKeyword;
-    }
-
-    export function isTrivia(token: SyntaxKind) {
-        return SyntaxKind.FirstTriviaToken <= token && token <= SyntaxKind.LastTriviaToken;
-    }
-
-    export const enum FunctionFlags {
-        Normal = 0,             // Function is a normal function
-        Generator = 1 << 0,     // Function is a generator function or async generator function
-        Async = 1 << 1,         // Function is an async function or an async generator function
-        Invalid = 1 << 2,       // Function is a signature or overload and does not have a body.
-        AsyncGenerator = Async | Generator, // Function is an async generator function
-    }
-
-    export function getFunctionFlags(node: FunctionLikeDeclaration | undefined) {
-        if (!node) {
-            return FunctionFlags.Invalid;
-        }
-
-        let flags = FunctionFlags.Normal;
-        switch (node.kind) {
-            case SyntaxKind.FunctionDeclaration:
-            case SyntaxKind.FunctionExpression:
-            case SyntaxKind.MethodDeclaration:
-                if (node.asteriskToken) {
-                    flags |= FunctionFlags.Generator;
-                }
-                // falls through
-            case SyntaxKind.ArrowFunction:
-                if (hasModifier(node, ModifierFlags.Async)) {
-                    flags |= FunctionFlags.Async;
-                }
-                break;
-        }
-
-        if (!node.body) {
-            flags |= FunctionFlags.Invalid;
-        }
-
-        return flags;
-    }
-
-    export function isAsyncFunction(node: Node): boolean {
-        switch (node.kind) {
-            case SyntaxKind.FunctionDeclaration:
-            case SyntaxKind.FunctionExpression:
-            case SyntaxKind.ArrowFunction:
-            case SyntaxKind.MethodDeclaration:
-                return (<FunctionLikeDeclaration>node).body !== undefined
-                    && (<FunctionLikeDeclaration>node).asteriskToken === undefined
-                    && hasModifier(node, ModifierFlags.Async);
-        }
-        return false;
-    }
-
-    export function isNumericLiteral(node: Node): node is NumericLiteral {
-        return node.kind === SyntaxKind.NumericLiteral;
-    }
-
-    export function isStringOrNumericLiteral(node: Node): node is StringLiteral | NumericLiteral {
-        const kind = node.kind;
-        return kind === SyntaxKind.StringLiteral
-            || kind === SyntaxKind.NumericLiteral;
-    }
-
-    /**
-     * A declaration has a dynamic name if both of the following are true:
-     *   1. The declaration has a computed property name
-     *   2. The computed name is *not* expressed as Symbol.<name>, where name
-     *      is a property of the Symbol constructor that denotes a built in
-     *      Symbol.
-     */
-    export function hasDynamicName(declaration: Declaration): boolean {
-        const name = getNameOfDeclaration(declaration);
-        return name && isDynamicName(name);
-    }
-
-    export function isDynamicName(name: DeclarationName): boolean {
-        return name.kind === SyntaxKind.ComputedPropertyName &&
-            !isStringOrNumericLiteral((<ComputedPropertyName>name).expression) &&
-            !isWellKnownSymbolSyntactically((<ComputedPropertyName>name).expression);
-    }
-
-    /**
-     * Checks if the expression is of the form:
-     *    Symbol.name
-     * where Symbol is literally the word "Symbol", and name is any identifierName
-     */
-    export function isWellKnownSymbolSyntactically(node: Expression): boolean {
-        return isPropertyAccessExpression(node) && isESSymbolIdentifier(node.expression);
-    }
-
-    export function getPropertyNameForPropertyNameNode(name: DeclarationName | ParameterDeclaration): string {
-        if (name.kind === SyntaxKind.Identifier || name.kind === SyntaxKind.StringLiteral || name.kind === SyntaxKind.NumericLiteral || name.kind === SyntaxKind.Parameter) {
-            return (<Identifier | LiteralExpression>name).text;
-        }
-        if (name.kind === SyntaxKind.ComputedPropertyName) {
-            const nameExpression = (<ComputedPropertyName>name).expression;
-            if (isWellKnownSymbolSyntactically(nameExpression)) {
-                const rightHandSideName = (<PropertyAccessExpression>nameExpression).name.text;
-                return getPropertyNameForKnownSymbolName(rightHandSideName);
-            }
-            else if (nameExpression.kind === SyntaxKind.StringLiteral || nameExpression.kind === SyntaxKind.NumericLiteral) {
-                return (<LiteralExpression>nameExpression).text;
-            }
-        }
-
-        return undefined;
-    }
-
-    export function getPropertyNameForKnownSymbolName(symbolName: string): string {
-        return "__@" + symbolName;
-    }
-
-    /**
-     * Includes the word "Symbol" with unicode escapes
-     */
-    export function isESSymbolIdentifier(node: Node): boolean {
-        return node.kind === SyntaxKind.Identifier && (<Identifier>node).text === "Symbol";
-    }
-
-    export function isPushOrUnshiftIdentifier(node: Identifier) {
-        return node.text === "push" || node.text === "unshift";
-    }
-
-    export function isModifierKind(token: SyntaxKind): boolean {
-        switch (token) {
-            case SyntaxKind.AbstractKeyword:
-            case SyntaxKind.AsyncKeyword:
-            case SyntaxKind.ConstKeyword:
-            case SyntaxKind.DeclareKeyword:
-            case SyntaxKind.DefaultKeyword:
-            case SyntaxKind.ExportKeyword:
-            case SyntaxKind.PublicKeyword:
-            case SyntaxKind.PrivateKeyword:
-            case SyntaxKind.ProtectedKeyword:
-            case SyntaxKind.ReadonlyKeyword:
-            case SyntaxKind.StaticKeyword:
-                return true;
-        }
-        return false;
-    }
-
-    export function isParameterDeclaration(node: VariableLikeDeclaration) {
-        const root = getRootDeclaration(node);
-        return root.kind === SyntaxKind.Parameter;
-    }
-
-    export function getRootDeclaration(node: Node): Node {
-        while (node.kind === SyntaxKind.BindingElement) {
-            node = node.parent.parent;
-        }
-        return node;
-    }
-
-    export function nodeStartsNewLexicalEnvironment(node: Node): boolean {
-        const kind = node.kind;
-        return kind === SyntaxKind.Constructor
-            || kind === SyntaxKind.FunctionExpression
-            || kind === SyntaxKind.FunctionDeclaration
-            || kind === SyntaxKind.ArrowFunction
-            || kind === SyntaxKind.MethodDeclaration
-            || kind === SyntaxKind.GetAccessor
-            || kind === SyntaxKind.SetAccessor
-            || kind === SyntaxKind.ModuleDeclaration
-            || kind === SyntaxKind.SourceFile;
-    }
-
-    export function nodeIsSynthesized(node: TextRange): boolean {
-        return positionIsSynthesized(node.pos)
-            || positionIsSynthesized(node.end);
-    }
-
-    export function getOriginalSourceFileOrBundle(sourceFileOrBundle: SourceFile | Bundle) {
-        if (sourceFileOrBundle.kind === SyntaxKind.Bundle) {
-            return updateBundle(sourceFileOrBundle, sameMap(sourceFileOrBundle.sourceFiles, getOriginalSourceFile));
-        }
-        return getOriginalSourceFile(sourceFileOrBundle);
-    }
-
-    function getOriginalSourceFile(sourceFile: SourceFile) {
-        return getParseTreeNode(sourceFile, isSourceFile) || sourceFile;
-    }
-
-    export function getOriginalSourceFiles(sourceFiles: SourceFile[]) {
-        return sameMap(sourceFiles, getOriginalSourceFile);
-    }
-
-    export function getOriginalNodeId(node: Node) {
-        node = getOriginalNode(node);
-        return node ? getNodeId(node) : 0;
-    }
-
-    export const enum Associativity {
-        Left,
-        Right
-    }
-
-    export function getExpressionAssociativity(expression: Expression) {
-        const operator = getOperator(expression);
-        const hasArguments = expression.kind === SyntaxKind.NewExpression && (<NewExpression>expression).arguments !== undefined;
-        return getOperatorAssociativity(expression.kind, operator, hasArguments);
-    }
-
-    export function getOperatorAssociativity(kind: SyntaxKind, operator: SyntaxKind, hasArguments?: boolean) {
-        switch (kind) {
-            case SyntaxKind.NewExpression:
-                return hasArguments ? Associativity.Left : Associativity.Right;
-
-            case SyntaxKind.PrefixUnaryExpression:
-            case SyntaxKind.TypeOfExpression:
-            case SyntaxKind.VoidExpression:
-            case SyntaxKind.DeleteExpression:
-            case SyntaxKind.AwaitExpression:
-            case SyntaxKind.ConditionalExpression:
-            case SyntaxKind.YieldExpression:
-                return Associativity.Right;
-
-            case SyntaxKind.BinaryExpression:
-                switch (operator) {
-                    case SyntaxKind.AsteriskAsteriskToken:
-                    case SyntaxKind.EqualsToken:
-                    case SyntaxKind.PlusEqualsToken:
-                    case SyntaxKind.MinusEqualsToken:
-                    case SyntaxKind.AsteriskAsteriskEqualsToken:
-                    case SyntaxKind.AsteriskEqualsToken:
-                    case SyntaxKind.SlashEqualsToken:
-                    case SyntaxKind.PercentEqualsToken:
-                    case SyntaxKind.LessThanLessThanEqualsToken:
-                    case SyntaxKind.GreaterThanGreaterThanEqualsToken:
-                    case SyntaxKind.GreaterThanGreaterThanGreaterThanEqualsToken:
-                    case SyntaxKind.AmpersandEqualsToken:
-                    case SyntaxKind.CaretEqualsToken:
-                    case SyntaxKind.BarEqualsToken:
-                        return Associativity.Right;
-                }
-        }
-        return Associativity.Left;
-    }
-
-    export function getExpressionPrecedence(expression: Expression) {
-        const operator = getOperator(expression);
-        const hasArguments = expression.kind === SyntaxKind.NewExpression && (<NewExpression>expression).arguments !== undefined;
-        return getOperatorPrecedence(expression.kind, operator, hasArguments);
-    }
-
-    export function getOperator(expression: Expression) {
-        if (expression.kind === SyntaxKind.BinaryExpression) {
-            return (<BinaryExpression>expression).operatorToken.kind;
-        }
-        else if (expression.kind === SyntaxKind.PrefixUnaryExpression || expression.kind === SyntaxKind.PostfixUnaryExpression) {
-            return (<PrefixUnaryExpression | PostfixUnaryExpression>expression).operator;
-        }
-        else {
-            return expression.kind;
-        }
-    }
-
-    export function getOperatorPrecedence(nodeKind: SyntaxKind, operatorKind: SyntaxKind, hasArguments?: boolean) {
-        switch (nodeKind) {
-            case SyntaxKind.ThisKeyword:
-            case SyntaxKind.SuperKeyword:
-            case SyntaxKind.Identifier:
-            case SyntaxKind.NullKeyword:
-            case SyntaxKind.TrueKeyword:
-            case SyntaxKind.FalseKeyword:
-            case SyntaxKind.NumericLiteral:
-            case SyntaxKind.StringLiteral:
-            case SyntaxKind.ArrayLiteralExpression:
-            case SyntaxKind.ObjectLiteralExpression:
-            case SyntaxKind.FunctionExpression:
-            case SyntaxKind.ArrowFunction:
-            case SyntaxKind.ClassExpression:
-            case SyntaxKind.JsxElement:
-            case SyntaxKind.JsxSelfClosingElement:
-            case SyntaxKind.RegularExpressionLiteral:
-            case SyntaxKind.NoSubstitutionTemplateLiteral:
-            case SyntaxKind.TemplateExpression:
-            case SyntaxKind.ParenthesizedExpression:
-            case SyntaxKind.OmittedExpression:
-                return 19;
-
-            case SyntaxKind.TaggedTemplateExpression:
-            case SyntaxKind.PropertyAccessExpression:
-            case SyntaxKind.ElementAccessExpression:
-                return 18;
-
-            case SyntaxKind.NewExpression:
-                return hasArguments ? 18 : 17;
-
-            case SyntaxKind.CallExpression:
-                return 17;
-
-            case SyntaxKind.PostfixUnaryExpression:
-                return 16;
-
-            case SyntaxKind.PrefixUnaryExpression:
-            case SyntaxKind.TypeOfExpression:
-            case SyntaxKind.VoidExpression:
-            case SyntaxKind.DeleteExpression:
-            case SyntaxKind.AwaitExpression:
-                return 15;
-
-            case SyntaxKind.BinaryExpression:
-                switch (operatorKind) {
-                    case SyntaxKind.ExclamationToken:
-                    case SyntaxKind.TildeToken:
-                        return 15;
-
-                    case SyntaxKind.AsteriskAsteriskToken:
-                    case SyntaxKind.AsteriskToken:
-                    case SyntaxKind.SlashToken:
-                    case SyntaxKind.PercentToken:
-                        return 14;
-
-                    case SyntaxKind.PlusToken:
-                    case SyntaxKind.MinusToken:
-                        return 13;
-
-                    case SyntaxKind.LessThanLessThanToken:
-                    case SyntaxKind.GreaterThanGreaterThanToken:
-                    case SyntaxKind.GreaterThanGreaterThanGreaterThanToken:
-                        return 12;
-
-                    case SyntaxKind.LessThanToken:
-                    case SyntaxKind.LessThanEqualsToken:
-                    case SyntaxKind.GreaterThanToken:
-                    case SyntaxKind.GreaterThanEqualsToken:
-                    case SyntaxKind.InKeyword:
-                    case SyntaxKind.InstanceOfKeyword:
-                        return 11;
-
-                    case SyntaxKind.EqualsEqualsToken:
-                    case SyntaxKind.EqualsEqualsEqualsToken:
-                    case SyntaxKind.ExclamationEqualsToken:
-                    case SyntaxKind.ExclamationEqualsEqualsToken:
-                        return 10;
-
-                    case SyntaxKind.AmpersandToken:
-                        return 9;
-
-                    case SyntaxKind.CaretToken:
-                        return 8;
-
-                    case SyntaxKind.BarToken:
-                        return 7;
-
-                    case SyntaxKind.AmpersandAmpersandToken:
-                        return 6;
-
-                    case SyntaxKind.BarBarToken:
-                        return 5;
-
-                    case SyntaxKind.EqualsToken:
-                    case SyntaxKind.PlusEqualsToken:
-                    case SyntaxKind.MinusEqualsToken:
-                    case SyntaxKind.AsteriskAsteriskEqualsToken:
-                    case SyntaxKind.AsteriskEqualsToken:
-                    case SyntaxKind.SlashEqualsToken:
-                    case SyntaxKind.PercentEqualsToken:
-                    case SyntaxKind.LessThanLessThanEqualsToken:
-                    case SyntaxKind.GreaterThanGreaterThanEqualsToken:
-                    case SyntaxKind.GreaterThanGreaterThanGreaterThanEqualsToken:
-                    case SyntaxKind.AmpersandEqualsToken:
-                    case SyntaxKind.CaretEqualsToken:
-                    case SyntaxKind.BarEqualsToken:
-                        return 3;
-
-                    case SyntaxKind.CommaToken:
-                        return 0;
-
-                    default:
-                        return -1;
-                }
-
-            case SyntaxKind.ConditionalExpression:
-                return 4;
-
-            case SyntaxKind.YieldExpression:
-                return 2;
-
-            case SyntaxKind.SpreadElement:
-                return 1;
-
-            case SyntaxKind.CommaListExpression:
-                return 0;
-
-            default:
-                return -1;
-        }
-    }
-
-    export function createDiagnosticCollection(): DiagnosticCollection {
-        let nonFileDiagnostics: Diagnostic[] = [];
-        const fileDiagnostics = createMap<Diagnostic[]>();
-
-        let diagnosticsModified = false;
-        let modificationCount = 0;
-
-        return {
-            add,
-            getGlobalDiagnostics,
-            getDiagnostics,
-            getModificationCount,
-            reattachFileDiagnostics
-        };
-
-        function getModificationCount() {
-            return modificationCount;
-        }
-
-        function reattachFileDiagnostics(newFile: SourceFile): void {
-            forEach(fileDiagnostics.get(newFile.fileName), diagnostic => diagnostic.file = newFile);
-        }
-
-        function add(diagnostic: Diagnostic): void {
-            let diagnostics: Diagnostic[];
-            if (diagnostic.file) {
-                diagnostics = fileDiagnostics.get(diagnostic.file.fileName);
-                if (!diagnostics) {
-                    diagnostics = [];
-                    fileDiagnostics.set(diagnostic.file.fileName, diagnostics);
-                }
-            }
-            else {
-                diagnostics = nonFileDiagnostics;
-            }
-
-            diagnostics.push(diagnostic);
-            diagnosticsModified = true;
-            modificationCount++;
-        }
-
-        function getGlobalDiagnostics(): Diagnostic[] {
-            sortAndDeduplicate();
-            return nonFileDiagnostics;
-        }
-
-        function getDiagnostics(fileName?: string): Diagnostic[] {
-            sortAndDeduplicate();
-            if (fileName) {
-                return fileDiagnostics.get(fileName) || [];
-            }
-
-            const allDiagnostics: Diagnostic[] = [];
-            function pushDiagnostic(d: Diagnostic) {
-                allDiagnostics.push(d);
-            }
-
-            forEach(nonFileDiagnostics, pushDiagnostic);
-
-            fileDiagnostics.forEach(diagnostics => {
-                forEach(diagnostics, pushDiagnostic);
-            });
-
-            return sortAndDeduplicateDiagnostics(allDiagnostics);
-        }
-
-        function sortAndDeduplicate() {
-            if (!diagnosticsModified) {
-                return;
-            }
-
-            diagnosticsModified = false;
-            nonFileDiagnostics = sortAndDeduplicateDiagnostics(nonFileDiagnostics);
-
-            fileDiagnostics.forEach((diagnostics, key) => {
-                fileDiagnostics.set(key, sortAndDeduplicateDiagnostics(diagnostics));
-            });
-        }
-    }
-
-    // This consists of the first 19 unprintable ASCII characters, canonical escapes, lineSeparator,
-    // paragraphSeparator, and nextLine. The latter three are just desirable to suppress new lines in
-    // the language service. These characters should be escaped when printing, and if any characters are added,
-    // the map below must be updated. Note that this regexp *does not* include the 'delete' character.
-    // There is no reason for this other than that JSON.stringify does not handle it either.
-    const escapedCharsRegExp = /[\\\"\u0000-\u001f\t\v\f\b\r\n\u2028\u2029\u0085]/g;
-    const escapedCharsMap = createMapFromTemplate({
-        "\0": "\\0",
-        "\t": "\\t",
-        "\v": "\\v",
-        "\f": "\\f",
-        "\b": "\\b",
-        "\r": "\\r",
-        "\n": "\\n",
-        "\\": "\\\\",
-        "\"": "\\\"",
-        "\u2028": "\\u2028", // lineSeparator
-        "\u2029": "\\u2029", // paragraphSeparator
-        "\u0085": "\\u0085"  // nextLine
-    });
-
-
-    /**
-     * Based heavily on the abstract 'Quote'/'QuoteJSONString' operation from ECMA-262 (24.3.2.2),
-     * but augmented for a few select characters (e.g. lineSeparator, paragraphSeparator, nextLine)
-     * Note that this doesn't actually wrap the input in double quotes.
-     */
-    export function escapeString(s: string): string {
-        return s.replace(escapedCharsRegExp, getReplacement);
-    }
-
-    function getReplacement(c: string) {
-        return escapedCharsMap.get(c) || get16BitUnicodeEscapeSequence(c.charCodeAt(0));
-    }
-
-    export function isIntrinsicJsxName(name: string) {
-        const ch = name.substr(0, 1);
-        return ch.toLowerCase() === ch;
-    }
-
-    function get16BitUnicodeEscapeSequence(charCode: number): string {
-        const hexCharCode = charCode.toString(16).toUpperCase();
-        const paddedHexCode = ("0000" + hexCharCode).slice(-4);
-        return "\\u" + paddedHexCode;
-    }
-
-    const nonAsciiCharacters = /[^\u0000-\u007F]/g;
-    export function escapeNonAsciiString(s: string): string {
-        s = escapeString(s);
-        // Replace non-ASCII characters with '\uNNNN' escapes if any exist.
-        // Otherwise just return the original string.
-        return nonAsciiCharacters.test(s) ?
-            s.replace(nonAsciiCharacters, c => get16BitUnicodeEscapeSequence(c.charCodeAt(0))) :
-            s;
-    }
-
-    const indentStrings: string[] = ["", "    "];
-    export function getIndentString(level: number) {
-        if (indentStrings[level] === undefined) {
-            indentStrings[level] = getIndentString(level - 1) + indentStrings[1];
-        }
-        return indentStrings[level];
-    }
-
-    export function getIndentSize() {
-        return indentStrings[1].length;
-    }
-
-    export function createTextWriter(newLine: string): EmitTextWriter {
-        let output: string;
-        let indent: number;
-        let lineStart: boolean;
-        let lineCount: number;
-        let linePos: number;
-
-        function write(s: string) {
-            if (s && s.length) {
-                if (lineStart) {
-                    output += getIndentString(indent);
-                    lineStart = false;
-                }
-                output += s;
-            }
-        }
-
-        function reset(): void {
-            output = "";
-            indent = 0;
-            lineStart = true;
-            lineCount = 0;
-            linePos = 0;
-        }
-
-        function rawWrite(s: string) {
-            if (s !== undefined) {
-                if (lineStart) {
-                    lineStart = false;
-                }
-                output += s;
-            }
-        }
-
-        function writeLiteral(s: string) {
-            if (s && s.length) {
-                write(s);
-                const lineStartsOfS = computeLineStarts(s);
-                if (lineStartsOfS.length > 1) {
-                    lineCount = lineCount + lineStartsOfS.length - 1;
-                    linePos = output.length - s.length + lastOrUndefined(lineStartsOfS);
-                }
-            }
-        }
-
-        function writeLine() {
-            if (!lineStart) {
-                output += newLine;
-                lineCount++;
-                linePos = output.length;
-                lineStart = true;
-            }
-        }
-
-        function writeTextOfNode(text: string, node: Node) {
-            write(getTextOfNodeFromSourceText(text, node));
-        }
-
-        reset();
-
-        return {
-            write,
-            rawWrite,
-            writeTextOfNode,
-            writeLiteral,
-            writeLine,
-            increaseIndent: () => { indent++; },
-            decreaseIndent: () => { indent--; },
-            getIndent: () => indent,
-            getTextPos: () => output.length,
-            getLine: () => lineCount + 1,
-            getColumn: () => lineStart ? indent * getIndentSize() + 1 : output.length - linePos + 1,
-            getText: () => output,
-            isAtStartOfLine: () => lineStart,
-            reset
-        };
-    }
-
-    export function getResolvedExternalModuleName(host: EmitHost, file: SourceFile): string {
-        return file.moduleName || getExternalModuleNameFromPath(host, file.fileName);
-    }
-
-    export function getExternalModuleNameFromDeclaration(host: EmitHost, resolver: EmitResolver, declaration: ImportEqualsDeclaration | ImportDeclaration | ExportDeclaration | ModuleDeclaration): string {
-        const file = resolver.getExternalModuleFileFromDeclaration(declaration);
-        if (!file || file.isDeclarationFile) {
-            return undefined;
-        }
-        return getResolvedExternalModuleName(host, file);
-    }
-
-    /**
-     * Resolves a local path to a path which is absolute to the base of the emit
-     */
-    export function getExternalModuleNameFromPath(host: EmitHost, fileName: string): string {
-        const getCanonicalFileName = (f: string) => host.getCanonicalFileName(f);
-        const dir = toPath(host.getCommonSourceDirectory(), host.getCurrentDirectory(), getCanonicalFileName);
-        const filePath = getNormalizedAbsolutePath(fileName, host.getCurrentDirectory());
-        const relativePath = getRelativePathToDirectoryOrUrl(dir, filePath, dir, getCanonicalFileName, /*isAbsolutePathAnUrl*/ false);
-        return removeFileExtension(relativePath);
-    }
-
-    export function getOwnEmitOutputFilePath(sourceFile: SourceFile, host: EmitHost, extension: string) {
-        const compilerOptions = host.getCompilerOptions();
-        let emitOutputFilePathWithoutExtension: string;
-        if (compilerOptions.outDir) {
-            emitOutputFilePathWithoutExtension = removeFileExtension(getSourceFilePathInNewDir(sourceFile, host, compilerOptions.outDir));
-        }
-        else {
-            emitOutputFilePathWithoutExtension = removeFileExtension(sourceFile.fileName);
-        }
-
-        return emitOutputFilePathWithoutExtension + extension;
-    }
-
-    export function getDeclarationEmitOutputFilePath(sourceFile: SourceFile, host: EmitHost) {
-        const options = host.getCompilerOptions();
-        const outputDir = options.declarationDir || options.outDir; // Prefer declaration folder if specified
-
-        const path = outputDir
-            ? getSourceFilePathInNewDir(sourceFile, host, outputDir)
-            : sourceFile.fileName;
-        return removeFileExtension(path) + ".d.ts";
-    }
-
-    export interface EmitFileNames {
-        jsFilePath: string;
-        sourceMapFilePath: string;
-        declarationFilePath: string;
-    }
-
-    /**
-     * Gets the source files that are expected to have an emit output.
-     *
-     * Originally part of `forEachExpectedEmitFile`, this functionality was extracted to support
-     * transformations.
-     *
-     * @param host An EmitHost.
-     * @param targetSourceFile An optional target source file to emit.
-     */
-    export function getSourceFilesToEmit(host: EmitHost, targetSourceFile?: SourceFile): SourceFile[] {
-        const options = host.getCompilerOptions();
-        const isSourceFileFromExternalLibrary = (file: SourceFile) => host.isSourceFileFromExternalLibrary(file);
-        if (options.outFile || options.out) {
-            const moduleKind = getEmitModuleKind(options);
-            const moduleEmitEnabled = moduleKind === ModuleKind.AMD || moduleKind === ModuleKind.System;
-            // Can emit only sources that are not declaration file and are either non module code or module with --module or --target es6 specified
-            return filter(host.getSourceFiles(), sourceFile =>
-                (moduleEmitEnabled || !isExternalModule(sourceFile)) && sourceFileMayBeEmitted(sourceFile, options, isSourceFileFromExternalLibrary));
-        }
-        else {
-            const sourceFiles = targetSourceFile === undefined ? host.getSourceFiles() : [targetSourceFile];
-            return filter(sourceFiles, sourceFile => sourceFileMayBeEmitted(sourceFile, options, isSourceFileFromExternalLibrary));
-        }
-    }
-
-    /** Don't call this for `--outFile`, just for `--outDir` or plain emit. `--outFile` needs additional checks. */
-    export function sourceFileMayBeEmitted(sourceFile: SourceFile, options: CompilerOptions, isSourceFileFromExternalLibrary: (file: SourceFile) => boolean) {
-        return !(options.noEmitForJsFiles && isSourceFileJavaScript(sourceFile)) && !sourceFile.isDeclarationFile && !isSourceFileFromExternalLibrary(sourceFile);
-    }
-
-    /**
-     * Iterates over the source files that are expected to have an emit output.
-     *
-     * @param host An EmitHost.
-     * @param action The action to execute.
-     * @param sourceFilesOrTargetSourceFile
-     *   If an array, the full list of source files to emit.
-     *   Else, calls `getSourceFilesToEmit` with the (optional) target source file to determine the list of source files to emit.
-     */
-    export function forEachEmittedFile(
-        host: EmitHost, action: (emitFileNames: EmitFileNames, sourceFileOrBundle: SourceFile | Bundle, emitOnlyDtsFiles: boolean) => void,
-        sourceFilesOrTargetSourceFile?: SourceFile[] | SourceFile,
-        emitOnlyDtsFiles?: boolean) {
-
-        const sourceFiles = isArray(sourceFilesOrTargetSourceFile) ? sourceFilesOrTargetSourceFile : getSourceFilesToEmit(host, sourceFilesOrTargetSourceFile);
-        const options = host.getCompilerOptions();
-        if (options.outFile || options.out) {
-            if (sourceFiles.length) {
-                const jsFilePath = options.outFile || options.out;
-                const sourceMapFilePath = getSourceMapFilePath(jsFilePath, options);
-                const declarationFilePath = options.declaration ? removeFileExtension(jsFilePath) + ".d.ts" : "";
-                action({ jsFilePath, sourceMapFilePath, declarationFilePath }, createBundle(sourceFiles), emitOnlyDtsFiles);
-            }
-        }
-        else {
-            for (const sourceFile of sourceFiles) {
-                const jsFilePath = getOwnEmitOutputFilePath(sourceFile, host, getOutputExtension(sourceFile, options));
-                const sourceMapFilePath = getSourceMapFilePath(jsFilePath, options);
-                const declarationFilePath = !isSourceFileJavaScript(sourceFile) && (emitOnlyDtsFiles || options.declaration) ? getDeclarationEmitOutputFilePath(sourceFile, host) : undefined;
-                action({ jsFilePath, sourceMapFilePath, declarationFilePath }, sourceFile, emitOnlyDtsFiles);
-            }
-        }
-    }
-
-    function getSourceMapFilePath(jsFilePath: string, options: CompilerOptions) {
-        return options.sourceMap ? jsFilePath + ".map" : undefined;
-    }
-
-    // JavaScript files are always LanguageVariant.JSX, as JSX syntax is allowed in .js files also.
-    // So for JavaScript files, '.jsx' is only emitted if the input was '.jsx', and JsxEmit.Preserve.
-    // For TypeScript, the only time to emit with a '.jsx' extension, is on JSX input, and JsxEmit.Preserve
-    function getOutputExtension(sourceFile: SourceFile, options: CompilerOptions): string {
-        if (options.jsx === JsxEmit.Preserve) {
-            if (isSourceFileJavaScript(sourceFile)) {
-                if (fileExtensionIs(sourceFile.fileName, ".jsx")) {
-                    return ".jsx";
-                }
-            }
-            else if (sourceFile.languageVariant === LanguageVariant.JSX) {
-                // TypeScript source file preserving JSX syntax
-                return ".jsx";
-            }
-        }
-        return ".js";
-    }
-
-    export function getSourceFilePathInNewDir(sourceFile: SourceFile, host: EmitHost, newDirPath: string) {
-        let sourceFilePath = getNormalizedAbsolutePath(sourceFile.fileName, host.getCurrentDirectory());
-        const commonSourceDirectory = host.getCommonSourceDirectory();
-        const isSourceFileInCommonSourceDirectory = host.getCanonicalFileName(sourceFilePath).indexOf(host.getCanonicalFileName(commonSourceDirectory)) === 0;
-        sourceFilePath = isSourceFileInCommonSourceDirectory ? sourceFilePath.substring(commonSourceDirectory.length) : sourceFilePath;
-        return combinePaths(newDirPath, sourceFilePath);
-    }
-
-    export function writeFile(host: EmitHost, diagnostics: DiagnosticCollection, fileName: string, data: string, writeByteOrderMark: boolean, sourceFiles?: SourceFile[]) {
-        host.writeFile(fileName, data, writeByteOrderMark, hostErrorMessage => {
-            diagnostics.add(createCompilerDiagnostic(Diagnostics.Could_not_write_file_0_Colon_1, fileName, hostErrorMessage));
-        }, sourceFiles);
-    }
-
-    export function getLineOfLocalPosition(currentSourceFile: SourceFile, pos: number) {
-        return getLineAndCharacterOfPosition(currentSourceFile, pos).line;
-    }
-
-    export function getLineOfLocalPositionFromLineMap(lineMap: number[], pos: number) {
-        return computeLineAndCharacterOfPosition(lineMap, pos).line;
-    }
-
-    export function getFirstConstructorWithBody(node: ClassLikeDeclaration): ConstructorDeclaration {
-        return forEach(node.members, member => {
-            if (member.kind === SyntaxKind.Constructor && nodeIsPresent((<ConstructorDeclaration>member).body)) {
-                return <ConstructorDeclaration>member;
-            }
-        });
-    }
-
-    /** Get the type annotaion for the value parameter. */
-    export function getSetAccessorTypeAnnotationNode(accessor: SetAccessorDeclaration): TypeNode {
-        if (accessor && accessor.parameters.length > 0) {
-            const hasThis = accessor.parameters.length === 2 && parameterIsThisKeyword(accessor.parameters[0]);
-            return accessor.parameters[hasThis ? 1 : 0].type;
-        }
-    }
-
-    export function getThisParameter(signature: SignatureDeclaration): ParameterDeclaration | undefined {
-        if (signature.parameters.length) {
-            const thisParameter = signature.parameters[0];
-            if (parameterIsThisKeyword(thisParameter)) {
-                return thisParameter;
-            }
-        }
-    }
-
-    export function parameterIsThisKeyword(parameter: ParameterDeclaration): boolean {
-        return isThisIdentifier(parameter.name);
-    }
-
-    export function isThisIdentifier(node: Node | undefined): boolean {
-        return node && node.kind === SyntaxKind.Identifier && identifierIsThisKeyword(node as Identifier);
-    }
-
-    export function identifierIsThisKeyword(id: Identifier): boolean {
-        return id.originalKeywordKind === SyntaxKind.ThisKeyword;
-    }
-
-    export interface AllAccessorDeclarations {
-        firstAccessor: AccessorDeclaration;
-        secondAccessor: AccessorDeclaration;
-        getAccessor: AccessorDeclaration;
-        setAccessor: AccessorDeclaration;
-    }
-
-    export function getAllAccessorDeclarations(declarations: NodeArray<Declaration>, accessor: AccessorDeclaration): AllAccessorDeclarations {
-        let firstAccessor: AccessorDeclaration;
-        let secondAccessor: AccessorDeclaration;
-        let getAccessor: AccessorDeclaration;
-        let setAccessor: AccessorDeclaration;
-        if (hasDynamicName(accessor)) {
-            firstAccessor = accessor;
-            if (accessor.kind === SyntaxKind.GetAccessor) {
-                getAccessor = accessor;
-            }
-            else if (accessor.kind === SyntaxKind.SetAccessor) {
-                setAccessor = accessor;
-            }
-            else {
-                Debug.fail("Accessor has wrong kind");
-            }
-        }
-        else {
-            forEach(declarations, (member: Declaration) => {
-                if ((member.kind === SyntaxKind.GetAccessor || member.kind === SyntaxKind.SetAccessor)
-                    && hasModifier(member, ModifierFlags.Static) === hasModifier(accessor, ModifierFlags.Static)) {
-                    const memberName = getPropertyNameForPropertyNameNode((member as NamedDeclaration).name);
-                    const accessorName = getPropertyNameForPropertyNameNode(accessor.name);
-                    if (memberName === accessorName) {
-                        if (!firstAccessor) {
-                            firstAccessor = <AccessorDeclaration>member;
-                        }
-                        else if (!secondAccessor) {
-                            secondAccessor = <AccessorDeclaration>member;
-                        }
-
-                        if (member.kind === SyntaxKind.GetAccessor && !getAccessor) {
-                            getAccessor = <AccessorDeclaration>member;
-                        }
-
-                        if (member.kind === SyntaxKind.SetAccessor && !setAccessor) {
-                            setAccessor = <AccessorDeclaration>member;
-                        }
-                    }
-                }
-            });
-        }
-        return {
-            firstAccessor,
-            secondAccessor,
-            getAccessor,
-            setAccessor
-        };
-    }
-
-    export function emitNewLineBeforeLeadingComments(lineMap: number[], writer: EmitTextWriter, node: TextRange, leadingComments: CommentRange[]) {
-        emitNewLineBeforeLeadingCommentsOfPosition(lineMap, writer, node.pos, leadingComments);
-    }
-
-    export function emitNewLineBeforeLeadingCommentsOfPosition(lineMap: number[], writer: EmitTextWriter, pos: number, leadingComments: CommentRange[]) {
-        // If the leading comments start on different line than the start of node, write new line
-        if (leadingComments && leadingComments.length && pos !== leadingComments[0].pos &&
-            getLineOfLocalPositionFromLineMap(lineMap, pos) !== getLineOfLocalPositionFromLineMap(lineMap, leadingComments[0].pos)) {
-            writer.writeLine();
-        }
-    }
-
-    export function emitNewLineBeforeLeadingCommentOfPosition(lineMap: number[], writer: EmitTextWriter, pos: number, commentPos: number) {
-        // If the leading comments start on different line than the start of node, write new line
-        if (pos !== commentPos &&
-            getLineOfLocalPositionFromLineMap(lineMap, pos) !== getLineOfLocalPositionFromLineMap(lineMap, commentPos)) {
-            writer.writeLine();
-        }
-    }
-
-    export function emitComments(text: string, lineMap: number[], writer: EmitTextWriter, comments: CommentRange[], leadingSeparator: boolean, trailingSeparator: boolean, newLine: string,
-        writeComment: (text: string, lineMap: number[], writer: EmitTextWriter, commentPos: number, commentEnd: number, newLine: string) => void) {
-        if (comments && comments.length > 0) {
-            if (leadingSeparator) {
-                writer.write(" ");
-            }
-
-            let emitInterveningSeparator = false;
-            for (const comment of comments) {
-                if (emitInterveningSeparator) {
-                    writer.write(" ");
-                    emitInterveningSeparator = false;
-                }
-
-                writeComment(text, lineMap, writer, comment.pos, comment.end, newLine);
-                if (comment.hasTrailingNewLine) {
-                    writer.writeLine();
-                }
-                else {
-                    emitInterveningSeparator = true;
-                }
-            }
-
-            if (emitInterveningSeparator && trailingSeparator) {
-                writer.write(" ");
-            }
-        }
-    }
-
-    /**
-     * Detached comment is a comment at the top of file or function body that is separated from
-     * the next statement by space.
-     */
-    export function emitDetachedComments(text: string, lineMap: number[], writer: EmitTextWriter,
-        writeComment: (text: string, lineMap: number[], writer: EmitTextWriter, commentPos: number, commentEnd: number, newLine: string) => void,
-        node: TextRange, newLine: string, removeComments: boolean) {
-        let leadingComments: CommentRange[];
-        let currentDetachedCommentInfo: { nodePos: number, detachedCommentEndPos: number };
-        if (removeComments) {
-            // removeComments is true, only reserve pinned comment at the top of file
-            // For example:
-            //      /*! Pinned Comment */
-            //
-            //      var x = 10;
-            if (node.pos === 0) {
-                leadingComments = filter(getLeadingCommentRanges(text, node.pos), isPinnedComment);
-            }
-        }
-        else {
-            // removeComments is false, just get detached as normal and bypass the process to filter comment
-            leadingComments = getLeadingCommentRanges(text, node.pos);
-        }
-
-        if (leadingComments) {
-            const detachedComments: CommentRange[] = [];
-            let lastComment: CommentRange;
-
-            for (const comment of leadingComments) {
-                if (lastComment) {
-                    const lastCommentLine = getLineOfLocalPositionFromLineMap(lineMap, lastComment.end);
-                    const commentLine = getLineOfLocalPositionFromLineMap(lineMap, comment.pos);
-
-                    if (commentLine >= lastCommentLine + 2) {
-                        // There was a blank line between the last comment and this comment.  This
-                        // comment is not part of the copyright comments.  Return what we have so
-                        // far.
-                        break;
-                    }
-                }
-
-                detachedComments.push(comment);
-                lastComment = comment;
-            }
-
-            if (detachedComments.length) {
-                // All comments look like they could have been part of the copyright header.  Make
-                // sure there is at least one blank line between it and the node.  If not, it's not
-                // a copyright header.
-                const lastCommentLine = getLineOfLocalPositionFromLineMap(lineMap, lastOrUndefined(detachedComments).end);
-                const nodeLine = getLineOfLocalPositionFromLineMap(lineMap, skipTrivia(text, node.pos));
-                if (nodeLine >= lastCommentLine + 2) {
-                    // Valid detachedComments
-                    emitNewLineBeforeLeadingComments(lineMap, writer, node, leadingComments);
-                    emitComments(text, lineMap, writer, detachedComments, /*leadingSeparator*/ false, /*trailingSeparator*/ true, newLine, writeComment);
-                    currentDetachedCommentInfo = { nodePos: node.pos, detachedCommentEndPos: lastOrUndefined(detachedComments).end };
-                }
-            }
-        }
-
-        return currentDetachedCommentInfo;
-
-        function isPinnedComment(comment: CommentRange) {
-            return text.charCodeAt(comment.pos + 1) === CharacterCodes.asterisk &&
-                text.charCodeAt(comment.pos + 2) === CharacterCodes.exclamation;
-        }
-
-    }
-
-    export function writeCommentRange(text: string, lineMap: number[], writer: EmitTextWriter, commentPos: number, commentEnd: number, newLine: string) {
-        if (text.charCodeAt(commentPos + 1) === CharacterCodes.asterisk) {
-            const firstCommentLineAndCharacter = computeLineAndCharacterOfPosition(lineMap, commentPos);
-            const lineCount = lineMap.length;
-            let firstCommentLineIndent: number;
-            for (let pos = commentPos, currentLine = firstCommentLineAndCharacter.line; pos < commentEnd; currentLine++) {
-                const nextLineStart = (currentLine + 1) === lineCount
-                    ? text.length + 1
-                    : lineMap[currentLine + 1];
-
-                if (pos !== commentPos) {
-                    // If we are not emitting first line, we need to write the spaces to adjust the alignment
-                    if (firstCommentLineIndent === undefined) {
-                        firstCommentLineIndent = calculateIndent(text, lineMap[firstCommentLineAndCharacter.line], commentPos);
-                    }
-
-                    // These are number of spaces writer is going to write at current indent
-                    const currentWriterIndentSpacing = writer.getIndent() * getIndentSize();
-
-                    // Number of spaces we want to be writing
-                    // eg: Assume writer indent
-                    // module m {
-                    //         /* starts at character 9 this is line 1
-                    //    * starts at character pos 4 line                        --1  = 8 - 8 + 3
-                    //   More left indented comment */                            --2  = 8 - 8 + 2
-                    //     class c { }
-                    // }
-                    // module m {
-                    //     /* this is line 1 -- Assume current writer indent 8
-                    //      * line                                                --3 = 8 - 4 + 5
-                    //            More right indented comment */                  --4 = 8 - 4 + 11
-                    //     class c { }
-                    // }
-                    const spacesToEmit = currentWriterIndentSpacing - firstCommentLineIndent + calculateIndent(text, pos, nextLineStart);
-                    if (spacesToEmit > 0) {
-                        let numberOfSingleSpacesToEmit = spacesToEmit % getIndentSize();
-                        const indentSizeSpaceString = getIndentString((spacesToEmit - numberOfSingleSpacesToEmit) / getIndentSize());
-
-                        // Write indent size string ( in eg 1: = "", 2: "" , 3: string with 8 spaces 4: string with 12 spaces
-                        writer.rawWrite(indentSizeSpaceString);
-
-                        // Emit the single spaces (in eg: 1: 3 spaces, 2: 2 spaces, 3: 1 space, 4: 3 spaces)
-                        while (numberOfSingleSpacesToEmit) {
-                            writer.rawWrite(" ");
-                            numberOfSingleSpacesToEmit--;
-                        }
-                    }
-                    else {
-                        // No spaces to emit write empty string
-                        writer.rawWrite("");
-                    }
-                }
-
-                // Write the comment line text
-                writeTrimmedCurrentLine(text, commentEnd, writer, newLine, pos, nextLineStart);
-
-                pos = nextLineStart;
-            }
-        }
-        else {
-            // Single line comment of style //....
-            writer.write(text.substring(commentPos, commentEnd));
-        }
-    }
-
-    function writeTrimmedCurrentLine(text: string, commentEnd: number, writer: EmitTextWriter, newLine: string, pos: number, nextLineStart: number) {
-        const end = Math.min(commentEnd, nextLineStart - 1);
-        const currentLineText = text.substring(pos, end).replace(/^\s+|\s+$/g, "");
-        if (currentLineText) {
-            // trimmed forward and ending spaces text
-            writer.write(currentLineText);
-            if (end !== commentEnd) {
-                writer.writeLine();
-            }
-        }
-        else {
-            // Empty string - make sure we write empty line
-            writer.writeLiteral(newLine);
-        }
-    }
-
-    function calculateIndent(text: string, pos: number, end: number) {
-        let currentLineIndent = 0;
-        for (; pos < end && isWhiteSpaceSingleLine(text.charCodeAt(pos)); pos++) {
-            if (text.charCodeAt(pos) === CharacterCodes.tab) {
-                // Tabs = TabSize = indent size and go to next tabStop
-                currentLineIndent += getIndentSize() - (currentLineIndent % getIndentSize());
-            }
-            else {
-                // Single space
-                currentLineIndent++;
-            }
-        }
-
-        return currentLineIndent;
-    }
-
-    export function hasModifiers(node: Node) {
-        return getModifierFlags(node) !== ModifierFlags.None;
-    }
-
-    export function hasModifier(node: Node, flags: ModifierFlags) {
-        return (getModifierFlags(node) & flags) !== 0;
-    }
-
-    export function getModifierFlags(node: Node): ModifierFlags {
-        if (node.modifierFlagsCache & ModifierFlags.HasComputedFlags) {
-            return node.modifierFlagsCache & ~ModifierFlags.HasComputedFlags;
-        }
-
-        const flags = getModifierFlagsNoCache(node);
-        node.modifierFlagsCache = flags | ModifierFlags.HasComputedFlags;
-        return flags;
-    }
-
-    export function getModifierFlagsNoCache(node: Node): ModifierFlags {
-
-        let flags = ModifierFlags.None;
-        if (node.modifiers) {
-            for (const modifier of node.modifiers) {
-                flags |= modifierToFlag(modifier.kind);
-            }
-        }
-
-        if (node.flags & NodeFlags.NestedNamespace || (node.kind === SyntaxKind.Identifier && (<Identifier>node).isInJSDocNamespace)) {
-            flags |= ModifierFlags.Export;
-        }
-
-        return flags;
-    }
-
-    export function modifierToFlag(token: SyntaxKind): ModifierFlags {
-        switch (token) {
-            case SyntaxKind.StaticKeyword: return ModifierFlags.Static;
-            case SyntaxKind.PublicKeyword: return ModifierFlags.Public;
-            case SyntaxKind.ProtectedKeyword: return ModifierFlags.Protected;
-            case SyntaxKind.PrivateKeyword: return ModifierFlags.Private;
-            case SyntaxKind.AbstractKeyword: return ModifierFlags.Abstract;
-            case SyntaxKind.ExportKeyword: return ModifierFlags.Export;
-            case SyntaxKind.DeclareKeyword: return ModifierFlags.Ambient;
-            case SyntaxKind.ConstKeyword: return ModifierFlags.Const;
-            case SyntaxKind.DefaultKeyword: return ModifierFlags.Default;
-            case SyntaxKind.AsyncKeyword: return ModifierFlags.Async;
-            case SyntaxKind.ReadonlyKeyword: return ModifierFlags.Readonly;
-        }
-        return ModifierFlags.None;
-    }
-
-    export function isLogicalOperator(token: SyntaxKind): boolean {
-        return token === SyntaxKind.BarBarToken
-            || token === SyntaxKind.AmpersandAmpersandToken
-            || token === SyntaxKind.ExclamationToken;
-    }
-
-    export function isAssignmentOperator(token: SyntaxKind): boolean {
-        return token >= SyntaxKind.FirstAssignment && token <= SyntaxKind.LastAssignment;
-    }
-
-    /** Get `C` given `N` if `N` is in the position `class C extends N` where `N` is an ExpressionWithTypeArguments. */
-    export function tryGetClassExtendingExpressionWithTypeArguments(node: Node): ClassLikeDeclaration | undefined {
-        if (node.kind === SyntaxKind.ExpressionWithTypeArguments &&
-            (<HeritageClause>node.parent).token === SyntaxKind.ExtendsKeyword &&
-            isClassLike(node.parent.parent)) {
-            return node.parent.parent;
-        }
-    }
-
-    export function isAssignmentExpression(node: Node, excludeCompoundAssignment: true): node is AssignmentExpression<EqualsToken>;
-    export function isAssignmentExpression(node: Node, excludeCompoundAssignment?: false): node is AssignmentExpression<AssignmentOperatorToken>;
-    export function isAssignmentExpression(node: Node, excludeCompoundAssignment?: boolean): node is AssignmentExpression<AssignmentOperatorToken> {
-        return isBinaryExpression(node)
-            && (excludeCompoundAssignment
-                ? node.operatorToken.kind === SyntaxKind.EqualsToken
-                : isAssignmentOperator(node.operatorToken.kind))
-            && isLeftHandSideExpression(node.left);
-    }
-
-    export function isDestructuringAssignment(node: Node): node is DestructuringAssignment {
-        if (isAssignmentExpression(node, /*excludeCompoundAssignment*/ true)) {
-            const kind = node.left.kind;
-            return kind === SyntaxKind.ObjectLiteralExpression
-                || kind === SyntaxKind.ArrayLiteralExpression;
-        }
-
-        return false;
-    }
-
-    // Returns false if this heritage clause element's expression contains something unsupported
-    // (i.e. not a name or dotted name).
-    export function isSupportedExpressionWithTypeArguments(node: ExpressionWithTypeArguments): boolean {
-        return isSupportedExpressionWithTypeArgumentsRest(node.expression);
-    }
-
-    function isSupportedExpressionWithTypeArgumentsRest(node: Expression): boolean {
-        if (node.kind === SyntaxKind.Identifier) {
-            return true;
-        }
-        else if (isPropertyAccessExpression(node)) {
-            return isSupportedExpressionWithTypeArgumentsRest(node.expression);
-        }
-        else {
-            return false;
-        }
-    }
-
-    export function isExpressionWithTypeArgumentsInClassExtendsClause(node: Node): boolean {
-        return tryGetClassExtendingExpressionWithTypeArguments(node) !== undefined;
-    }
-
-    export function isExpressionWithTypeArgumentsInClassImplementsClause(node: Node): node is ExpressionWithTypeArguments {
-        return node.kind === SyntaxKind.ExpressionWithTypeArguments
-            && isEntityNameExpression((node as ExpressionWithTypeArguments).expression)
-            && node.parent
-            && (<HeritageClause>node.parent).token === SyntaxKind.ImplementsKeyword
-            && node.parent.parent
-            && isClassLike(node.parent.parent);
-    }
-
-    export function isEntityNameExpression(node: Expression): node is EntityNameExpression {
-        return node.kind === SyntaxKind.Identifier ||
-            node.kind === SyntaxKind.PropertyAccessExpression && isEntityNameExpression((<PropertyAccessExpression>node).expression);
-    }
-
-    export function isRightSideOfQualifiedNameOrPropertyAccess(node: Node) {
-        return (node.parent.kind === SyntaxKind.QualifiedName && (<QualifiedName>node.parent).right === node) ||
-            (node.parent.kind === SyntaxKind.PropertyAccessExpression && (<PropertyAccessExpression>node.parent).name === node);
-    }
-
-    export function isEmptyObjectLiteral(expression: Node): boolean {
-        return expression.kind === SyntaxKind.ObjectLiteralExpression &&
-            (<ObjectLiteralExpression>expression).properties.length === 0;
-    }
-
-    export function isEmptyArrayLiteral(expression: Node): boolean {
-        return expression.kind === SyntaxKind.ArrayLiteralExpression &&
-            (<ArrayLiteralExpression>expression).elements.length === 0;
-    }
-
-    export function getLocalSymbolForExportDefault(symbol: Symbol) {
-        return isExportDefaultSymbol(symbol) ? symbol.declarations[0].localSymbol : undefined;
-    }
-
-    function isExportDefaultSymbol(symbol: Symbol): boolean {
-        return symbol && length(symbol.declarations) > 0 && hasModifier(symbol.declarations[0], ModifierFlags.Default);
-    }
-
-    /** Return ".ts", ".d.ts", or ".tsx", if that is the extension. */
-    export function tryExtractTypeScriptExtension(fileName: string): string | undefined {
-        return find(supportedTypescriptExtensionsForExtractExtension, extension => fileExtensionIs(fileName, extension));
-    }
-    /**
-     * Replace each instance of non-ascii characters by one, two, three, or four escape sequences
-     * representing the UTF-8 encoding of the character, and return the expanded char code list.
-     */
-    function getExpandedCharCodes(input: string): number[] {
-        const output: number[] = [];
-        const length = input.length;
-
-        for (let i = 0; i < length; i++) {
-            const charCode = input.charCodeAt(i);
-
-            // handel utf8
-            if (charCode < 0x80) {
-                output.push(charCode);
-            }
-            else if (charCode < 0x800) {
-                output.push((charCode >> 6) | 0B11000000);
-                output.push((charCode & 0B00111111) | 0B10000000);
-            }
-            else if (charCode < 0x10000) {
-                output.push((charCode >> 12) | 0B11100000);
-                output.push(((charCode >> 6) & 0B00111111) | 0B10000000);
-                output.push((charCode & 0B00111111) | 0B10000000);
-            }
-            else if (charCode < 0x20000) {
-                output.push((charCode >> 18) | 0B11110000);
-                output.push(((charCode >> 12) & 0B00111111) | 0B10000000);
-                output.push(((charCode >> 6) & 0B00111111) | 0B10000000);
-                output.push((charCode & 0B00111111) | 0B10000000);
-            }
-            else {
-                Debug.assert(false, "Unexpected code point");
-            }
-        }
-
-        return output;
-    }
-
-    const base64Digits = "ABCDEFGHIJKLMNOPQRSTUVWXYZabcdefghijklmnopqrstuvwxyz0123456789+/=";
-
-    /**
-     * Converts a string to a base-64 encoded ASCII string.
-     */
-    export function convertToBase64(input: string): string {
-        let result = "";
-        const charCodes = getExpandedCharCodes(input);
-        let i = 0;
-        const length = charCodes.length;
-        let byte1: number, byte2: number, byte3: number, byte4: number;
-
-        while (i < length) {
-            // Convert every 6-bits in the input 3 character points
-            // into a base64 digit
-            byte1 = charCodes[i] >> 2;
-            byte2 = (charCodes[i] & 0B00000011) << 4 | charCodes[i + 1] >> 4;
-            byte3 = (charCodes[i + 1] & 0B00001111) << 2 | charCodes[i + 2] >> 6;
-            byte4 = charCodes[i + 2] & 0B00111111;
-
-            // We are out of characters in the input, set the extra
-            // digits to 64 (padding character).
-            if (i + 1 >= length) {
-                byte3 = byte4 = 64;
-            }
-            else if (i + 2 >= length) {
-                byte4 = 64;
-            }
-
-            // Write to the output
-            result += base64Digits.charAt(byte1) + base64Digits.charAt(byte2) + base64Digits.charAt(byte3) + base64Digits.charAt(byte4);
-
-            i += 3;
-        }
-
-        return result;
-    }
-
-    const carriageReturnLineFeed = "\r\n";
-    const lineFeed = "\n";
-    export function getNewLineCharacter(options: CompilerOptions | PrinterOptions): string {
-        switch (options.newLine) {
-            case NewLineKind.CarriageReturnLineFeed:
-                return carriageReturnLineFeed;
-            case NewLineKind.LineFeed:
-                return lineFeed;
-        }
-        if (sys) {
-            return sys.newLine;
-        }
-        return carriageReturnLineFeed;
-    }
-
-    /**
-     * Tests whether a node and its subtree is simple enough to have its position
-     * information ignored when emitting source maps in a destructuring assignment.
-     *
-     * @param node The expression to test.
-     */
-    export function isSimpleExpression(node: Expression): boolean {
-        return isSimpleExpressionWorker(node, 0);
-    }
-
-    function isSimpleExpressionWorker(node: Expression, depth: number): boolean {
-        if (depth <= 5) {
-            const kind = node.kind;
-            if (kind === SyntaxKind.StringLiteral
-                || kind === SyntaxKind.NumericLiteral
-                || kind === SyntaxKind.RegularExpressionLiteral
-                || kind === SyntaxKind.NoSubstitutionTemplateLiteral
-                || kind === SyntaxKind.Identifier
-                || kind === SyntaxKind.ThisKeyword
-                || kind === SyntaxKind.SuperKeyword
-                || kind === SyntaxKind.TrueKeyword
-                || kind === SyntaxKind.FalseKeyword
-                || kind === SyntaxKind.NullKeyword) {
-                return true;
-            }
-            else if (kind === SyntaxKind.PropertyAccessExpression) {
-                return isSimpleExpressionWorker((<PropertyAccessExpression>node).expression, depth + 1);
-            }
-            else if (kind === SyntaxKind.ElementAccessExpression) {
-                return isSimpleExpressionWorker((<ElementAccessExpression>node).expression, depth + 1)
-                    && isSimpleExpressionWorker((<ElementAccessExpression>node).argumentExpression, depth + 1);
-            }
-            else if (kind === SyntaxKind.PrefixUnaryExpression
-                || kind === SyntaxKind.PostfixUnaryExpression) {
-                return isSimpleExpressionWorker((<PrefixUnaryExpression | PostfixUnaryExpression>node).operand, depth + 1);
-            }
-            else if (kind === SyntaxKind.BinaryExpression) {
-                return (<BinaryExpression>node).operatorToken.kind !== SyntaxKind.AsteriskAsteriskToken
-                    && isSimpleExpressionWorker((<BinaryExpression>node).left, depth + 1)
-                    && isSimpleExpressionWorker((<BinaryExpression>node).right, depth + 1);
-            }
-            else if (kind === SyntaxKind.ConditionalExpression) {
-                return isSimpleExpressionWorker((<ConditionalExpression>node).condition, depth + 1)
-                    && isSimpleExpressionWorker((<ConditionalExpression>node).whenTrue, depth + 1)
-                    && isSimpleExpressionWorker((<ConditionalExpression>node).whenFalse, depth + 1);
-            }
-            else if (kind === SyntaxKind.VoidExpression
-                || kind === SyntaxKind.TypeOfExpression
-                || kind === SyntaxKind.DeleteExpression) {
-                return isSimpleExpressionWorker((<VoidExpression | TypeOfExpression | DeleteExpression>node).expression, depth + 1);
-            }
-            else if (kind === SyntaxKind.ArrayLiteralExpression) {
-                return (<ArrayLiteralExpression>node).elements.length === 0;
-            }
-            else if (kind === SyntaxKind.ObjectLiteralExpression) {
-                return (<ObjectLiteralExpression>node).properties.length === 0;
-            }
-            else if (kind === SyntaxKind.CallExpression) {
-                if (!isSimpleExpressionWorker((<CallExpression>node).expression, depth + 1)) {
-                    return false;
-                }
-
-                for (const argument of (<CallExpression>node).arguments) {
-                    if (!isSimpleExpressionWorker(argument, depth + 1)) {
-                        return false;
-                    }
-                }
-
-                return true;
-            }
-        }
-
-        return false;
-    }
-
-    /**
-     * Formats an enum value as a string for debugging and debug assertions.
-     */
-    function formatEnum(value = 0, enumObject: any, isFlags?: boolean) {
-        const members = getEnumMembers(enumObject);
-        if (value === 0) {
-            return members.length > 0 && members[0][0] === 0 ? members[0][1] : "0";
-        }
-        if (isFlags) {
-            let result = "";
-            let remainingFlags = value;
-            for (let i = members.length - 1; i >= 0 && remainingFlags !== 0; i--) {
-                const [enumValue, enumName] = members[i];
-                if (enumValue !== 0 && (remainingFlags & enumValue) === enumValue) {
-                    remainingFlags &= ~enumValue;
-                    result = `${enumName}${result ? ", " : ""}${result}`;
-                }
-            }
-            if (remainingFlags === 0) {
-                return result;
-            }
-        }
-        else {
-            for (const [enumValue, enumName] of members) {
-                if (enumValue === value) {
-                    return enumName;
-                }
-            }
-        }
-        return value.toString();
-    }
-
-    function getEnumMembers(enumObject: any) {
-        const result: [number, string][] = [];
-        for (const name in enumObject) {
-            const value = enumObject[name];
-            if (typeof value === "number") {
-                result.push([value, name]);
-            }
-        }
-
-        return stableSort(result, (x, y) => compareValues(x[0], y[0]));
-    }
-
-    export function formatSyntaxKind(kind: SyntaxKind): string {
-        return formatEnum(kind, (<any>ts).SyntaxKind, /*isFlags*/ false);
-    }
-
-    export function formatModifierFlags(flags: ModifierFlags): string {
-        return formatEnum(flags, (<any>ts).ModifierFlags, /*isFlags*/ true);
-    }
-
-    export function formatTransformFlags(flags: TransformFlags): string {
-        return formatEnum(flags, (<any>ts).TransformFlags, /*isFlags*/ true);
-    }
-
-    export function formatEmitFlags(flags: EmitFlags): string {
-        return formatEnum(flags, (<any>ts).EmitFlags, /*isFlags*/ true);
-    }
-
-    export function formatSymbolFlags(flags: SymbolFlags): string {
-        return formatEnum(flags, (<any>ts).SymbolFlags, /*isFlags*/ true);
-    }
-
-    export function formatTypeFlags(flags: TypeFlags): string {
-        return formatEnum(flags, (<any>ts).TypeFlags, /*isFlags*/ true);
-    }
-
-    export function formatObjectFlags(flags: ObjectFlags): string {
-        return formatEnum(flags, (<any>ts).ObjectFlags, /*isFlags*/ true);
-    }
-
-    export function getRangePos(range: TextRange | undefined) {
-        return range ? range.pos : -1;
-    }
-
-    export function getRangeEnd(range: TextRange | undefined) {
-        return range ? range.end : -1;
-    }
-
-    /**
-     * Increases (or decreases) a position by the provided amount.
-     *
-     * @param pos The position.
-     * @param value The delta.
-     */
-    export function movePos(pos: number, value: number) {
-        return positionIsSynthesized(pos) ? -1 : pos + value;
-    }
-
-    /**
-     * Creates a new TextRange from the provided pos and end.
-     *
-     * @param pos The start position.
-     * @param end The end position.
-     */
-    export function createRange(pos: number, end: number): TextRange {
-        return { pos, end };
-    }
-
-    /**
-     * Creates a new TextRange from a provided range with a new end position.
-     *
-     * @param range A TextRange.
-     * @param end The new end position.
-     */
-    export function moveRangeEnd(range: TextRange, end: number): TextRange {
-        return createRange(range.pos, end);
-    }
-
-    /**
-     * Creates a new TextRange from a provided range with a new start position.
-     *
-     * @param range A TextRange.
-     * @param pos The new Start position.
-     */
-    export function moveRangePos(range: TextRange, pos: number): TextRange {
-        return createRange(pos, range.end);
-    }
-
-    /**
-     * Moves the start position of a range past any decorators.
-     */
-    export function moveRangePastDecorators(node: Node): TextRange {
-        return node.decorators && node.decorators.length > 0
-            ? moveRangePos(node, node.decorators.end)
-            : node;
-    }
-
-    /**
-     * Moves the start position of a range past any decorators or modifiers.
-     */
-    export function moveRangePastModifiers(node: Node): TextRange {
-        return node.modifiers && node.modifiers.length > 0
-            ? moveRangePos(node, node.modifiers.end)
-            : moveRangePastDecorators(node);
-    }
-
-    /**
-     * Determines whether a TextRange has the same start and end positions.
-     *
-     * @param range A TextRange.
-     */
-    export function isCollapsedRange(range: TextRange) {
-        return range.pos === range.end;
-    }
-
-    /**
-     * Creates a new TextRange from a provided range with its end position collapsed to its
-     * start position.
-     *
-     * @param range A TextRange.
-     */
-    export function collapseRangeToStart(range: TextRange): TextRange {
-        return isCollapsedRange(range) ? range : moveRangeEnd(range, range.pos);
-    }
-
-    /**
-     * Creates a new TextRange from a provided range with its start position collapsed to its
-     * end position.
-     *
-     * @param range A TextRange.
-     */
-    export function collapseRangeToEnd(range: TextRange): TextRange {
-        return isCollapsedRange(range) ? range : moveRangePos(range, range.end);
-    }
-
-    /**
-     * Creates a new TextRange for a token at the provides start position.
-     *
-     * @param pos The start position.
-     * @param token The token.
-     */
-    export function createTokenRange(pos: number, token: SyntaxKind): TextRange {
-        return createRange(pos, pos + tokenToString(token).length);
-    }
-
-    export function rangeIsOnSingleLine(range: TextRange, sourceFile: SourceFile) {
-        return rangeStartIsOnSameLineAsRangeEnd(range, range, sourceFile);
-    }
-
-    export function rangeStartPositionsAreOnSameLine(range1: TextRange, range2: TextRange, sourceFile: SourceFile) {
-        return positionsAreOnSameLine(getStartPositionOfRange(range1, sourceFile), getStartPositionOfRange(range2, sourceFile), sourceFile);
-    }
-
-    export function rangeEndPositionsAreOnSameLine(range1: TextRange, range2: TextRange, sourceFile: SourceFile) {
-        return positionsAreOnSameLine(range1.end, range2.end, sourceFile);
-    }
-
-    export function rangeStartIsOnSameLineAsRangeEnd(range1: TextRange, range2: TextRange, sourceFile: SourceFile) {
-        return positionsAreOnSameLine(getStartPositionOfRange(range1, sourceFile), range2.end, sourceFile);
-    }
-
-    export function rangeEndIsOnSameLineAsRangeStart(range1: TextRange, range2: TextRange, sourceFile: SourceFile) {
-        return positionsAreOnSameLine(range1.end, getStartPositionOfRange(range2, sourceFile), sourceFile);
-    }
-
-    export function positionsAreOnSameLine(pos1: number, pos2: number, sourceFile: SourceFile) {
-        return pos1 === pos2 ||
-            getLineOfLocalPosition(sourceFile, pos1) === getLineOfLocalPosition(sourceFile, pos2);
-    }
-
-    export function getStartPositionOfRange(range: TextRange, sourceFile: SourceFile) {
-        return positionIsSynthesized(range.pos) ? -1 : skipTrivia(sourceFile.text, range.pos);
-    }
-
-    /**
-     * Determines whether a name was originally the declaration name of an enum or namespace
-     * declaration.
-     */
-    export function isDeclarationNameOfEnumOrNamespace(node: Identifier) {
-        const parseNode = getParseTreeNode(node);
-        if (parseNode) {
-            switch (parseNode.parent.kind) {
-                case SyntaxKind.EnumDeclaration:
-                case SyntaxKind.ModuleDeclaration:
-                    return parseNode === (<EnumDeclaration | ModuleDeclaration>parseNode.parent).name;
-            }
-        }
-        return false;
-    }
-
-    export function getInitializedVariables(node: VariableDeclarationList) {
-        return filter(node.declarations, isInitializedVariable);
-    }
-
-    function isInitializedVariable(node: VariableDeclaration) {
-        return node.initializer !== undefined;
-    }
-
-    /**
-     * Gets a value indicating whether a node is merged with a class declaration in the same scope.
-     */
-    export function isMergedWithClass(node: Node) {
-        if (node.symbol) {
-            for (const declaration of node.symbol.declarations) {
-                if (declaration.kind === SyntaxKind.ClassDeclaration && declaration !== node) {
-                    return true;
-                }
-            }
-        }
-
-        return false;
-    }
-
-    /**
-     * Gets a value indicating whether a node is the first declaration of its kind.
-     *
-     * @param node A Declaration node.
-     * @param kind The SyntaxKind to find among related declarations.
-     */
-    export function isFirstDeclarationOfKind(node: Node, kind: SyntaxKind) {
-        return node.symbol && getDeclarationOfKind(node.symbol, kind) === node;
-    }
-
-    // Node tests
-    //
-    // All node tests in the following list should *not* reference parent pointers so that
-    // they may be used with transformations.
-
-    // Node Arrays
-
-    export function isNodeArray<T extends Node>(array: T[]): array is NodeArray<T> {
-        return array.hasOwnProperty("pos")
-            && array.hasOwnProperty("end");
-    }
-
-    // Literals
-
-    export function isNoSubstitutionTemplateLiteral(node: Node): node is LiteralExpression {
-        return node.kind === SyntaxKind.NoSubstitutionTemplateLiteral;
-    }
-
-    export function isLiteralKind(kind: SyntaxKind): boolean {
-        return SyntaxKind.FirstLiteralToken <= kind && kind <= SyntaxKind.LastLiteralToken;
-    }
-
-    export function isTextualLiteralKind(kind: SyntaxKind): boolean {
-        return kind === SyntaxKind.StringLiteral || kind === SyntaxKind.NoSubstitutionTemplateLiteral;
-    }
-
-    export function isLiteralExpression(node: Node): node is LiteralExpression {
-        return isLiteralKind(node.kind);
-    }
-
-    // Pseudo-literals
-
-    export function isTemplateLiteralKind(kind: SyntaxKind): boolean {
-        return SyntaxKind.FirstTemplateToken <= kind && kind <= SyntaxKind.LastTemplateToken;
-    }
-
-    export function isTemplateHead(node: Node): node is TemplateHead {
-        return node.kind === SyntaxKind.TemplateHead;
-    }
-
-    export function isTemplateMiddleOrTemplateTail(node: Node): node is TemplateMiddle | TemplateTail {
-        const kind = node.kind;
-        return kind === SyntaxKind.TemplateMiddle
-            || kind === SyntaxKind.TemplateTail;
-    }
-
-    // Identifiers
-
-    export function isIdentifier(node: Node): node is Identifier {
-        return node.kind === SyntaxKind.Identifier;
-    }
-
-    export function isGeneratedIdentifier(node: Node): node is GeneratedIdentifier {
-        // Using `>` here catches both `GeneratedIdentifierKind.None` and `undefined`.
-        return isIdentifier(node) && node.autoGenerateKind > GeneratedIdentifierKind.None;
-    }
-
-    // Keywords
-
-    export function isModifier(node: Node): node is Modifier {
-        return isModifierKind(node.kind);
-    }
-
-    // Names
-
-    export function isQualifiedName(node: Node): node is QualifiedName {
-        return node.kind === SyntaxKind.QualifiedName;
-    }
-
-    export function isComputedPropertyName(node: Node): node is ComputedPropertyName {
-        return node.kind === SyntaxKind.ComputedPropertyName;
-    }
-
-    export function isEntityName(node: Node): node is EntityName {
-        const kind = node.kind;
-        return kind === SyntaxKind.QualifiedName
-            || kind === SyntaxKind.Identifier;
-    }
-
-    export function isPropertyName(node: Node): node is PropertyName {
-        const kind = node.kind;
-        return kind === SyntaxKind.Identifier
-            || kind === SyntaxKind.StringLiteral
-            || kind === SyntaxKind.NumericLiteral
-            || kind === SyntaxKind.ComputedPropertyName;
-    }
-
-    export function isModuleName(node: Node): node is ModuleName {
-        const kind = node.kind;
-        return kind === SyntaxKind.Identifier
-            || kind === SyntaxKind.StringLiteral;
-    }
-
-    export function isBindingName(node: Node): node is BindingName {
-        const kind = node.kind;
-        return kind === SyntaxKind.Identifier
-            || kind === SyntaxKind.ObjectBindingPattern
-            || kind === SyntaxKind.ArrayBindingPattern;
-    }
-
-    // Signature elements
-
-    export function isTypeParameter(node: Node): node is TypeParameterDeclaration {
-        return node.kind === SyntaxKind.TypeParameter;
-    }
-
-    export function isParameter(node: Node): node is ParameterDeclaration {
-        return node.kind === SyntaxKind.Parameter;
-    }
-
-    export function isDecorator(node: Node): node is Decorator {
-        return node.kind === SyntaxKind.Decorator;
-    }
-
-    // Type members
-
-    export function isMethodDeclaration(node: Node): node is MethodDeclaration {
-        return node.kind === SyntaxKind.MethodDeclaration;
-    }
-
-    export function isClassElement(node: Node): node is ClassElement {
-        const kind = node.kind;
-        return kind === SyntaxKind.Constructor
-            || kind === SyntaxKind.PropertyDeclaration
-            || kind === SyntaxKind.MethodDeclaration
-            || kind === SyntaxKind.GetAccessor
-            || kind === SyntaxKind.SetAccessor
-            || kind === SyntaxKind.IndexSignature
-            || kind === SyntaxKind.SemicolonClassElement
-            || kind === SyntaxKind.MissingDeclaration;
-    }
-
-    export function isTypeElement(node: Node): node is TypeElement {
-        const kind = node.kind;
-        return kind === SyntaxKind.ConstructSignature
-            || kind === SyntaxKind.CallSignature
-            || kind === SyntaxKind.PropertySignature
-            || kind === SyntaxKind.MethodSignature
-            || kind === SyntaxKind.IndexSignature
-            || kind === SyntaxKind.MissingDeclaration;
-    }
-
-    export function isObjectLiteralElementLike(node: Node): node is ObjectLiteralElementLike {
-        const kind = node.kind;
-        return kind === SyntaxKind.PropertyAssignment
-            || kind === SyntaxKind.ShorthandPropertyAssignment
-            || kind === SyntaxKind.SpreadAssignment
-            || kind === SyntaxKind.MethodDeclaration
-            || kind === SyntaxKind.GetAccessor
-            || kind === SyntaxKind.SetAccessor
-            || kind === SyntaxKind.MissingDeclaration;
-    }
-
-    // Type
-
-    function isTypeNodeKind(kind: SyntaxKind) {
-        return (kind >= SyntaxKind.FirstTypeNode && kind <= SyntaxKind.LastTypeNode)
-            || kind === SyntaxKind.AnyKeyword
-            || kind === SyntaxKind.NumberKeyword
-            || kind === SyntaxKind.ObjectKeyword
-            || kind === SyntaxKind.BooleanKeyword
-            || kind === SyntaxKind.StringKeyword
-            || kind === SyntaxKind.SymbolKeyword
-            || kind === SyntaxKind.ThisKeyword
-            || kind === SyntaxKind.VoidKeyword
-            || kind === SyntaxKind.UndefinedKeyword
-            || kind === SyntaxKind.NullKeyword
-            || kind === SyntaxKind.NeverKeyword
-            || kind === SyntaxKind.ExpressionWithTypeArguments;
-    }
-
-    /**
-     * Node test that determines whether a node is a valid type node.
-     * This differs from the `isPartOfTypeNode` function which determines whether a node is *part*
-     * of a TypeNode.
-     */
-    export function isTypeNode(node: Node): node is TypeNode {
-        return isTypeNodeKind(node.kind);
-    }
-
-    // Binding patterns
-
-    export function isArrayBindingPattern(node: Node): node is ArrayBindingPattern {
-        return node.kind === SyntaxKind.ArrayBindingPattern;
-    }
-
-    export function isObjectBindingPattern(node: Node): node is ObjectBindingPattern {
-        return node.kind === SyntaxKind.ObjectBindingPattern;
-    }
-
-    export function isBindingPattern(node: Node): node is BindingPattern {
-        if (node) {
-            const kind = node.kind;
-            return kind === SyntaxKind.ArrayBindingPattern
-                || kind === SyntaxKind.ObjectBindingPattern;
-        }
-
-        return false;
-    }
-
-    export function isAssignmentPattern(node: Node): node is AssignmentPattern {
-        const kind = node.kind;
-        return kind === SyntaxKind.ArrayLiteralExpression
-            || kind === SyntaxKind.ObjectLiteralExpression;
-    }
-
-    export function isBindingElement(node: Node): node is BindingElement {
-        return node.kind === SyntaxKind.BindingElement;
-    }
-
-    export function isArrayBindingElement(node: Node): node is ArrayBindingElement {
-        const kind = node.kind;
-        return kind === SyntaxKind.BindingElement
-            || kind === SyntaxKind.OmittedExpression;
-    }
-
-
-    /**
-     * Determines whether the BindingOrAssignmentElement is a BindingElement-like declaration
-     */
-    export function isDeclarationBindingElement(bindingElement: BindingOrAssignmentElement): bindingElement is VariableDeclaration | ParameterDeclaration | BindingElement {
-        switch (bindingElement.kind) {
-            case SyntaxKind.VariableDeclaration:
-            case SyntaxKind.Parameter:
-            case SyntaxKind.BindingElement:
-                return true;
-        }
-
-        return false;
-    }
-
-    /**
-     * Determines whether a node is a BindingOrAssignmentPattern
-     */
-    export function isBindingOrAssignmentPattern(node: BindingOrAssignmentElementTarget): node is BindingOrAssignmentPattern {
-        return isObjectBindingOrAssignmentPattern(node)
-            || isArrayBindingOrAssignmentPattern(node);
-    }
-
-    /**
-     * Determines whether a node is an ObjectBindingOrAssignmentPattern
-     */
-    export function isObjectBindingOrAssignmentPattern(node: BindingOrAssignmentElementTarget): node is ObjectBindingOrAssignmentPattern {
-        switch (node.kind) {
-            case SyntaxKind.ObjectBindingPattern:
-            case SyntaxKind.ObjectLiteralExpression:
-                return true;
-        }
-
-        return false;
-    }
-
-    /**
-     * Determines whether a node is an ArrayBindingOrAssignmentPattern
-     */
-    export function isArrayBindingOrAssignmentPattern(node: BindingOrAssignmentElementTarget): node is ArrayBindingOrAssignmentPattern {
-        switch (node.kind) {
-            case SyntaxKind.ArrayBindingPattern:
-            case SyntaxKind.ArrayLiteralExpression:
-                return true;
-        }
-
-        return false;
-    }
-
-    // Expression
-
-    export function isArrayLiteralExpression(node: Node): node is ArrayLiteralExpression {
-        return node.kind === SyntaxKind.ArrayLiteralExpression;
-    }
-
-    export function isObjectLiteralExpression(node: Node): node is ObjectLiteralExpression {
-        return node.kind === SyntaxKind.ObjectLiteralExpression;
-    }
-
-    export function isPropertyAccessExpression(node: Node): node is PropertyAccessExpression {
-        return node.kind === SyntaxKind.PropertyAccessExpression;
-    }
-
-    export function isPropertyAccessOrQualifiedName(node: Node): node is PropertyAccessExpression | QualifiedName {
-        const kind = node.kind;
-        return kind === SyntaxKind.PropertyAccessExpression
-            || kind === SyntaxKind.QualifiedName;
-    }
-
-    export function isElementAccessExpression(node: Node): node is ElementAccessExpression {
-        return node.kind === SyntaxKind.ElementAccessExpression;
-    }
-
-    export function isBinaryExpression(node: Node): node is BinaryExpression {
-        return node.kind === SyntaxKind.BinaryExpression;
-    }
-
-    export function isConditionalExpression(node: Node): node is ConditionalExpression {
-        return node.kind === SyntaxKind.ConditionalExpression;
-    }
-
-    export function isCallExpression(node: Node): node is CallExpression {
-        return node.kind === SyntaxKind.CallExpression;
-    }
-
-    export function isParethesizedExpression(node: Node): node is ParenthesizedExpression {
-        return node.kind === SyntaxKind.ParenthesizedExpression;
-    }
-
-    export function isTemplateLiteral(node: Node): node is TemplateLiteral {
-        const kind = node.kind;
-        return kind === SyntaxKind.TemplateExpression
-            || kind === SyntaxKind.NoSubstitutionTemplateLiteral;
-    }
-
-    export function isSpreadExpression(node: Node): node is SpreadElement {
-        return node.kind === SyntaxKind.SpreadElement;
-    }
-
-    export function isExpressionWithTypeArguments(node: Node): node is ExpressionWithTypeArguments {
-        return node.kind === SyntaxKind.ExpressionWithTypeArguments;
-    }
-
-    function isLeftHandSideExpressionKind(kind: SyntaxKind): boolean {
-        return kind === SyntaxKind.PropertyAccessExpression
-            || kind === SyntaxKind.ElementAccessExpression
-            || kind === SyntaxKind.NewExpression
-            || kind === SyntaxKind.CallExpression
-            || kind === SyntaxKind.JsxElement
-            || kind === SyntaxKind.JsxSelfClosingElement
-            || kind === SyntaxKind.TaggedTemplateExpression
-            || kind === SyntaxKind.ArrayLiteralExpression
-            || kind === SyntaxKind.ParenthesizedExpression
-            || kind === SyntaxKind.ObjectLiteralExpression
-            || kind === SyntaxKind.ClassExpression
-            || kind === SyntaxKind.FunctionExpression
-            || kind === SyntaxKind.Identifier
-            || kind === SyntaxKind.RegularExpressionLiteral
-            || kind === SyntaxKind.NumericLiteral
-            || kind === SyntaxKind.StringLiteral
-            || kind === SyntaxKind.NoSubstitutionTemplateLiteral
-            || kind === SyntaxKind.TemplateExpression
-            || kind === SyntaxKind.FalseKeyword
-            || kind === SyntaxKind.NullKeyword
-            || kind === SyntaxKind.ThisKeyword
-            || kind === SyntaxKind.TrueKeyword
-            || kind === SyntaxKind.SuperKeyword
-            || kind === SyntaxKind.NonNullExpression
-            || kind === SyntaxKind.MetaProperty;
-    }
-
-    export function isLeftHandSideExpression(node: Node): node is LeftHandSideExpression {
-        return isLeftHandSideExpressionKind(skipPartiallyEmittedExpressions(node).kind);
-    }
-
-    function isUnaryExpressionKind(kind: SyntaxKind): boolean {
-        return kind === SyntaxKind.PrefixUnaryExpression
-            || kind === SyntaxKind.PostfixUnaryExpression
-            || kind === SyntaxKind.DeleteExpression
-            || kind === SyntaxKind.TypeOfExpression
-            || kind === SyntaxKind.VoidExpression
-            || kind === SyntaxKind.AwaitExpression
-            || kind === SyntaxKind.TypeAssertionExpression
-            || isLeftHandSideExpressionKind(kind);
-    }
-
-    export function isUnaryExpression(node: Node): node is UnaryExpression {
-        return isUnaryExpressionKind(skipPartiallyEmittedExpressions(node).kind);
-    }
-
-    function isExpressionKind(kind: SyntaxKind) {
-        return kind === SyntaxKind.ConditionalExpression
-            || kind === SyntaxKind.YieldExpression
-            || kind === SyntaxKind.ArrowFunction
-            || kind === SyntaxKind.BinaryExpression
-            || kind === SyntaxKind.SpreadElement
-            || kind === SyntaxKind.AsExpression
-            || kind === SyntaxKind.OmittedExpression
-            || kind === SyntaxKind.CommaListExpression
-            || isUnaryExpressionKind(kind);
-    }
-
-    export function isExpression(node: Node): node is Expression {
-        return isExpressionKind(skipPartiallyEmittedExpressions(node).kind);
-    }
-
-    export function isAssertionExpression(node: Node): node is AssertionExpression {
-        const kind = node.kind;
-        return kind === SyntaxKind.TypeAssertionExpression
-            || kind === SyntaxKind.AsExpression;
-    }
-
-    export function isPartiallyEmittedExpression(node: Node): node is PartiallyEmittedExpression {
-        return node.kind === SyntaxKind.PartiallyEmittedExpression;
-    }
-
-    export function isNotEmittedStatement(node: Node): node is NotEmittedStatement {
-        return node.kind === SyntaxKind.NotEmittedStatement;
-    }
-
-    export function isNotEmittedOrPartiallyEmittedNode(node: Node): node is NotEmittedStatement | PartiallyEmittedExpression {
-        return isNotEmittedStatement(node)
-            || isPartiallyEmittedExpression(node);
-    }
-
-    export function isOmittedExpression(node: Node): node is OmittedExpression {
-        return node.kind === SyntaxKind.OmittedExpression;
-    }
-
-    // Misc
-
-    export function isTemplateSpan(node: Node): node is TemplateSpan {
-        return node.kind === SyntaxKind.TemplateSpan;
-    }
-
-    // Element
-
-    export function isBlock(node: Node): node is Block {
-        return node.kind === SyntaxKind.Block;
-    }
-
-    export function isConciseBody(node: Node): node is ConciseBody {
-        return isBlock(node)
-            || isExpression(node);
-    }
-
-    export function isFunctionBody(node: Node): node is FunctionBody {
-        return isBlock(node);
-    }
-
-    export function isForInitializer(node: Node): node is ForInitializer {
-        return isVariableDeclarationList(node)
-            || isExpression(node);
-    }
-
-    export function isVariableStatement(node: Node): node is VariableStatement {
-        return node.kind === SyntaxKind.VariableStatement;
-    }
-
-    export function isVariableDeclaration(node: Node): node is VariableDeclaration {
-        return node.kind === SyntaxKind.VariableDeclaration;
-    }
-
-    export function isVariableDeclarationList(node: Node): node is VariableDeclarationList {
-        return node.kind === SyntaxKind.VariableDeclarationList;
-    }
-
-    export function isCaseBlock(node: Node): node is CaseBlock {
-        return node.kind === SyntaxKind.CaseBlock;
-    }
-
-    export function isModuleBody(node: Node): node is ModuleBody {
-        const kind = node.kind;
-        return kind === SyntaxKind.ModuleBlock
-            || kind === SyntaxKind.ModuleDeclaration
-            || kind === SyntaxKind.Identifier;
-    }
-
-    export function isNamespaceBody(node: Node): node is NamespaceBody {
-        const kind = node.kind;
-        return kind === SyntaxKind.ModuleBlock
-            || kind === SyntaxKind.ModuleDeclaration;
-    }
-
-    export function isJSDocNamespaceBody(node: Node): node is JSDocNamespaceBody {
-        const kind = node.kind;
-        return kind === SyntaxKind.Identifier
-            || kind === SyntaxKind.ModuleDeclaration;
-    }
-
-    export function isImportEqualsDeclaration(node: Node): node is ImportEqualsDeclaration {
-        return node.kind === SyntaxKind.ImportEqualsDeclaration;
-    }
-
-    export function isImportDeclaration(node: Node): node is ImportDeclaration {
-        return node.kind === SyntaxKind.ImportDeclaration;
-    }
-
-    export function isImportClause(node: Node): node is ImportClause {
-        return node.kind === SyntaxKind.ImportClause;
-    }
-
-    export function isNamedImportBindings(node: Node): node is NamedImportBindings {
-        const kind = node.kind;
-        return kind === SyntaxKind.NamedImports
-            || kind === SyntaxKind.NamespaceImport;
-    }
-
-    export function isImportSpecifier(node: Node): node is ImportSpecifier {
-        return node.kind === SyntaxKind.ImportSpecifier;
-    }
-
-    export function isNamedExports(node: Node): node is NamedExports {
-        return node.kind === SyntaxKind.NamedExports;
-    }
-
-    export function isExportSpecifier(node: Node): node is ExportSpecifier {
-        return node.kind === SyntaxKind.ExportSpecifier;
-    }
-
-    export function isExportAssignment(node: Node): node is ExportAssignment {
-        return node.kind === SyntaxKind.ExportAssignment;
-    }
-
-    export function isModuleOrEnumDeclaration(node: Node): node is ModuleDeclaration | EnumDeclaration {
-        return node.kind === SyntaxKind.ModuleDeclaration || node.kind === SyntaxKind.EnumDeclaration;
-    }
-
-    function isDeclarationKind(kind: SyntaxKind) {
-        return kind === SyntaxKind.ArrowFunction
-            || kind === SyntaxKind.BindingElement
-            || kind === SyntaxKind.ClassDeclaration
-            || kind === SyntaxKind.ClassExpression
-            || kind === SyntaxKind.Constructor
-            || kind === SyntaxKind.EnumDeclaration
-            || kind === SyntaxKind.EnumMember
-            || kind === SyntaxKind.ExportSpecifier
-            || kind === SyntaxKind.FunctionDeclaration
-            || kind === SyntaxKind.FunctionExpression
-            || kind === SyntaxKind.GetAccessor
-            || kind === SyntaxKind.ImportClause
-            || kind === SyntaxKind.ImportEqualsDeclaration
-            || kind === SyntaxKind.ImportSpecifier
-            || kind === SyntaxKind.InterfaceDeclaration
-            || kind === SyntaxKind.JsxAttribute
-            || kind === SyntaxKind.MethodDeclaration
-            || kind === SyntaxKind.MethodSignature
-            || kind === SyntaxKind.ModuleDeclaration
-            || kind === SyntaxKind.NamespaceExportDeclaration
-            || kind === SyntaxKind.NamespaceImport
-            || kind === SyntaxKind.Parameter
-            || kind === SyntaxKind.PropertyAssignment
-            || kind === SyntaxKind.PropertyDeclaration
-            || kind === SyntaxKind.PropertySignature
-            || kind === SyntaxKind.SetAccessor
-            || kind === SyntaxKind.ShorthandPropertyAssignment
-            || kind === SyntaxKind.TypeAliasDeclaration
-            || kind === SyntaxKind.TypeParameter
-            || kind === SyntaxKind.VariableDeclaration
-            || kind === SyntaxKind.JSDocTypedefTag;
-    }
-
-    function isDeclarationStatementKind(kind: SyntaxKind) {
-        return kind === SyntaxKind.FunctionDeclaration
-            || kind === SyntaxKind.MissingDeclaration
-            || kind === SyntaxKind.ClassDeclaration
-            || kind === SyntaxKind.InterfaceDeclaration
-            || kind === SyntaxKind.TypeAliasDeclaration
-            || kind === SyntaxKind.EnumDeclaration
-            || kind === SyntaxKind.ModuleDeclaration
-            || kind === SyntaxKind.ImportDeclaration
-            || kind === SyntaxKind.ImportEqualsDeclaration
-            || kind === SyntaxKind.ExportDeclaration
-            || kind === SyntaxKind.ExportAssignment
-            || kind === SyntaxKind.NamespaceExportDeclaration;
-    }
-
-    function isStatementKindButNotDeclarationKind(kind: SyntaxKind) {
-        return kind === SyntaxKind.BreakStatement
-            || kind === SyntaxKind.ContinueStatement
-            || kind === SyntaxKind.DebuggerStatement
-            || kind === SyntaxKind.DoStatement
-            || kind === SyntaxKind.ExpressionStatement
-            || kind === SyntaxKind.EmptyStatement
-            || kind === SyntaxKind.ForInStatement
-            || kind === SyntaxKind.ForOfStatement
-            || kind === SyntaxKind.ForStatement
-            || kind === SyntaxKind.IfStatement
-            || kind === SyntaxKind.LabeledStatement
-            || kind === SyntaxKind.ReturnStatement
-            || kind === SyntaxKind.SwitchStatement
-            || kind === SyntaxKind.ThrowStatement
-            || kind === SyntaxKind.TryStatement
-            || kind === SyntaxKind.VariableStatement
-            || kind === SyntaxKind.WhileStatement
-            || kind === SyntaxKind.WithStatement
-            || kind === SyntaxKind.NotEmittedStatement
-            || kind === SyntaxKind.EndOfDeclarationMarker
-            || kind === SyntaxKind.MergeDeclarationMarker;
-    }
-
-    export function isDeclaration(node: Node): node is NamedDeclaration {
-        return isDeclarationKind(node.kind);
-    }
-
-    export function isDeclarationStatement(node: Node): node is DeclarationStatement {
-        return isDeclarationStatementKind(node.kind);
-    }
-
-    /**
-     * Determines whether the node is a statement that is not also a declaration
-     */
-    export function isStatementButNotDeclaration(node: Node): node is Statement {
-        return isStatementKindButNotDeclarationKind(node.kind);
-    }
-
-    export function isStatement(node: Node): node is Statement {
-        const kind = node.kind;
-        return isStatementKindButNotDeclarationKind(kind)
-            || isDeclarationStatementKind(kind)
-            || kind === SyntaxKind.Block;
-    }
-
-    // Module references
-
-    export function isModuleReference(node: Node): node is ModuleReference {
-        const kind = node.kind;
-        return kind === SyntaxKind.ExternalModuleReference
-            || kind === SyntaxKind.QualifiedName
-            || kind === SyntaxKind.Identifier;
-    }
-
-    // JSX
-
-    export function isJsxOpeningElement(node: Node): node is JsxOpeningElement {
-        return node.kind === SyntaxKind.JsxOpeningElement;
-    }
-
-    export function isJsxClosingElement(node: Node): node is JsxClosingElement {
-        return node.kind === SyntaxKind.JsxClosingElement;
-    }
-
-    export function isJsxTagNameExpression(node: Node): node is JsxTagNameExpression {
-        const kind = node.kind;
-        return kind === SyntaxKind.ThisKeyword
-            || kind === SyntaxKind.Identifier
-            || kind === SyntaxKind.PropertyAccessExpression;
-    }
-
-    export function isJsxChild(node: Node): node is JsxChild {
-        const kind = node.kind;
-        return kind === SyntaxKind.JsxElement
-            || kind === SyntaxKind.JsxExpression
-            || kind === SyntaxKind.JsxSelfClosingElement
-            || kind === SyntaxKind.JsxText;
-    }
-
-    export function isJsxAttributes(node: Node): node is JsxAttributes {
-        const kind = node.kind;
-        return kind === SyntaxKind.JsxAttributes;
-    }
-
-    export function isJsxAttributeLike(node: Node): node is JsxAttributeLike {
-        const kind = node.kind;
-        return kind === SyntaxKind.JsxAttribute
-            || kind === SyntaxKind.JsxSpreadAttribute;
-    }
-
-    export function isJsxSpreadAttribute(node: Node): node is JsxSpreadAttribute {
-        return node.kind === SyntaxKind.JsxSpreadAttribute;
-    }
-
-    export function isJsxAttribute(node: Node): node is JsxAttribute {
-        return node.kind === SyntaxKind.JsxAttribute;
-    }
-
-    export function isStringLiteralOrJsxExpression(node: Node): node is StringLiteral | JsxExpression {
-        const kind = node.kind;
-        return kind === SyntaxKind.StringLiteral
-            || kind === SyntaxKind.JsxExpression;
-    }
-
-    export function isJsxOpeningLikeElement(node: Node): node is JsxOpeningLikeElement {
-        const kind = node.kind;
-        return kind === SyntaxKind.JsxOpeningElement
-            || kind === SyntaxKind.JsxSelfClosingElement;
-    }
-
-    // Clauses
-
-    export function isCaseOrDefaultClause(node: Node): node is CaseOrDefaultClause {
-        const kind = node.kind;
-        return kind === SyntaxKind.CaseClause
-            || kind === SyntaxKind.DefaultClause;
-    }
-
-    export function isHeritageClause(node: Node): node is HeritageClause {
-        return node.kind === SyntaxKind.HeritageClause;
-    }
-
-    export function isCatchClause(node: Node): node is CatchClause {
-        return node.kind === SyntaxKind.CatchClause;
-    }
-
-
-    // Property assignments
-
-    export function isPropertyAssignment(node: Node): node is PropertyAssignment {
-        return node.kind === SyntaxKind.PropertyAssignment;
-    }
-
-    export function isShorthandPropertyAssignment(node: Node): node is ShorthandPropertyAssignment {
-        return node.kind === SyntaxKind.ShorthandPropertyAssignment;
-    }
-
-    // Enum
-
-    export function isEnumMember(node: Node): node is EnumMember {
-        return node.kind === SyntaxKind.EnumMember;
-    }
-
-    // Top-level nodes
-    export function isSourceFile(node: Node): node is SourceFile {
-        return node.kind === SyntaxKind.SourceFile;
-    }
-
-    export function isWatchSet(options: CompilerOptions) {
-        // Firefox has Object.prototype.watch
-        return options.watch && options.hasOwnProperty("watch");
-    }
-
-    export function getCheckFlags(symbol: Symbol): CheckFlags {
-        return symbol.flags & SymbolFlags.Transient ? (<TransientSymbol>symbol).checkFlags : 0;
-    }
-
-    export function getDeclarationModifierFlagsFromSymbol(s: Symbol): ModifierFlags {
-        if (s.valueDeclaration) {
-            const flags = getCombinedModifierFlags(s.valueDeclaration);
-            return s.parent && s.parent.flags & SymbolFlags.Class ? flags : flags & ~ModifierFlags.AccessibilityModifier;
-        }
-        if (getCheckFlags(s) & CheckFlags.Synthetic) {
-            const checkFlags = (<TransientSymbol>s).checkFlags;
-            const accessModifier = checkFlags & CheckFlags.ContainsPrivate ? ModifierFlags.Private :
-                checkFlags & CheckFlags.ContainsPublic ? ModifierFlags.Public :
-                    ModifierFlags.Protected;
-            const staticModifier = checkFlags & CheckFlags.ContainsStatic ? ModifierFlags.Static : 0;
-            return accessModifier | staticModifier;
-        }
-        if (s.flags & SymbolFlags.Prototype) {
-            return ModifierFlags.Public | ModifierFlags.Static;
-        }
-        return 0;
-    }
-
-    export function levenshtein(s1: string, s2: string): number {
-        let previous: number[] = new Array(s2.length + 1);
-        let current: number[] = new Array(s2.length + 1);
-        for (let i = 0; i < s2.length + 1; i++) {
-            previous[i] = i;
-            current[i] = -1;
-        }
-        for (let i = 1; i < s1.length + 1; i++) {
-            current[0] = i;
-            for (let j = 1; j < s2.length + 1; j++) {
-                current[j] = Math.min(
-                    previous[j] + 1,
-                    current[j - 1] + 1,
-                    previous[j - 1] + (s1[i - 1] === s2[j - 1] ? 0 : 2));
-            }
-            // shift current back to previous, and then reuse previous' array
-            const tmp = previous;
-            previous = current;
-            current = tmp;
-        }
-        return previous[previous.length - 1];
-    }
-}
-
-namespace ts {
-    export function getDefaultLibFileName(options: CompilerOptions): string {
-        switch (options.target) {
-            case ScriptTarget.ESNext:
-                return "lib.esnext.full.d.ts";
-            case ScriptTarget.ES2017:
-                return "lib.es2017.full.d.ts";
-            case ScriptTarget.ES2016:
-                return "lib.es2016.full.d.ts";
-            case ScriptTarget.ES2015:
-                return "lib.es6.d.ts";  // We don't use lib.es2015.full.d.ts due to breaking change.
-            default:
-                return "lib.d.ts";
-        }
-    }
-
-    export function textSpanEnd(span: TextSpan) {
-        return span.start + span.length;
-    }
-
-    export function textSpanIsEmpty(span: TextSpan) {
-        return span.length === 0;
-    }
-
-    export function textSpanContainsPosition(span: TextSpan, position: number) {
-        return position >= span.start && position < textSpanEnd(span);
-    }
-
-    // Returns true if 'span' contains 'other'.
-    export function textSpanContainsTextSpan(span: TextSpan, other: TextSpan) {
-        return other.start >= span.start && textSpanEnd(other) <= textSpanEnd(span);
-    }
-
-    export function textSpanOverlapsWith(span: TextSpan, other: TextSpan) {
-        const overlapStart = Math.max(span.start, other.start);
-        const overlapEnd = Math.min(textSpanEnd(span), textSpanEnd(other));
-        return overlapStart < overlapEnd;
-    }
-
-    export function textSpanOverlap(span1: TextSpan, span2: TextSpan) {
-        const overlapStart = Math.max(span1.start, span2.start);
-        const overlapEnd = Math.min(textSpanEnd(span1), textSpanEnd(span2));
-        if (overlapStart < overlapEnd) {
-            return createTextSpanFromBounds(overlapStart, overlapEnd);
-        }
-        return undefined;
-    }
-
-    export function textSpanIntersectsWithTextSpan(span: TextSpan, other: TextSpan) {
-        return other.start <= textSpanEnd(span) && textSpanEnd(other) >= span.start;
-    }
-
-    export function textSpanIntersectsWith(span: TextSpan, start: number, length: number) {
-        const end = start + length;
-        return start <= textSpanEnd(span) && end >= span.start;
-    }
-
-    export function decodedTextSpanIntersectsWith(start1: number, length1: number, start2: number, length2: number) {
-        const end1 = start1 + length1;
-        const end2 = start2 + length2;
-        return start2 <= end1 && end2 >= start1;
-    }
-
-    export function textSpanIntersectsWithPosition(span: TextSpan, position: number) {
-        return position <= textSpanEnd(span) && position >= span.start;
-    }
-
-    export function textSpanIntersection(span1: TextSpan, span2: TextSpan) {
-        const intersectStart = Math.max(span1.start, span2.start);
-        const intersectEnd = Math.min(textSpanEnd(span1), textSpanEnd(span2));
-        if (intersectStart <= intersectEnd) {
-            return createTextSpanFromBounds(intersectStart, intersectEnd);
-        }
-        return undefined;
-    }
-
-    export function createTextSpan(start: number, length: number): TextSpan {
-        if (start < 0) {
-            throw new Error("start < 0");
-        }
-        if (length < 0) {
-            throw new Error("length < 0");
-        }
-
-        return { start, length };
-    }
-
-    export function createTextSpanFromBounds(start: number, end: number) {
-        return createTextSpan(start, end - start);
-    }
-
-    export function textChangeRangeNewSpan(range: TextChangeRange) {
-        return createTextSpan(range.span.start, range.newLength);
-    }
-
-    export function textChangeRangeIsUnchanged(range: TextChangeRange) {
-        return textSpanIsEmpty(range.span) && range.newLength === 0;
-    }
-
-    export function createTextChangeRange(span: TextSpan, newLength: number): TextChangeRange {
-        if (newLength < 0) {
-            throw new Error("newLength < 0");
-        }
-
-        return { span, newLength };
-    }
-
-    export let unchangedTextChangeRange = createTextChangeRange(createTextSpan(0, 0), 0);
-
-    /**
-     * Called to merge all the changes that occurred across several versions of a script snapshot
-     * into a single change.  i.e. if a user keeps making successive edits to a script we will
-     * have a text change from V1 to V2, V2 to V3, ..., Vn.
-     *
-     * This function will then merge those changes into a single change range valid between V1 and
-     * Vn.
-     */
-    export function collapseTextChangeRangesAcrossMultipleVersions(changes: TextChangeRange[]): TextChangeRange {
-        if (changes.length === 0) {
-            return unchangedTextChangeRange;
-        }
-
-        if (changes.length === 1) {
-            return changes[0];
-        }
-
-        // We change from talking about { { oldStart, oldLength }, newLength } to { oldStart, oldEnd, newEnd }
-        // as it makes things much easier to reason about.
-        const change0 = changes[0];
-
-        let oldStartN = change0.span.start;
-        let oldEndN = textSpanEnd(change0.span);
-        let newEndN = oldStartN + change0.newLength;
-
-        for (let i = 1; i < changes.length; i++) {
-            const nextChange = changes[i];
-
-            // Consider the following case:
-            // i.e. two edits.  The first represents the text change range { { 10, 50 }, 30 }.  i.e. The span starting
-            // at 10, with length 50 is reduced to length 30.  The second represents the text change range { { 30, 30 }, 40 }.
-            // i.e. the span starting at 30 with length 30 is increased to length 40.
-            //
-            //      0         10        20        30        40        50        60        70        80        90        100
-            //      -------------------------------------------------------------------------------------------------------
-            //                |                                                 /
-            //                |                                            /----
-            //  T1            |                                       /----
-            //                |                                  /----
-            //                |                             /----
-            //      -------------------------------------------------------------------------------------------------------
-            //                                     |                            \
-            //                                     |                               \
-            //   T2                                |                                 \
-            //                                     |                                   \
-            //                                     |                                      \
-            //      -------------------------------------------------------------------------------------------------------
-            //
-            // Merging these turns out to not be too difficult.  First, determining the new start of the change is trivial
-            // it's just the min of the old and new starts.  i.e.:
-            //
-            //      0         10        20        30        40        50        60        70        80        90        100
-            //      ------------------------------------------------------------*------------------------------------------
-            //                |                                                 /
-            //                |                                            /----
-            //  T1            |                                       /----
-            //                |                                  /----
-            //                |                             /----
-            //      ----------------------------------------$-------------------$------------------------------------------
-            //                .                    |                            \
-            //                .                    |                               \
-            //   T2           .                    |                                 \
-            //                .                    |                                   \
-            //                .                    |                                      \
-            //      ----------------------------------------------------------------------*--------------------------------
-            //
-            // (Note the dots represent the newly inferred start.
-            // Determining the new and old end is also pretty simple.  Basically it boils down to paying attention to the
-            // absolute positions at the asterisks, and the relative change between the dollar signs. Basically, we see
-            // which if the two $'s precedes the other, and we move that one forward until they line up.  in this case that
-            // means:
-            //
-            //      0         10        20        30        40        50        60        70        80        90        100
-            //      --------------------------------------------------------------------------------*----------------------
-            //                |                                                                     /
-            //                |                                                                /----
-            //  T1            |                                                           /----
-            //                |                                                      /----
-            //                |                                                 /----
-            //      ------------------------------------------------------------$------------------------------------------
-            //                .                    |                            \
-            //                .                    |                               \
-            //   T2           .                    |                                 \
-            //                .                    |                                   \
-            //                .                    |                                      \
-            //      ----------------------------------------------------------------------*--------------------------------
-            //
-            // In other words (in this case), we're recognizing that the second edit happened after where the first edit
-            // ended with a delta of 20 characters (60 - 40).  Thus, if we go back in time to where the first edit started
-            // that's the same as if we started at char 80 instead of 60.
-            //
-            // As it so happens, the same logic applies if the second edit precedes the first edit.  In that case rather
-            // than pushing the first edit forward to match the second, we'll push the second edit forward to match the
-            // first.
-            //
-            // In this case that means we have { oldStart: 10, oldEnd: 80, newEnd: 70 } or, in TextChangeRange
-            // semantics: { { start: 10, length: 70 }, newLength: 60 }
-            //
-            // The math then works out as follows.
-            // If we have { oldStart1, oldEnd1, newEnd1 } and { oldStart2, oldEnd2, newEnd2 } then we can compute the
-            // final result like so:
-            //
-            // {
-            //      oldStart3: Min(oldStart1, oldStart2),
-            //      oldEnd3  : Max(oldEnd1, oldEnd1 + (oldEnd2 - newEnd1)),
-            //      newEnd3  : Max(newEnd2, newEnd2 + (newEnd1 - oldEnd2))
-            // }
-
-            const oldStart1 = oldStartN;
-            const oldEnd1 = oldEndN;
-            const newEnd1 = newEndN;
-
-            const oldStart2 = nextChange.span.start;
-            const oldEnd2 = textSpanEnd(nextChange.span);
-            const newEnd2 = oldStart2 + nextChange.newLength;
-
-            oldStartN = Math.min(oldStart1, oldStart2);
-            oldEndN = Math.max(oldEnd1, oldEnd1 + (oldEnd2 - newEnd1));
-            newEndN = Math.max(newEnd2, newEnd2 + (newEnd1 - oldEnd2));
-        }
-
-        return createTextChangeRange(createTextSpanFromBounds(oldStartN, oldEndN), /*newLength*/ newEndN - oldStartN);
-    }
-
-    export function getTypeParameterOwner(d: Declaration): Declaration {
-        if (d && d.kind === SyntaxKind.TypeParameter) {
-            for (let current: Node = d; current; current = current.parent) {
-                if (isFunctionLike(current) || isClassLike(current) || current.kind === SyntaxKind.InterfaceDeclaration) {
-                    return <Declaration>current;
-                }
-            }
-        }
-    }
-
-    export function isParameterPropertyDeclaration(node: Node): boolean {
-        return hasModifier(node, ModifierFlags.ParameterPropertyModifier) && node.parent.kind === SyntaxKind.Constructor && isClassLike(node.parent.parent);
-    }
-
-    function walkUpBindingElementsAndPatterns(node: Node): Node {
-        while (node && (node.kind === SyntaxKind.BindingElement || isBindingPattern(node))) {
-            node = node.parent;
-        }
-
-        return node;
-    }
-
-    export function getCombinedModifierFlags(node: Node): ModifierFlags {
-        node = walkUpBindingElementsAndPatterns(node);
-        let flags = getModifierFlags(node);
-        if (node.kind === SyntaxKind.VariableDeclaration) {
-            node = node.parent;
-        }
-
-        if (node && node.kind === SyntaxKind.VariableDeclarationList) {
-            flags |= getModifierFlags(node);
-            node = node.parent;
-        }
-
-        if (node && node.kind === SyntaxKind.VariableStatement) {
-            flags |= getModifierFlags(node);
-        }
-
-        return flags;
-    }
-
-    // Returns the node flags for this node and all relevant parent nodes.  This is done so that
-    // nodes like variable declarations and binding elements can returned a view of their flags
-    // that includes the modifiers from their container.  i.e. flags like export/declare aren't
-    // stored on the variable declaration directly, but on the containing variable statement
-    // (if it has one).  Similarly, flags for let/const are store on the variable declaration
-    // list.  By calling this function, all those flags are combined so that the client can treat
-    // the node as if it actually had those flags.
-    export function getCombinedNodeFlags(node: Node): NodeFlags {
-        node = walkUpBindingElementsAndPatterns(node);
-
-        let flags = node.flags;
-        if (node.kind === SyntaxKind.VariableDeclaration) {
-            node = node.parent;
-        }
-
-        if (node && node.kind === SyntaxKind.VariableDeclarationList) {
-            flags |= node.flags;
-            node = node.parent;
-        }
-
-        if (node && node.kind === SyntaxKind.VariableStatement) {
-            flags |= node.flags;
-        }
-
-        return flags;
-    }
-
-    /**
-     * Checks to see if the locale is in the appropriate format,
-     * and if it is, attempts to set the appropriate language.
-     */
-    export function validateLocaleAndSetLanguage(
-        locale: string,
-        sys: { getExecutingFilePath(): string, resolvePath(path: string): string, fileExists(fileName: string): boolean, readFile(fileName: string): string },
-        errors?: Diagnostic[]) {
-        const matchResult = /^([a-z]+)([_\-]([a-z]+))?$/.exec(locale.toLowerCase());
-
-        if (!matchResult) {
-            if (errors) {
-                errors.push(createCompilerDiagnostic(Diagnostics.Locale_must_be_of_the_form_language_or_language_territory_For_example_0_or_1, "en", "ja-jp"));
-            }
-            return;
-        }
-
-        const language = matchResult[1];
-        const territory = matchResult[3];
-
-        // First try the entire locale, then fall back to just language if that's all we have.
-        // Either ways do not fail, and fallback to the English diagnostic strings.
-        if (!trySetLanguageAndTerritory(language, territory, errors)) {
-            trySetLanguageAndTerritory(language, /*territory*/ undefined, errors);
-        }
-
-        function trySetLanguageAndTerritory(language: string, territory: string, errors?: Diagnostic[]): boolean {
-            const compilerFilePath = normalizePath(sys.getExecutingFilePath());
-            const containingDirectoryPath = getDirectoryPath(compilerFilePath);
-
-            let filePath = combinePaths(containingDirectoryPath, language);
-
-            if (territory) {
-                filePath = filePath + "-" + territory;
-            }
-
-            filePath = sys.resolvePath(combinePaths(filePath, "diagnosticMessages.generated.json"));
-
-            if (!sys.fileExists(filePath)) {
-                return false;
-            }
-
-            // TODO: Add codePage support for readFile?
-            let fileContents = "";
-            try {
-                fileContents = sys.readFile(filePath);
-            }
-            catch (e) {
-                if (errors) {
-                    errors.push(createCompilerDiagnostic(Diagnostics.Unable_to_open_file_0, filePath));
-                }
-                return false;
-            }
-            try {
-                ts.localizedDiagnosticMessages = JSON.parse(fileContents);
-            }
-            catch (e) {
-                if (errors) {
-                    errors.push(createCompilerDiagnostic(Diagnostics.Corrupted_locale_file_0, filePath));
-                }
-                return false;
-            }
-
-            return true;
-        }
-    }
-
-    export function getOriginalNode(node: Node): Node;
-    export function getOriginalNode<T extends Node>(node: Node, nodeTest: (node: Node) => node is T): T;
-    export function getOriginalNode(node: Node, nodeTest?: (node: Node) => boolean): Node {
-        if (node) {
-            while (node.original !== undefined) {
-                node = node.original;
-            }
-        }
-
-        return !nodeTest || nodeTest(node) ? node : undefined;
-    }
-
-    /**
-     * Gets a value indicating whether a node originated in the parse tree.
-     *
-     * @param node The node to test.
-     */
-    export function isParseTreeNode(node: Node): boolean {
-        return (node.flags & NodeFlags.Synthesized) === 0;
-    }
-
-    /**
-     * Gets the original parse tree node for a node.
-     *
-     * @param node The original node.
-     * @returns The original parse tree node if found; otherwise, undefined.
-     */
-    export function getParseTreeNode(node: Node): Node;
-
-    /**
-     * Gets the original parse tree node for a node.
-     *
-     * @param node The original node.
-     * @param nodeTest A callback used to ensure the correct type of parse tree node is returned.
-     * @returns The original parse tree node if found; otherwise, undefined.
-     */
-    export function getParseTreeNode<T extends Node>(node: Node, nodeTest?: (node: Node) => node is T): T;
-    export function getParseTreeNode(node: Node, nodeTest?: (node: Node) => boolean): Node {
-        if (node === undefined || isParseTreeNode(node)) {
-            return node;
-        }
-
-        node = getOriginalNode(node);
-
-        if (isParseTreeNode(node) && (!nodeTest || nodeTest(node))) {
-            return node;
-        }
-
-        return undefined;
-    }
-
-    /**
-     * Remove extra underscore from escaped identifier text content.
-     *
-     * @param identifier The escaped identifier text.
-     * @returns The unescaped identifier text.
-     */
-    export function unescapeIdentifier(identifier: string): string {
-        return identifier.length >= 3 && identifier.charCodeAt(0) === CharacterCodes._ && identifier.charCodeAt(1) === CharacterCodes._ && identifier.charCodeAt(2) === CharacterCodes._ ? identifier.substr(1) : identifier;
-    }
-
-    export function getNameOfDeclaration(declaration: Declaration): DeclarationName | undefined {
-        if (!declaration) {
-            return undefined;
-        }
-        if (declaration.kind === SyntaxKind.BinaryExpression) {
-            const expr = declaration as BinaryExpression;
-            switch (getSpecialPropertyAssignmentKind(expr)) {
-                case SpecialPropertyAssignmentKind.ExportsProperty:
-                case SpecialPropertyAssignmentKind.ThisProperty:
-                case SpecialPropertyAssignmentKind.Property:
-                case SpecialPropertyAssignmentKind.PrototypeProperty:
-                    return (expr.left as PropertyAccessExpression).name;
-                default:
-                    return undefined;
-            }
-        }
-        else {
-            return (declaration as NamedDeclaration).name;
-        }
-    }
-}
+/// <reference path="sys.ts" />
+
+/* @internal */
+namespace ts {
+    export const externalHelpersModuleNameText = "tslib";
+
+    export interface ReferencePathMatchResult {
+        fileReference?: FileReference;
+        diagnosticMessage?: DiagnosticMessage;
+        isNoDefaultLib?: boolean;
+        isTypeReferenceDirective?: boolean;
+    }
+
+    export function getDeclarationOfKind<T extends Declaration>(symbol: Symbol, kind: T["kind"]): T {
+        const declarations = symbol.declarations;
+        if (declarations) {
+            for (const declaration of declarations) {
+                if (declaration.kind === kind) {
+                    return declaration as T;
+                }
+            }
+        }
+
+        return undefined;
+    }
+
+    export function findDeclaration<T extends Declaration>(symbol: Symbol, predicate: (node: Declaration) => node is T): T | undefined;
+    export function findDeclaration(symbol: Symbol, predicate: (node: Declaration) => boolean): Declaration | undefined;
+    export function findDeclaration(symbol: Symbol, predicate: (node: Declaration) => boolean): Declaration | undefined {
+        const declarations = symbol.declarations;
+        if (declarations) {
+            for (const declaration of declarations) {
+                if (predicate(declaration)) {
+                    return declaration;
+                }
+            }
+        }
+        return undefined;
+    }
+
+    export interface StringSymbolWriter extends SymbolWriter {
+        string(): string;
+    }
+
+    // Pool writers to avoid needing to allocate them for every symbol we write.
+    const stringWriters: StringSymbolWriter[] = [];
+    export function getSingleLineStringWriter(): StringSymbolWriter {
+        if (stringWriters.length === 0) {
+            let str = "";
+
+            const writeText: (text: string) => void = text => str += text;
+            return {
+                string: () => str,
+                writeKeyword: writeText,
+                writeOperator: writeText,
+                writePunctuation: writeText,
+                writeSpace: writeText,
+                writeStringLiteral: writeText,
+                writeParameter: writeText,
+                writeProperty: writeText,
+                writeSymbol: writeText,
+
+                // Completely ignore indentation for string writers.  And map newlines to
+                // a single space.
+                writeLine: () => str += " ",
+                increaseIndent: noop,
+                decreaseIndent: noop,
+                clear: () => str = "",
+                trackSymbol: noop,
+                reportInaccessibleThisError: noop,
+                reportPrivateInBaseOfClassExpression: noop,
+            };
+        }
+
+        return stringWriters.pop();
+    }
+
+    export function releaseStringWriter(writer: StringSymbolWriter) {
+        writer.clear();
+        stringWriters.push(writer);
+    }
+
+    export function getFullWidth(node: Node) {
+        return node.end - node.pos;
+    }
+
+    export function hasResolvedModule(sourceFile: SourceFile, moduleNameText: string): boolean {
+        return !!(sourceFile && sourceFile.resolvedModules && sourceFile.resolvedModules.get(moduleNameText));
+    }
+
+    export function getResolvedModule(sourceFile: SourceFile, moduleNameText: string): ResolvedModuleFull {
+        return hasResolvedModule(sourceFile, moduleNameText) ? sourceFile.resolvedModules.get(moduleNameText) : undefined;
+    }
+
+    export function setResolvedModule(sourceFile: SourceFile, moduleNameText: string, resolvedModule: ResolvedModuleFull): void {
+        if (!sourceFile.resolvedModules) {
+            sourceFile.resolvedModules = createMap<ResolvedModuleFull>();
+        }
+
+        sourceFile.resolvedModules.set(moduleNameText, resolvedModule);
+    }
+
+    export function setResolvedTypeReferenceDirective(sourceFile: SourceFile, typeReferenceDirectiveName: string, resolvedTypeReferenceDirective: ResolvedTypeReferenceDirective): void {
+        if (!sourceFile.resolvedTypeReferenceDirectiveNames) {
+            sourceFile.resolvedTypeReferenceDirectiveNames = createMap<ResolvedTypeReferenceDirective>();
+        }
+
+        sourceFile.resolvedTypeReferenceDirectiveNames.set(typeReferenceDirectiveName, resolvedTypeReferenceDirective);
+    }
+
+    /* @internal */
+    export function moduleResolutionIsEqualTo(oldResolution: ResolvedModuleFull, newResolution: ResolvedModuleFull): boolean {
+        return oldResolution.isExternalLibraryImport === newResolution.isExternalLibraryImport &&
+            oldResolution.extension === newResolution.extension &&
+            oldResolution.resolvedFileName === newResolution.resolvedFileName;
+    }
+
+    /* @internal */
+    export function typeDirectiveIsEqualTo(oldResolution: ResolvedTypeReferenceDirective, newResolution: ResolvedTypeReferenceDirective): boolean {
+        return oldResolution.resolvedFileName === newResolution.resolvedFileName && oldResolution.primary === newResolution.primary;
+    }
+
+    /* @internal */
+    export function hasChangesInResolutions<T>(names: string[], newResolutions: T[], oldResolutions: Map<T>, comparer: (oldResolution: T, newResolution: T) => boolean): boolean {
+        Debug.assert(names.length === newResolutions.length);
+
+        for (let i = 0; i < names.length; i++) {
+            const newResolution = newResolutions[i];
+            const oldResolution = oldResolutions && oldResolutions.get(names[i]);
+            const changed =
+                oldResolution
+                    ? !newResolution || !comparer(oldResolution, newResolution)
+                    : newResolution;
+            if (changed) {
+                return true;
+            }
+        }
+        return false;
+    }
+
+    // Returns true if this node contains a parse error anywhere underneath it.
+    export function containsParseError(node: Node): boolean {
+        aggregateChildData(node);
+        return (node.flags & NodeFlags.ThisNodeOrAnySubNodesHasError) !== 0;
+    }
+
+    function aggregateChildData(node: Node): void {
+        if (!(node.flags & NodeFlags.HasAggregatedChildData)) {
+            // A node is considered to contain a parse error if:
+            //  a) the parser explicitly marked that it had an error
+            //  b) any of it's children reported that it had an error.
+            const thisNodeOrAnySubNodesHasError = ((node.flags & NodeFlags.ThisNodeHasError) !== 0) ||
+                forEachChild(node, containsParseError);
+
+            // If so, mark ourselves accordingly.
+            if (thisNodeOrAnySubNodesHasError) {
+                node.flags |= NodeFlags.ThisNodeOrAnySubNodesHasError;
+            }
+
+            // Also mark that we've propagated the child information to this node.  This way we can
+            // always consult the bit directly on this node without needing to check its children
+            // again.
+            node.flags |= NodeFlags.HasAggregatedChildData;
+        }
+    }
+
+    export function getSourceFileOfNode(node: Node): SourceFile {
+        while (node && node.kind !== SyntaxKind.SourceFile) {
+            node = node.parent;
+        }
+        return <SourceFile>node;
+    }
+
+    export function isStatementWithLocals(node: Node) {
+        switch (node.kind) {
+            case SyntaxKind.Block:
+            case SyntaxKind.CaseBlock:
+            case SyntaxKind.ForStatement:
+            case SyntaxKind.ForInStatement:
+            case SyntaxKind.ForOfStatement:
+                return true;
+        }
+        return false;
+    }
+
+    export function getStartPositionOfLine(line: number, sourceFile: SourceFileLike): number {
+        Debug.assert(line >= 0);
+        return getLineStarts(sourceFile)[line];
+    }
+
+    // This is a useful function for debugging purposes.
+    export function nodePosToString(node: Node): string {
+        const file = getSourceFileOfNode(node);
+        const loc = getLineAndCharacterOfPosition(file, node.pos);
+        return `${file.fileName}(${loc.line + 1},${loc.character + 1})`;
+    }
+
+    export function getStartPosOfNode(node: Node): number {
+        return node.pos;
+    }
+
+    export function isDefined(value: any): boolean {
+        return value !== undefined;
+    }
+
+    export function getEndLinePosition(line: number, sourceFile: SourceFileLike): number {
+        Debug.assert(line >= 0);
+        const lineStarts = getLineStarts(sourceFile);
+
+        const lineIndex = line;
+        const sourceText = sourceFile.text;
+        if (lineIndex + 1 === lineStarts.length) {
+            // last line - return EOF
+            return sourceText.length - 1;
+        }
+        else {
+            // current line start
+            const start = lineStarts[lineIndex];
+            // take the start position of the next line - 1 = it should be some line break
+            let pos = lineStarts[lineIndex + 1] - 1;
+            Debug.assert(isLineBreak(sourceText.charCodeAt(pos)));
+            // walk backwards skipping line breaks, stop the the beginning of current line.
+            // i.e:
+            // <some text>
+            // $ <- end of line for this position should match the start position
+            while (start <= pos && isLineBreak(sourceText.charCodeAt(pos))) {
+                pos--;
+            }
+            return pos;
+        }
+    }
+
+    // Returns true if this node is missing from the actual source code. A 'missing' node is different
+    // from 'undefined/defined'. When a node is undefined (which can happen for optional nodes
+    // in the tree), it is definitely missing. However, a node may be defined, but still be
+    // missing.  This happens whenever the parser knows it needs to parse something, but can't
+    // get anything in the source code that it expects at that location. For example:
+    //
+    //          let a: ;
+    //
+    // Here, the Type in the Type-Annotation is not-optional (as there is a colon in the source
+    // code). So the parser will attempt to parse out a type, and will create an actual node.
+    // However, this node will be 'missing' in the sense that no actual source-code/tokens are
+    // contained within it.
+    export function nodeIsMissing(node: Node) {
+        if (node === undefined) {
+            return true;
+        }
+
+        return node.pos === node.end && node.pos >= 0 && node.kind !== SyntaxKind.EndOfFileToken;
+    }
+
+    export function nodeIsPresent(node: Node) {
+        return !nodeIsMissing(node);
+    }
+
+    export function isToken(n: Node): boolean {
+        return n.kind >= SyntaxKind.FirstToken && n.kind <= SyntaxKind.LastToken;
+    }
+
+    export function getTokenPosOfNode(node: Node, sourceFile?: SourceFileLike, includeJsDoc?: boolean): number {
+        // With nodes that have no width (i.e. 'Missing' nodes), we actually *don't*
+        // want to skip trivia because this will launch us forward to the next token.
+        if (nodeIsMissing(node)) {
+            return node.pos;
+        }
+
+        if (isJSDocNode(node)) {
+            return skipTrivia((sourceFile || getSourceFileOfNode(node)).text, node.pos, /*stopAfterLineBreak*/ false, /*stopAtComments*/ true);
+        }
+
+        if (includeJsDoc && node.jsDoc && node.jsDoc.length > 0) {
+            return getTokenPosOfNode(node.jsDoc[0]);
+        }
+
+        // For a syntax list, it is possible that one of its children has JSDocComment nodes, while
+        // the syntax list itself considers them as normal trivia. Therefore if we simply skip
+        // trivia for the list, we may have skipped the JSDocComment as well. So we should process its
+        // first child to determine the actual position of its first token.
+        if (node.kind === SyntaxKind.SyntaxList && (<SyntaxList>node)._children.length > 0) {
+            return getTokenPosOfNode((<SyntaxList>node)._children[0], sourceFile, includeJsDoc);
+        }
+
+        return skipTrivia((sourceFile || getSourceFileOfNode(node)).text, node.pos);
+    }
+
+    export function isJSDocNode(node: Node) {
+        return node.kind >= SyntaxKind.FirstJSDocNode && node.kind <= SyntaxKind.LastJSDocNode;
+    }
+
+    export function isJSDoc(node: Node): node is JSDoc {
+        return node.kind === SyntaxKind.JSDocComment;
+    }
+
+    export function isJSDocTypedefTag(node: Node): node is JSDocTypedefTag {
+        return node.kind === SyntaxKind.JSDocTypedefTag;
+    }
+
+    export function isJSDocTag(node: Node) {
+        return node.kind >= SyntaxKind.FirstJSDocTagNode && node.kind <= SyntaxKind.LastJSDocTagNode;
+    }
+
+    export function getNonDecoratorTokenPosOfNode(node: Node, sourceFile?: SourceFileLike): number {
+        if (nodeIsMissing(node) || !node.decorators) {
+            return getTokenPosOfNode(node, sourceFile);
+        }
+
+        return skipTrivia((sourceFile || getSourceFileOfNode(node)).text, node.decorators.end);
+    }
+
+    export function getSourceTextOfNodeFromSourceFile(sourceFile: SourceFile, node: Node, includeTrivia = false): string {
+        if (nodeIsMissing(node)) {
+            return "";
+        }
+
+        const text = sourceFile.text;
+        return text.substring(includeTrivia ? node.pos : skipTrivia(text, node.pos), node.end);
+    }
+
+    export function getTextOfNodeFromSourceText(sourceText: string, node: Node): string {
+        if (nodeIsMissing(node)) {
+            return "";
+        }
+
+        return sourceText.substring(skipTrivia(sourceText, node.pos), node.end);
+    }
+
+    export function getTextOfNode(node: Node, includeTrivia = false): string {
+        return getSourceTextOfNodeFromSourceFile(getSourceFileOfNode(node), node, includeTrivia);
+    }
+
+    export function getLiteralText(node: LiteralLikeNode, sourceFile: SourceFile) {
+        // If we don't need to downlevel and we can reach the original source text using
+        // the node's parent reference, then simply get the text as it was originally written.
+        if (!nodeIsSynthesized(node) && node.parent) {
+            return getSourceTextOfNodeFromSourceFile(sourceFile, node);
+        }
+
+        const escapeText = getEmitFlags(node) & EmitFlags.NoAsciiEscaping ? escapeString : escapeNonAsciiString;
+
+        // If we can't reach the original source text, use the canonical form if it's a number,
+        // or a (possibly escaped) quoted form of the original text if it's string-like.
+        switch (node.kind) {
+            case SyntaxKind.StringLiteral:
+                return '"' + escapeText(node.text) + '"';
+            case SyntaxKind.NoSubstitutionTemplateLiteral:
+                return "`" + escapeText(node.text) + "`";
+            case SyntaxKind.TemplateHead:
+                return "`" + escapeText(node.text) + "${";
+            case SyntaxKind.TemplateMiddle:
+                return "}" + escapeText(node.text) + "${";
+            case SyntaxKind.TemplateTail:
+                return "}" + escapeText(node.text) + "`";
+            case SyntaxKind.NumericLiteral:
+                return node.text;
+        }
+
+        Debug.fail(`Literal kind '${node.kind}' not accounted for.`);
+    }
+
+    export function getTextOfConstantValue(value: string | number) {
+        return typeof value === "string" ? '"' + escapeNonAsciiString(value) + '"' : "" + value;
+    }
+
+    // Add an extra underscore to identifiers that start with two underscores to avoid issues with magic names like '__proto__'
+    export function escapeIdentifier(identifier: string): string {
+        return identifier.length >= 2 && identifier.charCodeAt(0) === CharacterCodes._ && identifier.charCodeAt(1) === CharacterCodes._ ? "_" + identifier : identifier;
+    }
+
+    // Make an identifier from an external module name by extracting the string after the last "/" and replacing
+    // all non-alphanumeric characters with underscores
+    export function makeIdentifierFromModuleName(moduleName: string): string {
+        return getBaseFileName(moduleName).replace(/^(\d)/, "_$1").replace(/\W/g, "_");
+    }
+
+    export function isBlockOrCatchScoped(declaration: Declaration) {
+        return (getCombinedNodeFlags(declaration) & NodeFlags.BlockScoped) !== 0 ||
+            isCatchClauseVariableDeclarationOrBindingElement(declaration);
+    }
+
+    export function isCatchClauseVariableDeclarationOrBindingElement(declaration: Declaration) {
+        const node = getRootDeclaration(declaration);
+        return node.kind === SyntaxKind.VariableDeclaration && node.parent.kind === SyntaxKind.CatchClause;
+    }
+
+    export function isAmbientModule(node: Node): boolean {
+        return node && node.kind === SyntaxKind.ModuleDeclaration &&
+            ((<ModuleDeclaration>node).name.kind === SyntaxKind.StringLiteral || isGlobalScopeAugmentation(<ModuleDeclaration>node));
+    }
+
+    /** Given a symbol for a module, checks that it is a shorthand ambient module. */
+    export function isShorthandAmbientModuleSymbol(moduleSymbol: Symbol): boolean {
+        return isShorthandAmbientModule(moduleSymbol.valueDeclaration);
+    }
+
+    function isShorthandAmbientModule(node: Node): boolean {
+        // The only kind of module that can be missing a body is a shorthand ambient module.
+        return node && node.kind === SyntaxKind.ModuleDeclaration && (!(<ModuleDeclaration>node).body);
+    }
+
+    export function isBlockScopedContainerTopLevel(node: Node): boolean {
+        return node.kind === SyntaxKind.SourceFile ||
+            node.kind === SyntaxKind.ModuleDeclaration ||
+            isFunctionLike(node);
+    }
+
+    export function isGlobalScopeAugmentation(module: ModuleDeclaration): boolean {
+        return !!(module.flags & NodeFlags.GlobalAugmentation);
+    }
+
+    export function isExternalModuleAugmentation(node: Node): boolean {
+        // external module augmentation is a ambient module declaration that is either:
+        // - defined in the top level scope and source file is an external module
+        // - defined inside ambient module declaration located in the top level scope and source file not an external module
+        if (!node || !isAmbientModule(node)) {
+            return false;
+        }
+        switch (node.parent.kind) {
+            case SyntaxKind.SourceFile:
+                return isExternalModule(<SourceFile>node.parent);
+            case SyntaxKind.ModuleBlock:
+                return isAmbientModule(node.parent.parent) && !isExternalModule(<SourceFile>node.parent.parent.parent);
+        }
+        return false;
+    }
+
+    export function isEffectiveExternalModule(node: SourceFile, compilerOptions: CompilerOptions) {
+        return isExternalModule(node) || compilerOptions.isolatedModules;
+    }
+
+    export function isBlockScope(node: Node, parentNode: Node) {
+        switch (node.kind) {
+            case SyntaxKind.SourceFile:
+            case SyntaxKind.CaseBlock:
+            case SyntaxKind.CatchClause:
+            case SyntaxKind.ModuleDeclaration:
+            case SyntaxKind.ForStatement:
+            case SyntaxKind.ForInStatement:
+            case SyntaxKind.ForOfStatement:
+            case SyntaxKind.Constructor:
+            case SyntaxKind.MethodDeclaration:
+            case SyntaxKind.GetAccessor:
+            case SyntaxKind.SetAccessor:
+            case SyntaxKind.FunctionDeclaration:
+            case SyntaxKind.FunctionExpression:
+            case SyntaxKind.ArrowFunction:
+                return true;
+
+            case SyntaxKind.Block:
+                // function block is not considered block-scope container
+                // see comment in binder.ts: bind(...), case for SyntaxKind.Block
+                return parentNode && !isFunctionLike(parentNode);
+        }
+
+        return false;
+    }
+
+    // Gets the nearest enclosing block scope container that has the provided node
+    // as a descendant, that is not the provided node.
+    export function getEnclosingBlockScopeContainer(node: Node): Node {
+        let current = node.parent;
+        while (current) {
+            if (isBlockScope(current, current.parent)) {
+                return current;
+            }
+
+            current = current.parent;
+        }
+    }
+
+    // Return display name of an identifier
+    // Computed property names will just be emitted as "[<expr>]", where <expr> is the source
+    // text of the expression in the computed property.
+    export function declarationNameToString(name: DeclarationName) {
+        return getFullWidth(name) === 0 ? "(Missing)" : getTextOfNode(name);
+    }
+
+    export function getNameFromIndexInfo(info: IndexInfo): string | undefined {
+        return info.declaration ? declarationNameToString(info.declaration.parameters[0].name) : undefined;
+    }
+
+    export function getTextOfPropertyName(name: PropertyName): string {
+        switch (name.kind) {
+            case SyntaxKind.Identifier:
+                return (<Identifier>name).text;
+            case SyntaxKind.StringLiteral:
+            case SyntaxKind.NumericLiteral:
+                return (<LiteralExpression>name).text;
+            case SyntaxKind.ComputedPropertyName:
+                if (isStringOrNumericLiteral((<ComputedPropertyName>name).expression)) {
+                    return (<LiteralExpression>(<ComputedPropertyName>name).expression).text;
+                }
+        }
+
+        return undefined;
+    }
+
+    export function entityNameToString(name: EntityNameOrEntityNameExpression): string {
+        switch (name.kind) {
+            case SyntaxKind.Identifier:
+                return getFullWidth(name) === 0 ? unescapeIdentifier((<Identifier>name).text) : getTextOfNode(name);
+            case SyntaxKind.QualifiedName:
+                return entityNameToString((<QualifiedName>name).left) + "." + entityNameToString((<QualifiedName>name).right);
+            case SyntaxKind.PropertyAccessExpression:
+                return entityNameToString((<PropertyAccessEntityNameExpression>name).expression) + "." + entityNameToString((<PropertyAccessEntityNameExpression>name).name);
+        }
+    }
+
+    export function createDiagnosticForNode(node: Node, message: DiagnosticMessage, arg0?: string | number, arg1?: string | number, arg2?: string | number): Diagnostic {
+        const sourceFile = getSourceFileOfNode(node);
+        return createDiagnosticForNodeInSourceFile(sourceFile, node, message, arg0, arg1, arg2);
+    }
+
+    export function createDiagnosticForNodeInSourceFile(sourceFile: SourceFile, node: Node, message: DiagnosticMessage, arg0?: string | number, arg1?: string | number, arg2?: string | number): Diagnostic {
+        const span = getErrorSpanForNode(sourceFile, node);
+        return createFileDiagnostic(sourceFile, span.start, span.length, message, arg0, arg1, arg2);
+    }
+
+    export function createDiagnosticForNodeFromMessageChain(node: Node, messageChain: DiagnosticMessageChain): Diagnostic {
+        const sourceFile = getSourceFileOfNode(node);
+        const span = getErrorSpanForNode(sourceFile, node);
+        return {
+            file: sourceFile,
+            start: span.start,
+            length: span.length,
+            code: messageChain.code,
+            category: messageChain.category,
+            messageText: messageChain.next ? messageChain : messageChain.messageText
+        };
+    }
+
+    export function getSpanOfTokenAtPosition(sourceFile: SourceFile, pos: number): TextSpan {
+        const scanner = createScanner(sourceFile.languageVersion, /*skipTrivia*/ true, sourceFile.languageVariant, sourceFile.text, /*onError:*/ undefined, pos);
+        scanner.scan();
+        const start = scanner.getTokenPos();
+        return createTextSpanFromBounds(start, scanner.getTextPos());
+    }
+
+    function getErrorSpanForArrowFunction(sourceFile: SourceFile, node: ArrowFunction): TextSpan {
+        const pos = skipTrivia(sourceFile.text, node.pos);
+        if (node.body && node.body.kind === SyntaxKind.Block) {
+            const { line: startLine } = getLineAndCharacterOfPosition(sourceFile, node.body.pos);
+            const { line: endLine } = getLineAndCharacterOfPosition(sourceFile, node.body.end);
+            if (startLine < endLine) {
+                // The arrow function spans multiple lines,
+                // make the error span be the first line, inclusive.
+                return createTextSpan(pos, getEndLinePosition(startLine, sourceFile) - pos + 1);
+            }
+        }
+        return createTextSpanFromBounds(pos, node.end);
+    }
+
+    export function getErrorSpanForNode(sourceFile: SourceFile, node: Node): TextSpan {
+        let errorNode = node;
+        switch (node.kind) {
+            case SyntaxKind.SourceFile:
+                const pos = skipTrivia(sourceFile.text, 0, /*stopAfterLineBreak*/ false);
+                if (pos === sourceFile.text.length) {
+                    // file is empty - return span for the beginning of the file
+                    return createTextSpan(0, 0);
+                }
+                return getSpanOfTokenAtPosition(sourceFile, pos);
+            // This list is a work in progress. Add missing node kinds to improve their error
+            // spans.
+            case SyntaxKind.VariableDeclaration:
+            case SyntaxKind.BindingElement:
+            case SyntaxKind.ClassDeclaration:
+            case SyntaxKind.ClassExpression:
+            case SyntaxKind.InterfaceDeclaration:
+            case SyntaxKind.ModuleDeclaration:
+            case SyntaxKind.EnumDeclaration:
+            case SyntaxKind.EnumMember:
+            case SyntaxKind.FunctionDeclaration:
+            case SyntaxKind.FunctionExpression:
+            case SyntaxKind.MethodDeclaration:
+            case SyntaxKind.GetAccessor:
+            case SyntaxKind.SetAccessor:
+            case SyntaxKind.TypeAliasDeclaration:
+                errorNode = (<NamedDeclaration>node).name;
+                break;
+            case SyntaxKind.ArrowFunction:
+                return getErrorSpanForArrowFunction(sourceFile, <ArrowFunction>node);
+        }
+
+        if (errorNode === undefined) {
+            // If we don't have a better node, then just set the error on the first token of
+            // construct.
+            return getSpanOfTokenAtPosition(sourceFile, node.pos);
+        }
+
+        const pos = nodeIsMissing(errorNode)
+            ? errorNode.pos
+            : skipTrivia(sourceFile.text, errorNode.pos);
+
+        return createTextSpanFromBounds(pos, errorNode.end);
+    }
+
+    export function isExternalOrCommonJsModule(file: SourceFile): boolean {
+        return (file.externalModuleIndicator || file.commonJsModuleIndicator) !== undefined;
+    }
+
+    export function isConstEnumDeclaration(node: Node): boolean {
+        return node.kind === SyntaxKind.EnumDeclaration && isConst(node);
+    }
+
+    export function isConst(node: Node): boolean {
+        return !!(getCombinedNodeFlags(node) & NodeFlags.Const)
+            || !!(getCombinedModifierFlags(node) & ModifierFlags.Const);
+    }
+
+    export function isLet(node: Node): boolean {
+        return !!(getCombinedNodeFlags(node) & NodeFlags.Let);
+    }
+
+    export function isSuperCall(n: Node): n is SuperCall {
+        return n.kind === SyntaxKind.CallExpression && (<CallExpression>n).expression.kind === SyntaxKind.SuperKeyword;
+    }
+
+    export function isPrologueDirective(node: Node): node is PrologueDirective {
+        return node.kind === SyntaxKind.ExpressionStatement
+            && (<ExpressionStatement>node).expression.kind === SyntaxKind.StringLiteral;
+    }
+
+    export function getLeadingCommentRangesOfNode(node: Node, sourceFileOfNode: SourceFile) {
+        return getLeadingCommentRanges(sourceFileOfNode.text, node.pos);
+    }
+
+    export function getLeadingCommentRangesOfNodeFromText(node: Node, text: string) {
+        return getLeadingCommentRanges(text, node.pos);
+    }
+
+    export function getJSDocCommentRanges(node: Node, text: string) {
+        const commentRanges = (node.kind === SyntaxKind.Parameter ||
+            node.kind === SyntaxKind.TypeParameter ||
+            node.kind === SyntaxKind.FunctionExpression ||
+            node.kind === SyntaxKind.ArrowFunction) ?
+            concatenate(getTrailingCommentRanges(text, node.pos), getLeadingCommentRanges(text, node.pos)) :
+            getLeadingCommentRangesOfNodeFromText(node, text);
+        // True if the comment starts with '/**' but not if it is '/**/'
+        return filter(commentRanges, comment =>
+            text.charCodeAt(comment.pos + 1) === CharacterCodes.asterisk &&
+            text.charCodeAt(comment.pos + 2) === CharacterCodes.asterisk &&
+            text.charCodeAt(comment.pos + 3) !== CharacterCodes.slash);
+    }
+
+    export let fullTripleSlashReferencePathRegEx = /^(\/\/\/\s*<reference\s+path\s*=\s*)('|")(.+?)\2.*?\/>/;
+    export let fullTripleSlashReferenceTypeReferenceDirectiveRegEx = /^(\/\/\/\s*<reference\s+types\s*=\s*)('|")(.+?)\2.*?\/>/;
+    export let fullTripleSlashAMDReferencePathRegEx = /^(\/\/\/\s*<amd-dependency\s+path\s*=\s*)('|")(.+?)\2.*?\/>/;
+
+    export function isPartOfTypeNode(node: Node): boolean {
+        if (SyntaxKind.FirstTypeNode <= node.kind && node.kind <= SyntaxKind.LastTypeNode) {
+            return true;
+        }
+
+        switch (node.kind) {
+            case SyntaxKind.AnyKeyword:
+            case SyntaxKind.NumberKeyword:
+            case SyntaxKind.StringKeyword:
+            case SyntaxKind.BooleanKeyword:
+            case SyntaxKind.SymbolKeyword:
+            case SyntaxKind.UndefinedKeyword:
+            case SyntaxKind.NeverKeyword:
+                return true;
+            case SyntaxKind.VoidKeyword:
+                return node.parent.kind !== SyntaxKind.VoidExpression;
+            case SyntaxKind.ExpressionWithTypeArguments:
+                return !isExpressionWithTypeArgumentsInClassExtendsClause(node);
+
+            // Identifiers and qualified names may be type nodes, depending on their context. Climb
+            // above them to find the lowest container
+            case SyntaxKind.Identifier:
+                // If the identifier is the RHS of a qualified name, then it's a type iff its parent is.
+                if (node.parent.kind === SyntaxKind.QualifiedName && (<QualifiedName>node.parent).right === node) {
+                    node = node.parent;
+                }
+                else if (node.parent.kind === SyntaxKind.PropertyAccessExpression && (<PropertyAccessExpression>node.parent).name === node) {
+                    node = node.parent;
+                }
+                // At this point, node is either a qualified name or an identifier
+                Debug.assert(node.kind === SyntaxKind.Identifier || node.kind === SyntaxKind.QualifiedName || node.kind === SyntaxKind.PropertyAccessExpression,
+                    "'node' was expected to be a qualified name, identifier or property access in 'isPartOfTypeNode'.");
+                // falls through
+            case SyntaxKind.QualifiedName:
+            case SyntaxKind.PropertyAccessExpression:
+            case SyntaxKind.ThisKeyword:
+                const parent = node.parent;
+                if (parent.kind === SyntaxKind.TypeQuery) {
+                    return false;
+                }
+                // Do not recursively call isPartOfTypeNode on the parent. In the example:
+                //
+                //     let a: A.B.C;
+                //
+                // Calling isPartOfTypeNode would consider the qualified name A.B a type node.
+                // Only C and A.B.C are type nodes.
+                if (SyntaxKind.FirstTypeNode <= parent.kind && parent.kind <= SyntaxKind.LastTypeNode) {
+                    return true;
+                }
+                switch (parent.kind) {
+                    case SyntaxKind.ExpressionWithTypeArguments:
+                        return !isExpressionWithTypeArgumentsInClassExtendsClause(parent);
+                    case SyntaxKind.TypeParameter:
+                        return node === (<TypeParameterDeclaration>parent).constraint;
+                    case SyntaxKind.PropertyDeclaration:
+                    case SyntaxKind.PropertySignature:
+                    case SyntaxKind.Parameter:
+                    case SyntaxKind.VariableDeclaration:
+                        return node === (<VariableLikeDeclaration>parent).type;
+                    case SyntaxKind.FunctionDeclaration:
+                    case SyntaxKind.FunctionExpression:
+                    case SyntaxKind.ArrowFunction:
+                    case SyntaxKind.Constructor:
+                    case SyntaxKind.MethodDeclaration:
+                    case SyntaxKind.MethodSignature:
+                    case SyntaxKind.GetAccessor:
+                    case SyntaxKind.SetAccessor:
+                        return node === (<FunctionLikeDeclaration>parent).type;
+                    case SyntaxKind.CallSignature:
+                    case SyntaxKind.ConstructSignature:
+                    case SyntaxKind.IndexSignature:
+                        return node === (<SignatureDeclaration>parent).type;
+                    case SyntaxKind.TypeAssertionExpression:
+                        return node === (<TypeAssertion>parent).type;
+                    case SyntaxKind.CallExpression:
+                    case SyntaxKind.NewExpression:
+                        return (<CallExpression>parent).typeArguments && indexOf((<CallExpression>parent).typeArguments, node) >= 0;
+                    case SyntaxKind.TaggedTemplateExpression:
+                        // TODO (drosen): TaggedTemplateExpressions may eventually support type arguments.
+                        return false;
+                }
+        }
+
+        return false;
+    }
+
+    export function isChildOfNodeWithKind(node: Node, kind: SyntaxKind): boolean {
+        while (node) {
+            if (node.kind === kind) {
+                return true;
+            }
+            node = node.parent;
+        }
+        return false;
+    }
+
+    export function isPrefixUnaryExpression(node: Node): node is PrefixUnaryExpression {
+        return node.kind === SyntaxKind.PrefixUnaryExpression;
+    }
+
+    // Warning: This has the same semantics as the forEach family of functions,
+    //          in that traversal terminates in the event that 'visitor' supplies a truthy value.
+    export function forEachReturnStatement<T>(body: Block, visitor: (stmt: ReturnStatement) => T): T {
+
+        return traverse(body);
+
+        function traverse(node: Node): T {
+            switch (node.kind) {
+                case SyntaxKind.ReturnStatement:
+                    return visitor(<ReturnStatement>node);
+                case SyntaxKind.CaseBlock:
+                case SyntaxKind.Block:
+                case SyntaxKind.IfStatement:
+                case SyntaxKind.DoStatement:
+                case SyntaxKind.WhileStatement:
+                case SyntaxKind.ForStatement:
+                case SyntaxKind.ForInStatement:
+                case SyntaxKind.ForOfStatement:
+                case SyntaxKind.WithStatement:
+                case SyntaxKind.SwitchStatement:
+                case SyntaxKind.CaseClause:
+                case SyntaxKind.DefaultClause:
+                case SyntaxKind.LabeledStatement:
+                case SyntaxKind.TryStatement:
+                case SyntaxKind.CatchClause:
+                    return forEachChild(node, traverse);
+            }
+        }
+    }
+
+    export function forEachYieldExpression(body: Block, visitor: (expr: YieldExpression) => void): void {
+
+        return traverse(body);
+
+        function traverse(node: Node): void {
+            switch (node.kind) {
+                case SyntaxKind.YieldExpression:
+                    visitor(<YieldExpression>node);
+                    const operand = (<YieldExpression>node).expression;
+                    if (operand) {
+                        traverse(operand);
+                    }
+                    return;
+                case SyntaxKind.EnumDeclaration:
+                case SyntaxKind.InterfaceDeclaration:
+                case SyntaxKind.ModuleDeclaration:
+                case SyntaxKind.TypeAliasDeclaration:
+                case SyntaxKind.ClassDeclaration:
+                case SyntaxKind.ClassExpression:
+                    // These are not allowed inside a generator now, but eventually they may be allowed
+                    // as local types. Regardless, any yield statements contained within them should be
+                    // skipped in this traversal.
+                    return;
+                default:
+                    if (isFunctionLike(node)) {
+                        const name = (<FunctionLikeDeclaration>node).name;
+                        if (name && name.kind === SyntaxKind.ComputedPropertyName) {
+                            // Note that we will not include methods/accessors of a class because they would require
+                            // first descending into the class. This is by design.
+                            traverse((<ComputedPropertyName>name).expression);
+                            return;
+                        }
+                    }
+                    else if (!isPartOfTypeNode(node)) {
+                        // This is the general case, which should include mostly expressions and statements.
+                        // Also includes NodeArrays.
+                        forEachChild(node, traverse);
+                    }
+            }
+        }
+    }
+
+    /**
+     * Gets the most likely element type for a TypeNode. This is not an exhaustive test
+     * as it assumes a rest argument can only be an array type (either T[], or Array<T>).
+     *
+     * @param node The type node.
+     */
+    export function getRestParameterElementType(node: TypeNode) {
+        if (node && node.kind === SyntaxKind.ArrayType) {
+            return (<ArrayTypeNode>node).elementType;
+        }
+        else if (node && node.kind === SyntaxKind.TypeReference) {
+            return singleOrUndefined((<TypeReferenceNode>node).typeArguments);
+        }
+        else {
+            return undefined;
+        }
+    }
+
+    export function isVariableLike(node: Node): node is VariableLikeDeclaration {
+        if (node) {
+            switch (node.kind) {
+                case SyntaxKind.BindingElement:
+                case SyntaxKind.EnumMember:
+                case SyntaxKind.Parameter:
+                case SyntaxKind.PropertyAssignment:
+                case SyntaxKind.PropertyDeclaration:
+                case SyntaxKind.PropertySignature:
+                case SyntaxKind.ShorthandPropertyAssignment:
+                case SyntaxKind.VariableDeclaration:
+                    return true;
+            }
+        }
+        return false;
+    }
+
+    export function isAccessor(node: Node): node is AccessorDeclaration {
+        return node && (node.kind === SyntaxKind.GetAccessor || node.kind === SyntaxKind.SetAccessor);
+    }
+
+    export function isClassLike(node: Node): node is ClassLikeDeclaration {
+        return node && (node.kind === SyntaxKind.ClassDeclaration || node.kind === SyntaxKind.ClassExpression);
+    }
+
+    export function isExpressionStatement(node: Node): node is ExpressionStatement {
+        return node.kind === SyntaxKind.ExpressionStatement;
+    }
+
+    export function isReturnStatement(node: Node): node is ReturnStatement {
+        return node.kind === SyntaxKind.ReturnStatement;
+    }
+
+    export function isFunctionExpression(node: Node): node is FunctionExpression {
+        return node.kind === SyntaxKind.FunctionExpression;
+    }
+
+    export function isFunctionDeclaration(node: Node): node is FunctionDeclaration {
+        return node.kind === SyntaxKind.FunctionDeclaration;
+    }
+
+    export function isFunctionLike(node: Node): node is FunctionLikeDeclaration {
+        return node && isFunctionLikeKind(node.kind);
+    }
+
+    export function isFunctionLikeKind(kind: SyntaxKind): boolean {
+        switch (kind) {
+            case SyntaxKind.Constructor:
+            case SyntaxKind.FunctionExpression:
+            case SyntaxKind.FunctionDeclaration:
+            case SyntaxKind.ArrowFunction:
+            case SyntaxKind.MethodDeclaration:
+            case SyntaxKind.MethodSignature:
+            case SyntaxKind.GetAccessor:
+            case SyntaxKind.SetAccessor:
+            case SyntaxKind.CallSignature:
+            case SyntaxKind.ConstructSignature:
+            case SyntaxKind.IndexSignature:
+            case SyntaxKind.FunctionType:
+            case SyntaxKind.ConstructorType:
+                return true;
+        }
+
+        return false;
+    }
+
+    export function isFunctionOrConstructorTypeNode(node: Node): node is FunctionTypeNode | ConstructorTypeNode {
+        switch (node.kind) {
+            case SyntaxKind.FunctionType:
+            case SyntaxKind.ConstructorType:
+                return true;
+        }
+
+        return false;
+    }
+
+    export function introducesArgumentsExoticObject(node: Node) {
+        switch (node.kind) {
+            case SyntaxKind.MethodDeclaration:
+            case SyntaxKind.MethodSignature:
+            case SyntaxKind.Constructor:
+            case SyntaxKind.GetAccessor:
+            case SyntaxKind.SetAccessor:
+            case SyntaxKind.FunctionDeclaration:
+            case SyntaxKind.FunctionExpression:
+                return true;
+        }
+        return false;
+    }
+
+    export function isIterationStatement(node: Node, lookInLabeledStatements: boolean): node is IterationStatement {
+        switch (node.kind) {
+            case SyntaxKind.ForStatement:
+            case SyntaxKind.ForInStatement:
+            case SyntaxKind.ForOfStatement:
+            case SyntaxKind.DoStatement:
+            case SyntaxKind.WhileStatement:
+                return true;
+            case SyntaxKind.LabeledStatement:
+                return lookInLabeledStatements && isIterationStatement((<LabeledStatement>node).statement, lookInLabeledStatements);
+        }
+
+        return false;
+    }
+
+    export function unwrapInnermostStatementOfLabel(node: LabeledStatement, beforeUnwrapLabelCallback?: (node: LabeledStatement) => void) {
+        while (true) {
+            if (beforeUnwrapLabelCallback) {
+                beforeUnwrapLabelCallback(node);
+            }
+            if (node.statement.kind !== SyntaxKind.LabeledStatement) {
+                return node.statement;
+            }
+            node = <LabeledStatement>node.statement;
+        }
+    }
+
+    export function isFunctionBlock(node: Node) {
+        return node && node.kind === SyntaxKind.Block && isFunctionLike(node.parent);
+    }
+
+    export function isObjectLiteralMethod(node: Node): node is MethodDeclaration {
+        return node && node.kind === SyntaxKind.MethodDeclaration && node.parent.kind === SyntaxKind.ObjectLiteralExpression;
+    }
+
+    export function isObjectLiteralOrClassExpressionMethod(node: Node): node is MethodDeclaration {
+        return node.kind === SyntaxKind.MethodDeclaration &&
+            (node.parent.kind === SyntaxKind.ObjectLiteralExpression ||
+                node.parent.kind === SyntaxKind.ClassExpression);
+    }
+
+    export function isIdentifierTypePredicate(predicate: TypePredicate): predicate is IdentifierTypePredicate {
+        return predicate && predicate.kind === TypePredicateKind.Identifier;
+    }
+
+    export function isThisTypePredicate(predicate: TypePredicate): predicate is ThisTypePredicate {
+        return predicate && predicate.kind === TypePredicateKind.This;
+    }
+
+    export function getContainingFunction(node: Node): FunctionLikeDeclaration {
+        while (true) {
+            node = node.parent;
+            if (!node || isFunctionLike(node)) {
+                return <FunctionLikeDeclaration>node;
+            }
+        }
+    }
+
+    export function getContainingClass(node: Node): ClassLikeDeclaration {
+        while (true) {
+            node = node.parent;
+            if (!node || isClassLike(node)) {
+                return <ClassLikeDeclaration>node;
+            }
+        }
+    }
+
+    export function getThisContainer(node: Node, includeArrowFunctions: boolean): Node {
+        while (true) {
+            node = node.parent;
+            if (!node) {
+                return undefined;
+            }
+            switch (node.kind) {
+                case SyntaxKind.ComputedPropertyName:
+                    // If the grandparent node is an object literal (as opposed to a class),
+                    // then the computed property is not a 'this' container.
+                    // A computed property name in a class needs to be a this container
+                    // so that we can error on it.
+                    if (isClassLike(node.parent.parent)) {
+                        return node;
+                    }
+                    // If this is a computed property, then the parent should not
+                    // make it a this container. The parent might be a property
+                    // in an object literal, like a method or accessor. But in order for
+                    // such a parent to be a this container, the reference must be in
+                    // the *body* of the container.
+                    node = node.parent;
+                    break;
+                case SyntaxKind.Decorator:
+                    // Decorators are always applied outside of the body of a class or method.
+                    if (node.parent.kind === SyntaxKind.Parameter && isClassElement(node.parent.parent)) {
+                        // If the decorator's parent is a Parameter, we resolve the this container from
+                        // the grandparent class declaration.
+                        node = node.parent.parent;
+                    }
+                    else if (isClassElement(node.parent)) {
+                        // If the decorator's parent is a class element, we resolve the 'this' container
+                        // from the parent class declaration.
+                        node = node.parent;
+                    }
+                    break;
+                case SyntaxKind.ArrowFunction:
+                    if (!includeArrowFunctions) {
+                        continue;
+                    }
+                    // falls through
+                case SyntaxKind.FunctionDeclaration:
+                case SyntaxKind.FunctionExpression:
+                case SyntaxKind.ModuleDeclaration:
+                case SyntaxKind.PropertyDeclaration:
+                case SyntaxKind.PropertySignature:
+                case SyntaxKind.MethodDeclaration:
+                case SyntaxKind.MethodSignature:
+                case SyntaxKind.Constructor:
+                case SyntaxKind.GetAccessor:
+                case SyntaxKind.SetAccessor:
+                case SyntaxKind.CallSignature:
+                case SyntaxKind.ConstructSignature:
+                case SyntaxKind.IndexSignature:
+                case SyntaxKind.EnumDeclaration:
+                case SyntaxKind.SourceFile:
+                    return node;
+            }
+        }
+    }
+
+    export function getNewTargetContainer(node: Node) {
+        const container = getThisContainer(node, /*includeArrowFunctions*/ false);
+        if (container) {
+            switch (container.kind) {
+                case SyntaxKind.Constructor:
+                case SyntaxKind.FunctionDeclaration:
+                case SyntaxKind.FunctionExpression:
+                    return container;
+            }
+        }
+
+        return undefined;
+    }
+
+    /**
+     * Given an super call/property node, returns the closest node where
+     * - a super call/property access is legal in the node and not legal in the parent node the node.
+     *   i.e. super call is legal in constructor but not legal in the class body.
+     * - the container is an arrow function (so caller might need to call getSuperContainer again in case it needs to climb higher)
+     * - a super call/property is definitely illegal in the container (but might be legal in some subnode)
+     *   i.e. super property access is illegal in function declaration but can be legal in the statement list
+     */
+    export function getSuperContainer(node: Node, stopOnFunctions: boolean): Node {
+        while (true) {
+            node = node.parent;
+            if (!node) {
+                return node;
+            }
+            switch (node.kind) {
+                case SyntaxKind.ComputedPropertyName:
+                    node = node.parent;
+                    break;
+                case SyntaxKind.FunctionDeclaration:
+                case SyntaxKind.FunctionExpression:
+                case SyntaxKind.ArrowFunction:
+                    if (!stopOnFunctions) {
+                        continue;
+                    }
+                    // falls through
+                case SyntaxKind.PropertyDeclaration:
+                case SyntaxKind.PropertySignature:
+                case SyntaxKind.MethodDeclaration:
+                case SyntaxKind.MethodSignature:
+                case SyntaxKind.Constructor:
+                case SyntaxKind.GetAccessor:
+                case SyntaxKind.SetAccessor:
+                    return node;
+                case SyntaxKind.Decorator:
+                    // Decorators are always applied outside of the body of a class or method.
+                    if (node.parent.kind === SyntaxKind.Parameter && isClassElement(node.parent.parent)) {
+                        // If the decorator's parent is a Parameter, we resolve the this container from
+                        // the grandparent class declaration.
+                        node = node.parent.parent;
+                    }
+                    else if (isClassElement(node.parent)) {
+                        // If the decorator's parent is a class element, we resolve the 'this' container
+                        // from the parent class declaration.
+                        node = node.parent;
+                    }
+                    break;
+            }
+        }
+    }
+
+    export function getImmediatelyInvokedFunctionExpression(func: Node): CallExpression {
+        if (func.kind === SyntaxKind.FunctionExpression || func.kind === SyntaxKind.ArrowFunction) {
+            let prev = func;
+            let parent = func.parent;
+            while (parent.kind === SyntaxKind.ParenthesizedExpression) {
+                prev = parent;
+                parent = parent.parent;
+            }
+            if (parent.kind === SyntaxKind.CallExpression && (parent as CallExpression).expression === prev) {
+                return parent as CallExpression;
+            }
+        }
+    }
+
+    /**
+     * Determines whether a node is a property or element access expression for super.
+     */
+    export function isSuperProperty(node: Node): node is SuperProperty {
+        const kind = node.kind;
+        return (kind === SyntaxKind.PropertyAccessExpression || kind === SyntaxKind.ElementAccessExpression)
+            && (<PropertyAccessExpression | ElementAccessExpression>node).expression.kind === SyntaxKind.SuperKeyword;
+    }
+
+    export function getEntityNameFromTypeNode(node: TypeNode): EntityNameOrEntityNameExpression {
+        switch (node.kind) {
+            case SyntaxKind.TypeReference:
+            case SyntaxKind.JSDocTypeReference:
+                return (<TypeReferenceNode>node).typeName;
+
+            case SyntaxKind.ExpressionWithTypeArguments:
+                return isEntityNameExpression((<ExpressionWithTypeArguments>node).expression)
+                    ? <EntityNameExpression>(<ExpressionWithTypeArguments>node).expression
+                    : undefined;
+
+            case SyntaxKind.Identifier:
+            case SyntaxKind.QualifiedName:
+                return (<EntityName><Node>node);
+        }
+
+        return undefined;
+    }
+
+    export function isCallLikeExpression(node: Node): node is CallLikeExpression {
+        switch (node.kind) {
+            case SyntaxKind.JsxOpeningElement:
+            case SyntaxKind.JsxSelfClosingElement:
+            case SyntaxKind.CallExpression:
+            case SyntaxKind.NewExpression:
+            case SyntaxKind.TaggedTemplateExpression:
+            case SyntaxKind.Decorator:
+                return true;
+            default:
+                return false;
+        }
+    }
+
+    export function isCallOrNewExpression(node: Node): node is CallExpression | NewExpression {
+        return node.kind === SyntaxKind.CallExpression || node.kind === SyntaxKind.NewExpression;
+    }
+
+    export function getInvokedExpression(node: CallLikeExpression): Expression {
+        if (node.kind === SyntaxKind.TaggedTemplateExpression) {
+            return (<TaggedTemplateExpression>node).tag;
+        }
+        else if (isJsxOpeningLikeElement(node)) {
+            return node.tagName;
+        }
+
+        // Will either be a CallExpression, NewExpression, or Decorator.
+        return (<CallExpression | Decorator>node).expression;
+    }
+
+    export function nodeCanBeDecorated(node: Node): boolean {
+        switch (node.kind) {
+            case SyntaxKind.ClassDeclaration:
+                // classes are valid targets
+                return true;
+
+            case SyntaxKind.PropertyDeclaration:
+                // property declarations are valid if their parent is a class declaration.
+                return node.parent.kind === SyntaxKind.ClassDeclaration;
+
+            case SyntaxKind.GetAccessor:
+            case SyntaxKind.SetAccessor:
+            case SyntaxKind.MethodDeclaration:
+                // if this method has a body and its parent is a class declaration, this is a valid target.
+                return (<FunctionLikeDeclaration>node).body !== undefined
+                    && node.parent.kind === SyntaxKind.ClassDeclaration;
+
+            case SyntaxKind.Parameter:
+                // if the parameter's parent has a body and its grandparent is a class declaration, this is a valid target;
+                return (<FunctionLikeDeclaration>node.parent).body !== undefined
+                    && (node.parent.kind === SyntaxKind.Constructor
+                        || node.parent.kind === SyntaxKind.MethodDeclaration
+                        || node.parent.kind === SyntaxKind.SetAccessor)
+                    && node.parent.parent.kind === SyntaxKind.ClassDeclaration;
+        }
+
+        return false;
+    }
+
+    export function nodeIsDecorated(node: Node): boolean {
+        return node.decorators !== undefined
+            && nodeCanBeDecorated(node);
+    }
+
+    export function nodeOrChildIsDecorated(node: Node): boolean {
+        return nodeIsDecorated(node) || childIsDecorated(node);
+    }
+
+    export function childIsDecorated(node: Node): boolean {
+        switch (node.kind) {
+            case SyntaxKind.ClassDeclaration:
+                return forEach((<ClassDeclaration>node).members, nodeOrChildIsDecorated);
+            case SyntaxKind.MethodDeclaration:
+            case SyntaxKind.SetAccessor:
+                return forEach((<FunctionLikeDeclaration>node).parameters, nodeIsDecorated);
+        }
+    }
+
+    export function isJSXTagName(node: Node) {
+        const parent = node.parent;
+        if (parent.kind === SyntaxKind.JsxOpeningElement ||
+            parent.kind === SyntaxKind.JsxSelfClosingElement ||
+            parent.kind === SyntaxKind.JsxClosingElement) {
+            return (<JsxOpeningLikeElement>parent).tagName === node;
+        }
+        return false;
+    }
+
+    export function isPartOfExpression(node: Node): boolean {
+        switch (node.kind) {
+            case SyntaxKind.ThisKeyword:
+            case SyntaxKind.SuperKeyword:
+            case SyntaxKind.NullKeyword:
+            case SyntaxKind.TrueKeyword:
+            case SyntaxKind.FalseKeyword:
+            case SyntaxKind.RegularExpressionLiteral:
+            case SyntaxKind.ArrayLiteralExpression:
+            case SyntaxKind.ObjectLiteralExpression:
+            case SyntaxKind.PropertyAccessExpression:
+            case SyntaxKind.ElementAccessExpression:
+            case SyntaxKind.CallExpression:
+            case SyntaxKind.NewExpression:
+            case SyntaxKind.TaggedTemplateExpression:
+            case SyntaxKind.AsExpression:
+            case SyntaxKind.TypeAssertionExpression:
+            case SyntaxKind.NonNullExpression:
+            case SyntaxKind.ParenthesizedExpression:
+            case SyntaxKind.FunctionExpression:
+            case SyntaxKind.ClassExpression:
+            case SyntaxKind.ArrowFunction:
+            case SyntaxKind.VoidExpression:
+            case SyntaxKind.DeleteExpression:
+            case SyntaxKind.TypeOfExpression:
+            case SyntaxKind.PrefixUnaryExpression:
+            case SyntaxKind.PostfixUnaryExpression:
+            case SyntaxKind.BinaryExpression:
+            case SyntaxKind.ConditionalExpression:
+            case SyntaxKind.SpreadElement:
+            case SyntaxKind.TemplateExpression:
+            case SyntaxKind.NoSubstitutionTemplateLiteral:
+            case SyntaxKind.OmittedExpression:
+            case SyntaxKind.JsxElement:
+            case SyntaxKind.JsxSelfClosingElement:
+            case SyntaxKind.YieldExpression:
+            case SyntaxKind.AwaitExpression:
+            case SyntaxKind.MetaProperty:
+                return true;
+            case SyntaxKind.QualifiedName:
+                while (node.parent.kind === SyntaxKind.QualifiedName) {
+                    node = node.parent;
+                }
+                return node.parent.kind === SyntaxKind.TypeQuery || isJSXTagName(node);
+            case SyntaxKind.Identifier:
+                if (node.parent.kind === SyntaxKind.TypeQuery || isJSXTagName(node)) {
+                    return true;
+                }
+                // falls through
+            case SyntaxKind.NumericLiteral:
+            case SyntaxKind.StringLiteral:
+            case SyntaxKind.ThisKeyword:
+                const parent = node.parent;
+                switch (parent.kind) {
+                    case SyntaxKind.VariableDeclaration:
+                    case SyntaxKind.Parameter:
+                    case SyntaxKind.PropertyDeclaration:
+                    case SyntaxKind.PropertySignature:
+                    case SyntaxKind.EnumMember:
+                    case SyntaxKind.PropertyAssignment:
+                    case SyntaxKind.BindingElement:
+                        return (<VariableLikeDeclaration>parent).initializer === node;
+                    case SyntaxKind.ExpressionStatement:
+                    case SyntaxKind.IfStatement:
+                    case SyntaxKind.DoStatement:
+                    case SyntaxKind.WhileStatement:
+                    case SyntaxKind.ReturnStatement:
+                    case SyntaxKind.WithStatement:
+                    case SyntaxKind.SwitchStatement:
+                    case SyntaxKind.CaseClause:
+                    case SyntaxKind.ThrowStatement:
+                    case SyntaxKind.SwitchStatement:
+                        return (<ExpressionStatement>parent).expression === node;
+                    case SyntaxKind.ForStatement:
+                        const forStatement = <ForStatement>parent;
+                        return (forStatement.initializer === node && forStatement.initializer.kind !== SyntaxKind.VariableDeclarationList) ||
+                            forStatement.condition === node ||
+                            forStatement.incrementor === node;
+                    case SyntaxKind.ForInStatement:
+                    case SyntaxKind.ForOfStatement:
+                        const forInStatement = <ForInStatement | ForOfStatement>parent;
+                        return (forInStatement.initializer === node && forInStatement.initializer.kind !== SyntaxKind.VariableDeclarationList) ||
+                            forInStatement.expression === node;
+                    case SyntaxKind.TypeAssertionExpression:
+                    case SyntaxKind.AsExpression:
+                        return node === (<AssertionExpression>parent).expression;
+                    case SyntaxKind.TemplateSpan:
+                        return node === (<TemplateSpan>parent).expression;
+                    case SyntaxKind.ComputedPropertyName:
+                        return node === (<ComputedPropertyName>parent).expression;
+                    case SyntaxKind.Decorator:
+                    case SyntaxKind.JsxExpression:
+                    case SyntaxKind.JsxSpreadAttribute:
+                    case SyntaxKind.SpreadAssignment:
+                        return true;
+                    case SyntaxKind.ExpressionWithTypeArguments:
+                        return (<ExpressionWithTypeArguments>parent).expression === node && isExpressionWithTypeArgumentsInClassExtendsClause(parent);
+                    default:
+                        if (isPartOfExpression(parent)) {
+                            return true;
+                        }
+                }
+        }
+        return false;
+    }
+
+    export function isInstantiatedModule(node: ModuleDeclaration, preserveConstEnums: boolean) {
+        const moduleState = getModuleInstanceState(node);
+        return moduleState === ModuleInstanceState.Instantiated ||
+            (preserveConstEnums && moduleState === ModuleInstanceState.ConstEnumOnly);
+    }
+
+    export function isExternalModuleImportEqualsDeclaration(node: Node) {
+        return node.kind === SyntaxKind.ImportEqualsDeclaration && (<ImportEqualsDeclaration>node).moduleReference.kind === SyntaxKind.ExternalModuleReference;
+    }
+
+    export function getExternalModuleImportEqualsDeclarationExpression(node: Node) {
+        Debug.assert(isExternalModuleImportEqualsDeclaration(node));
+        return (<ExternalModuleReference>(<ImportEqualsDeclaration>node).moduleReference).expression;
+    }
+
+    export function isInternalModuleImportEqualsDeclaration(node: Node): node is ImportEqualsDeclaration {
+        return node.kind === SyntaxKind.ImportEqualsDeclaration && (<ImportEqualsDeclaration>node).moduleReference.kind !== SyntaxKind.ExternalModuleReference;
+    }
+
+    export function isSourceFileJavaScript(file: SourceFile): boolean {
+        return isInJavaScriptFile(file);
+    }
+
+    export function isInJavaScriptFile(node: Node): boolean {
+        return node && !!(node.flags & NodeFlags.JavaScriptFile);
+    }
+
+    /**
+     * Returns true if the node is a CallExpression to the identifier 'require' with
+     * exactly one argument (of the form 'require("name")').
+     * This function does not test if the node is in a JavaScript file or not.
+     */
+    export function isRequireCall(callExpression: Node, checkArgumentIsStringLiteral: boolean): callExpression is CallExpression {
+        if (callExpression.kind !== SyntaxKind.CallExpression) {
+            return false;
+        }
+        const { expression, arguments: args } = callExpression as CallExpression;
+
+        if (expression.kind !== SyntaxKind.Identifier || (expression as Identifier).text !== "require") {
+            return false;
+        }
+
+        if (args.length !== 1) {
+            return false;
+        }
+        const arg = args[0];
+        return !checkArgumentIsStringLiteral || arg.kind === SyntaxKind.StringLiteral || arg.kind === SyntaxKind.NoSubstitutionTemplateLiteral;
+    }
+
+    export function isSingleOrDoubleQuote(charCode: number) {
+        return charCode === CharacterCodes.singleQuote || charCode === CharacterCodes.doubleQuote;
+    }
+
+    /**
+     * Returns true if the node is a variable declaration whose initializer is a function expression.
+     * This function does not test if the node is in a JavaScript file or not.
+     */
+    export function isDeclarationOfFunctionOrClassExpression(s: Symbol) {
+        if (s.valueDeclaration && s.valueDeclaration.kind === SyntaxKind.VariableDeclaration) {
+            const declaration = s.valueDeclaration as VariableDeclaration;
+            return declaration.initializer && (declaration.initializer.kind === SyntaxKind.FunctionExpression || declaration.initializer.kind === SyntaxKind.ClassExpression);
+        }
+        return false;
+    }
+
+    export function getRightMostAssignedExpression(node: Node) {
+        while (isAssignmentExpression(node, /*excludeCompoundAssignements*/ true)) {
+            node = node.right;
+        }
+        return node;
+    }
+
+    export function isExportsIdentifier(node: Node) {
+        return isIdentifier(node) && node.text === "exports";
+    }
+
+    export function isModuleExportsPropertyAccessExpression(node: Node) {
+        return isPropertyAccessExpression(node) && isIdentifier(node.expression) && node.expression.text === "module" && node.name.text === "exports";
+    }
+
+    /// Given a BinaryExpression, returns SpecialPropertyAssignmentKind for the various kinds of property
+    /// assignments we treat as special in the binder
+    export function getSpecialPropertyAssignmentKind(expression: ts.BinaryExpression): SpecialPropertyAssignmentKind {
+        if (!isInJavaScriptFile(expression)) {
+            return SpecialPropertyAssignmentKind.None;
+        }
+        const expr = <BinaryExpression>expression;
+        if (expr.operatorToken.kind !== SyntaxKind.EqualsToken || expr.left.kind !== SyntaxKind.PropertyAccessExpression) {
+            return SpecialPropertyAssignmentKind.None;
+        }
+        const lhs = <PropertyAccessExpression>expr.left;
+        if (lhs.expression.kind === SyntaxKind.Identifier) {
+            const lhsId = <Identifier>lhs.expression;
+            if (lhsId.text === "exports") {
+                // exports.name = expr
+                return SpecialPropertyAssignmentKind.ExportsProperty;
+            }
+            else if (lhsId.text === "module" && lhs.name.text === "exports") {
+                // module.exports = expr
+                return SpecialPropertyAssignmentKind.ModuleExports;
+            }
+            else {
+                // F.x = expr
+                return SpecialPropertyAssignmentKind.Property;
+            }
+        }
+        else if (lhs.expression.kind === SyntaxKind.ThisKeyword) {
+            return SpecialPropertyAssignmentKind.ThisProperty;
+        }
+        else if (lhs.expression.kind === SyntaxKind.PropertyAccessExpression) {
+            // chained dot, e.g. x.y.z = expr; this var is the 'x.y' part
+            const innerPropertyAccess = <PropertyAccessExpression>lhs.expression;
+            if (innerPropertyAccess.expression.kind === SyntaxKind.Identifier) {
+                // module.exports.name = expr
+                const innerPropertyAccessIdentifier = <Identifier>innerPropertyAccess.expression;
+                if (innerPropertyAccessIdentifier.text === "module" && innerPropertyAccess.name.text === "exports") {
+                    return SpecialPropertyAssignmentKind.ExportsProperty;
+                }
+                if (innerPropertyAccess.name.text === "prototype") {
+                    return SpecialPropertyAssignmentKind.PrototypeProperty;
+                }
+            }
+        }
+
+
+        return SpecialPropertyAssignmentKind.None;
+    }
+
+    export function getExternalModuleName(node: Node): Expression {
+        if (node.kind === SyntaxKind.ImportDeclaration) {
+            return (<ImportDeclaration>node).moduleSpecifier;
+        }
+        if (node.kind === SyntaxKind.ImportEqualsDeclaration) {
+            const reference = (<ImportEqualsDeclaration>node).moduleReference;
+            if (reference.kind === SyntaxKind.ExternalModuleReference) {
+                return (<ExternalModuleReference>reference).expression;
+            }
+        }
+        if (node.kind === SyntaxKind.ExportDeclaration) {
+            return (<ExportDeclaration>node).moduleSpecifier;
+        }
+        if (node.kind === SyntaxKind.ModuleDeclaration && (<ModuleDeclaration>node).name.kind === SyntaxKind.StringLiteral) {
+            return (<ModuleDeclaration>node).name;
+        }
+    }
+
+    export function getNamespaceDeclarationNode(node: ImportDeclaration | ImportEqualsDeclaration | ExportDeclaration): ImportEqualsDeclaration | NamespaceImport {
+        if (node.kind === SyntaxKind.ImportEqualsDeclaration) {
+            return <ImportEqualsDeclaration>node;
+        }
+
+        const importClause = (<ImportDeclaration>node).importClause;
+        if (importClause && importClause.namedBindings && importClause.namedBindings.kind === SyntaxKind.NamespaceImport) {
+            return <NamespaceImport>importClause.namedBindings;
+        }
+    }
+
+    export function isDefaultImport(node: ImportDeclaration | ImportEqualsDeclaration | ExportDeclaration) {
+        return node.kind === SyntaxKind.ImportDeclaration
+            && (<ImportDeclaration>node).importClause
+            && !!(<ImportDeclaration>node).importClause.name;
+    }
+
+    export function hasQuestionToken(node: Node) {
+        if (node) {
+            switch (node.kind) {
+                case SyntaxKind.Parameter:
+                case SyntaxKind.MethodDeclaration:
+                case SyntaxKind.MethodSignature:
+                case SyntaxKind.ShorthandPropertyAssignment:
+                case SyntaxKind.PropertyAssignment:
+                case SyntaxKind.PropertyDeclaration:
+                case SyntaxKind.PropertySignature:
+                    return (<ParameterDeclaration | MethodDeclaration | PropertyDeclaration>node).questionToken !== undefined;
+            }
+        }
+
+        return false;
+    }
+
+    export function isJSDocConstructSignature(node: Node) {
+        return node.kind === SyntaxKind.JSDocFunctionType &&
+            (<JSDocFunctionType>node).parameters.length > 0 &&
+            (<JSDocFunctionType>node).parameters[0].type.kind === SyntaxKind.JSDocConstructorType;
+    }
+
+    export function getCommentsFromJSDoc(node: Node): string[] {
+        return map(getJSDocs(node), doc => doc.comment);
+    }
+
+    export function hasJSDocParameterTags(node: FunctionLikeDeclaration | SignatureDeclaration) {
+        const parameterTags = getJSDocTags(node, SyntaxKind.JSDocParameterTag);
+        return parameterTags && parameterTags.length > 0;
+    }
+
+    function getJSDocTags(node: Node, kind: SyntaxKind): JSDocTag[] {
+        const docs = getJSDocs(node);
+        if (docs) {
+            const result: JSDocTag[] = [];
+            for (const doc of docs) {
+                if (doc.kind === SyntaxKind.JSDocParameterTag) {
+                    if (doc.kind === kind) {
+                        result.push(doc as JSDocTag);
+                    }
+                }
+                else {
+                    const tags = (doc as JSDoc).tags;
+                    if (tags) {
+                        result.push(...filter(tags, tag => tag.kind === kind));
+                    }
+                }
+            }
+            return result;
+        }
+    }
+
+    function getFirstJSDocTag(node: Node, kind: SyntaxKind): JSDocTag {
+        return node && firstOrUndefined(getJSDocTags(node, kind));
+    }
+
+   export function getJSDocs(node: Node): (JSDoc | JSDocTag)[] {
+        if (isJSDocTypedefTag(node)) {
+            return [node.parent];
+        }
+
+        let cache: (JSDoc | JSDocTag)[] = node.jsDocCache;
+        if (!cache) {
+            getJSDocsWorker(node);
+            node.jsDocCache = cache;
+        }
+        return cache;
+
+        function getJSDocsWorker(node: Node) {
+            const parent = node.parent;
+            // Try to recognize this pattern when node is initializer of variable declaration and JSDoc comments are on containing variable statement.
+            // /**
+            //   * @param {number} name
+            //   * @returns {number}
+            //   */
+            // var x = function(name) { return name.length; }
+            const isInitializerOfVariableDeclarationInStatement =
+                isVariableLike(parent) &&
+                parent.initializer === node &&
+                parent.parent.parent.kind === SyntaxKind.VariableStatement;
+            const isVariableOfVariableDeclarationStatement = isVariableLike(node) &&
+                parent.parent.kind === SyntaxKind.VariableStatement;
+            const variableStatementNode =
+                isInitializerOfVariableDeclarationInStatement ? parent.parent.parent :
+                isVariableOfVariableDeclarationStatement ? parent.parent :
+                undefined;
+            if (variableStatementNode) {
+                getJSDocsWorker(variableStatementNode);
+            }
+
+            // Also recognize when the node is the RHS of an assignment expression
+            const isSourceOfAssignmentExpressionStatement =
+                parent && parent.parent &&
+                parent.kind === SyntaxKind.BinaryExpression &&
+                (parent as BinaryExpression).operatorToken.kind === SyntaxKind.EqualsToken &&
+                parent.parent.kind === SyntaxKind.ExpressionStatement;
+            if (isSourceOfAssignmentExpressionStatement) {
+                getJSDocsWorker(parent.parent);
+            }
+
+            const isModuleDeclaration = node.kind === SyntaxKind.ModuleDeclaration &&
+                parent && parent.kind === SyntaxKind.ModuleDeclaration;
+            const isPropertyAssignmentExpression = parent && parent.kind === SyntaxKind.PropertyAssignment;
+            if (isModuleDeclaration || isPropertyAssignmentExpression) {
+                getJSDocsWorker(parent);
+            }
+
+            // Pull parameter comments from declaring function as well
+            if (node.kind === SyntaxKind.Parameter) {
+                cache = concatenate(cache, getJSDocParameterTags(node as ParameterDeclaration));
+            }
+
+            if (isVariableLike(node) && node.initializer) {
+                cache = concatenate(cache, node.initializer.jsDoc);
+            }
+
+            cache = concatenate(cache, node.jsDoc);
+        }
+    }
+
+    export function getJSDocParameterTags(param: ParameterDeclaration): JSDocParameterTag[] {
+        const func = param.parent;
+        const tags = getJSDocTags(func, SyntaxKind.JSDocParameterTag) as JSDocParameterTag[];
+        if (!param.name) {
+            // this is an anonymous jsdoc param from a `function(type1, type2): type3` specification
+            const i = func.parameters.indexOf(param);
+            const paramTags = filter(tags, tag => tag.kind === SyntaxKind.JSDocParameterTag);
+            if (paramTags && 0 <= i && i < paramTags.length) {
+                return [paramTags[i]];
+            }
+        }
+        else if (param.name.kind === SyntaxKind.Identifier) {
+            const name = (param.name as Identifier).text;
+            return filter(tags, tag => tag.kind === SyntaxKind.JSDocParameterTag && tag.name.text === name);
+        }
+        else {
+            // TODO: it's a destructured parameter, so it should look up an "object type" series of multiple lines
+            // But multi-line object types aren't supported yet either
+            return undefined;
+        }
+    }
+
+    /** Does the opposite of `getJSDocParameterTags`: given a JSDoc parameter, finds the parameter corresponding to it. */
+    export function getParameterFromJSDoc(node: JSDocParameterTag): ParameterDeclaration | undefined {
+        const name = node.name.text;
+        const grandParent = node.parent!.parent!;
+        Debug.assert(node.parent!.kind === SyntaxKind.JSDocComment);
+        if (!isFunctionLike(grandParent)) {
+            return undefined;
+        }
+        return find(grandParent.parameters, p =>
+            p.name.kind === SyntaxKind.Identifier && p.name.text === name);
+    }
+
+    export function getJSDocType(node: Node): JSDocType {
+        let tag: JSDocTypeTag | JSDocParameterTag = getFirstJSDocTag(node, SyntaxKind.JSDocTypeTag) as JSDocTypeTag;
+        if (!tag && node.kind === SyntaxKind.Parameter) {
+            const paramTags = getJSDocParameterTags(node as ParameterDeclaration);
+            if (paramTags) {
+                tag = find(paramTags, tag => !!tag.typeExpression);
+            }
+        }
+
+        return tag && tag.typeExpression && tag.typeExpression.type;
+    }
+
+    export function getJSDocAugmentsTag(node: Node): JSDocAugmentsTag {
+        return getFirstJSDocTag(node, SyntaxKind.JSDocAugmentsTag) as JSDocAugmentsTag;
+    }
+
+    export function getJSDocReturnTag(node: Node): JSDocReturnTag {
+        return getFirstJSDocTag(node, SyntaxKind.JSDocReturnTag) as JSDocReturnTag;
+    }
+
+    export function getJSDocTemplateTag(node: Node): JSDocTemplateTag {
+        return getFirstJSDocTag(node, SyntaxKind.JSDocTemplateTag) as JSDocTemplateTag;
+    }
+
+    export function hasRestParameter(s: SignatureDeclaration): boolean {
+        return isRestParameter(lastOrUndefined(s.parameters));
+    }
+
+    export function hasDeclaredRestParameter(s: SignatureDeclaration): boolean {
+        return isDeclaredRestParam(lastOrUndefined(s.parameters));
+    }
+
+    export function isRestParameter(node: ParameterDeclaration) {
+        if (node && (node.flags & NodeFlags.JavaScriptFile)) {
+            if (node.type && node.type.kind === SyntaxKind.JSDocVariadicType ||
+                forEach(getJSDocParameterTags(node),
+                        t => t.typeExpression && t.typeExpression.type.kind === SyntaxKind.JSDocVariadicType)) {
+                return true;
+            }
+        }
+        return isDeclaredRestParam(node);
+    }
+
+    export function isDeclaredRestParam(node: ParameterDeclaration) {
+        return node && node.dotDotDotToken !== undefined;
+    }
+
+    export const enum AssignmentKind {
+        None, Definite, Compound
+    }
+
+    export function getAssignmentTargetKind(node: Node): AssignmentKind {
+        let parent = node.parent;
+        while (true) {
+            switch (parent.kind) {
+                case SyntaxKind.BinaryExpression:
+                    const binaryOperator = (<BinaryExpression>parent).operatorToken.kind;
+                    return isAssignmentOperator(binaryOperator) && (<BinaryExpression>parent).left === node ?
+                        binaryOperator === SyntaxKind.EqualsToken ? AssignmentKind.Definite : AssignmentKind.Compound :
+                        AssignmentKind.None;
+                case SyntaxKind.PrefixUnaryExpression:
+                case SyntaxKind.PostfixUnaryExpression:
+                    const unaryOperator = (<PrefixUnaryExpression | PostfixUnaryExpression>parent).operator;
+                    return unaryOperator === SyntaxKind.PlusPlusToken || unaryOperator === SyntaxKind.MinusMinusToken ? AssignmentKind.Compound : AssignmentKind.None;
+                case SyntaxKind.ForInStatement:
+                case SyntaxKind.ForOfStatement:
+                    return (<ForInStatement | ForOfStatement>parent).initializer === node ? AssignmentKind.Definite : AssignmentKind.None;
+                case SyntaxKind.ParenthesizedExpression:
+                case SyntaxKind.ArrayLiteralExpression:
+                case SyntaxKind.SpreadElement:
+                    node = parent;
+                    break;
+                case SyntaxKind.ShorthandPropertyAssignment:
+                    if ((parent as ShorthandPropertyAssignment).name !== node) {
+                        return AssignmentKind.None;
+                    }
+                    node = parent.parent;
+                    break;
+                case SyntaxKind.PropertyAssignment:
+                    if ((parent as ShorthandPropertyAssignment).name === node) {
+                        return AssignmentKind.None;
+                    }
+                    node = parent.parent;
+                    break;
+                default:
+                    return AssignmentKind.None;
+            }
+            parent = node.parent;
+        }
+    }
+
+    // A node is an assignment target if it is on the left hand side of an '=' token, if it is parented by a property
+    // assignment in an object literal that is an assignment target, or if it is parented by an array literal that is
+    // an assignment target. Examples include 'a = xxx', '{ p: a } = xxx', '[{ a }] = xxx'.
+    // (Note that `p` is not a target in the above examples, only `a`.)
+    export function isAssignmentTarget(node: Node): boolean {
+        return getAssignmentTargetKind(node) !== AssignmentKind.None;
+    }
+
+    // a node is delete target iff. it is PropertyAccessExpression/ElementAccessExpression with parentheses skipped
+    export function isDeleteTarget(node: Node): boolean {
+        if (node.kind !== SyntaxKind.PropertyAccessExpression && node.kind !== SyntaxKind.ElementAccessExpression) {
+            return false;
+        }
+        node = node.parent;
+        while (node && node.kind === SyntaxKind.ParenthesizedExpression) {
+            node = node.parent;
+        }
+        return node && node.kind === SyntaxKind.DeleteExpression;
+    }
+
+    export function isNodeDescendantOf(node: Node, ancestor: Node): boolean {
+        while (node) {
+            if (node === ancestor) return true;
+            node = node.parent;
+        }
+        return false;
+    }
+
+    export function isInAmbientContext(node: Node): boolean {
+        while (node) {
+            if (hasModifier(node, ModifierFlags.Ambient) || (node.kind === SyntaxKind.SourceFile && (node as SourceFile).isDeclarationFile)) {
+                return true;
+            }
+            node = node.parent;
+        }
+        return false;
+    }
+
+    // True if the given identifier, string literal, or number literal is the name of a declaration node
+    export function isDeclarationName(name: Node): boolean {
+        switch (name.kind) {
+            case SyntaxKind.Identifier:
+            case SyntaxKind.StringLiteral:
+            case SyntaxKind.NumericLiteral:
+                return isDeclaration(name.parent) && name.parent.name === name;
+            default:
+                return false;
+        }
+    }
+
+    /* @internal */
+    // See GH#16030
+    export function isAnyDeclarationName(name: Node): boolean {
+        switch (name.kind) {
+            case SyntaxKind.Identifier:
+            case SyntaxKind.StringLiteral:
+            case SyntaxKind.NumericLiteral:
+                if (isDeclaration(name.parent)) {
+                    return name.parent.name === name;
+                }
+                const binExp = name.parent.parent;
+                return isBinaryExpression(binExp) && getSpecialPropertyAssignmentKind(binExp) !== SpecialPropertyAssignmentKind.None && getNameOfDeclaration(binExp) === name;
+            default:
+                return false;
+        }
+    }
+
+    export function isLiteralComputedPropertyDeclarationName(node: Node) {
+        return (node.kind === SyntaxKind.StringLiteral || node.kind === SyntaxKind.NumericLiteral) &&
+            node.parent.kind === SyntaxKind.ComputedPropertyName &&
+            isDeclaration(node.parent.parent);
+    }
+
+    // Return true if the given identifier is classified as an IdentifierName
+    export function isIdentifierName(node: Identifier): boolean {
+        let parent = node.parent;
+        switch (parent.kind) {
+            case SyntaxKind.PropertyDeclaration:
+            case SyntaxKind.PropertySignature:
+            case SyntaxKind.MethodDeclaration:
+            case SyntaxKind.MethodSignature:
+            case SyntaxKind.GetAccessor:
+            case SyntaxKind.SetAccessor:
+            case SyntaxKind.EnumMember:
+            case SyntaxKind.PropertyAssignment:
+            case SyntaxKind.PropertyAccessExpression:
+                // Name in member declaration or property name in property access
+                return (<NamedDeclaration | PropertyAccessExpression>parent).name === node;
+            case SyntaxKind.QualifiedName:
+                // Name on right hand side of dot in a type query
+                if ((<QualifiedName>parent).right === node) {
+                    while (parent.kind === SyntaxKind.QualifiedName) {
+                        parent = parent.parent;
+                    }
+                    return parent.kind === SyntaxKind.TypeQuery;
+                }
+                return false;
+            case SyntaxKind.BindingElement:
+            case SyntaxKind.ImportSpecifier:
+                // Property name in binding element or import specifier
+                return (<BindingElement | ImportSpecifier>parent).propertyName === node;
+            case SyntaxKind.ExportSpecifier:
+                // Any name in an export specifier
+                return true;
+        }
+        return false;
+    }
+
+    // An alias symbol is created by one of the following declarations:
+    // import <symbol> = ...
+    // import <symbol> from ...
+    // import * as <symbol> from ...
+    // import { x as <symbol> } from ...
+    // export { x as <symbol> } from ...
+    // export = <EntityNameExpression>
+    // export default <EntityNameExpression>
+    export function isAliasSymbolDeclaration(node: Node): boolean {
+        return node.kind === SyntaxKind.ImportEqualsDeclaration ||
+            node.kind === SyntaxKind.NamespaceExportDeclaration ||
+            node.kind === SyntaxKind.ImportClause && !!(<ImportClause>node).name ||
+            node.kind === SyntaxKind.NamespaceImport ||
+            node.kind === SyntaxKind.ImportSpecifier ||
+            node.kind === SyntaxKind.ExportSpecifier ||
+            node.kind === SyntaxKind.ExportAssignment && exportAssignmentIsAlias(<ExportAssignment>node);
+    }
+
+    export function exportAssignmentIsAlias(node: ExportAssignment): boolean {
+        return isEntityNameExpression(node.expression);
+    }
+
+    export function getClassExtendsHeritageClauseElement(node: ClassLikeDeclaration | InterfaceDeclaration) {
+        const heritageClause = getHeritageClause(node.heritageClauses, SyntaxKind.ExtendsKeyword);
+        return heritageClause && heritageClause.types.length > 0 ? heritageClause.types[0] : undefined;
+    }
+
+    export function getClassImplementsHeritageClauseElements(node: ClassLikeDeclaration) {
+        const heritageClause = getHeritageClause(node.heritageClauses, SyntaxKind.ImplementsKeyword);
+        return heritageClause ? heritageClause.types : undefined;
+    }
+
+    export function getInterfaceBaseTypeNodes(node: InterfaceDeclaration) {
+        const heritageClause = getHeritageClause(node.heritageClauses, SyntaxKind.ExtendsKeyword);
+        return heritageClause ? heritageClause.types : undefined;
+    }
+
+    export function getHeritageClause(clauses: NodeArray<HeritageClause>, kind: SyntaxKind) {
+        if (clauses) {
+            for (const clause of clauses) {
+                if (clause.token === kind) {
+                    return clause;
+                }
+            }
+        }
+
+        return undefined;
+    }
+
+    export function tryResolveScriptReference(host: ScriptReferenceHost, sourceFile: SourceFile, reference: FileReference) {
+        if (!host.getCompilerOptions().noResolve) {
+            const referenceFileName = isRootedDiskPath(reference.fileName) ? reference.fileName : combinePaths(getDirectoryPath(sourceFile.fileName), reference.fileName);
+            return host.getSourceFile(referenceFileName);
+        }
+    }
+
+    export function getAncestor(node: Node | undefined, kind: SyntaxKind): Node | undefined {
+        while (node) {
+            if (node.kind === kind) {
+                return node;
+            }
+            node = node.parent;
+        }
+        return undefined;
+    }
+
+    export function getFileReferenceFromReferencePath(comment: string, commentRange: CommentRange): ReferencePathMatchResult {
+        const simpleReferenceRegEx = /^\/\/\/\s*<reference\s+/gim;
+        const isNoDefaultLibRegEx = /^(\/\/\/\s*<reference\s+no-default-lib\s*=\s*)('|")(.+?)\2\s*\/>/gim;
+        if (simpleReferenceRegEx.test(comment)) {
+            if (isNoDefaultLibRegEx.test(comment)) {
+                return { isNoDefaultLib: true };
+            }
+            else {
+                const refMatchResult = fullTripleSlashReferencePathRegEx.exec(comment);
+                const refLibResult = !refMatchResult && fullTripleSlashReferenceTypeReferenceDirectiveRegEx.exec(comment);
+                const match = refMatchResult || refLibResult;
+                if (match) {
+                    const pos = commentRange.pos + match[1].length + match[2].length;
+                    return {
+                        fileReference: {
+                            pos,
+                            end: pos + match[3].length,
+                            fileName: match[3]
+                        },
+                        isNoDefaultLib: false,
+                        isTypeReferenceDirective: !!refLibResult
+                    };
+                }
+
+                return {
+                    diagnosticMessage: Diagnostics.Invalid_reference_directive_syntax,
+                    isNoDefaultLib: false
+                };
+            }
+        }
+
+        return undefined;
+    }
+
+    export function isKeyword(token: SyntaxKind): boolean {
+        return SyntaxKind.FirstKeyword <= token && token <= SyntaxKind.LastKeyword;
+    }
+
+    export function isTrivia(token: SyntaxKind) {
+        return SyntaxKind.FirstTriviaToken <= token && token <= SyntaxKind.LastTriviaToken;
+    }
+
+    export const enum FunctionFlags {
+        Normal = 0,             // Function is a normal function
+        Generator = 1 << 0,     // Function is a generator function or async generator function
+        Async = 1 << 1,         // Function is an async function or an async generator function
+        Invalid = 1 << 2,       // Function is a signature or overload and does not have a body.
+        AsyncGenerator = Async | Generator, // Function is an async generator function
+    }
+
+    export function getFunctionFlags(node: FunctionLikeDeclaration | undefined) {
+        if (!node) {
+            return FunctionFlags.Invalid;
+        }
+
+        let flags = FunctionFlags.Normal;
+        switch (node.kind) {
+            case SyntaxKind.FunctionDeclaration:
+            case SyntaxKind.FunctionExpression:
+            case SyntaxKind.MethodDeclaration:
+                if (node.asteriskToken) {
+                    flags |= FunctionFlags.Generator;
+                }
+                // falls through
+            case SyntaxKind.ArrowFunction:
+                if (hasModifier(node, ModifierFlags.Async)) {
+                    flags |= FunctionFlags.Async;
+                }
+                break;
+        }
+
+        if (!node.body) {
+            flags |= FunctionFlags.Invalid;
+        }
+
+        return flags;
+    }
+
+    export function isAsyncFunction(node: Node): boolean {
+        switch (node.kind) {
+            case SyntaxKind.FunctionDeclaration:
+            case SyntaxKind.FunctionExpression:
+            case SyntaxKind.ArrowFunction:
+            case SyntaxKind.MethodDeclaration:
+                return (<FunctionLikeDeclaration>node).body !== undefined
+                    && (<FunctionLikeDeclaration>node).asteriskToken === undefined
+                    && hasModifier(node, ModifierFlags.Async);
+        }
+        return false;
+    }
+
+    export function isNumericLiteral(node: Node): node is NumericLiteral {
+        return node.kind === SyntaxKind.NumericLiteral;
+    }
+
+    export function isStringOrNumericLiteral(node: Node): node is StringLiteral | NumericLiteral {
+        const kind = node.kind;
+        return kind === SyntaxKind.StringLiteral
+            || kind === SyntaxKind.NumericLiteral;
+    }
+
+    /**
+     * A declaration has a dynamic name if both of the following are true:
+     *   1. The declaration has a computed property name
+     *   2. The computed name is *not* expressed as Symbol.<name>, where name
+     *      is a property of the Symbol constructor that denotes a built in
+     *      Symbol.
+     */
+    export function hasDynamicName(declaration: Declaration): boolean {
+        const name = getNameOfDeclaration(declaration);
+        return name && isDynamicName(name);
+    }
+
+    export function isDynamicName(name: DeclarationName): boolean {
+        return name.kind === SyntaxKind.ComputedPropertyName &&
+            !isStringOrNumericLiteral((<ComputedPropertyName>name).expression) &&
+            !isWellKnownSymbolSyntactically((<ComputedPropertyName>name).expression);
+    }
+
+    /**
+     * Checks if the expression is of the form:
+     *    Symbol.name
+     * where Symbol is literally the word "Symbol", and name is any identifierName
+     */
+    export function isWellKnownSymbolSyntactically(node: Expression): boolean {
+        return isPropertyAccessExpression(node) && isESSymbolIdentifier(node.expression);
+    }
+
+    export function getPropertyNameForPropertyNameNode(name: DeclarationName | ParameterDeclaration): string {
+        if (name.kind === SyntaxKind.Identifier || name.kind === SyntaxKind.StringLiteral || name.kind === SyntaxKind.NumericLiteral || name.kind === SyntaxKind.Parameter) {
+            return (<Identifier | LiteralExpression>name).text;
+        }
+        if (name.kind === SyntaxKind.ComputedPropertyName) {
+            const nameExpression = (<ComputedPropertyName>name).expression;
+            if (isWellKnownSymbolSyntactically(nameExpression)) {
+                const rightHandSideName = (<PropertyAccessExpression>nameExpression).name.text;
+                return getPropertyNameForKnownSymbolName(rightHandSideName);
+            }
+            else if (nameExpression.kind === SyntaxKind.StringLiteral || nameExpression.kind === SyntaxKind.NumericLiteral) {
+                return (<LiteralExpression>nameExpression).text;
+            }
+        }
+
+        return undefined;
+    }
+
+    export function getPropertyNameForKnownSymbolName(symbolName: string): string {
+        return "__@" + symbolName;
+    }
+
+    /**
+     * Includes the word "Symbol" with unicode escapes
+     */
+    export function isESSymbolIdentifier(node: Node): boolean {
+        return node.kind === SyntaxKind.Identifier && (<Identifier>node).text === "Symbol";
+    }
+
+    export function isPushOrUnshiftIdentifier(node: Identifier) {
+        return node.text === "push" || node.text === "unshift";
+    }
+
+    export function isModifierKind(token: SyntaxKind): boolean {
+        switch (token) {
+            case SyntaxKind.AbstractKeyword:
+            case SyntaxKind.AsyncKeyword:
+            case SyntaxKind.ConstKeyword:
+            case SyntaxKind.DeclareKeyword:
+            case SyntaxKind.DefaultKeyword:
+            case SyntaxKind.ExportKeyword:
+            case SyntaxKind.PublicKeyword:
+            case SyntaxKind.PrivateKeyword:
+            case SyntaxKind.ProtectedKeyword:
+            case SyntaxKind.ReadonlyKeyword:
+            case SyntaxKind.StaticKeyword:
+                return true;
+        }
+        return false;
+    }
+
+    export function isParameterDeclaration(node: VariableLikeDeclaration) {
+        const root = getRootDeclaration(node);
+        return root.kind === SyntaxKind.Parameter;
+    }
+
+    export function getRootDeclaration(node: Node): Node {
+        while (node.kind === SyntaxKind.BindingElement) {
+            node = node.parent.parent;
+        }
+        return node;
+    }
+
+    export function nodeStartsNewLexicalEnvironment(node: Node): boolean {
+        const kind = node.kind;
+        return kind === SyntaxKind.Constructor
+            || kind === SyntaxKind.FunctionExpression
+            || kind === SyntaxKind.FunctionDeclaration
+            || kind === SyntaxKind.ArrowFunction
+            || kind === SyntaxKind.MethodDeclaration
+            || kind === SyntaxKind.GetAccessor
+            || kind === SyntaxKind.SetAccessor
+            || kind === SyntaxKind.ModuleDeclaration
+            || kind === SyntaxKind.SourceFile;
+    }
+
+    export function nodeIsSynthesized(node: TextRange): boolean {
+        return positionIsSynthesized(node.pos)
+            || positionIsSynthesized(node.end);
+    }
+
+    export function getOriginalSourceFileOrBundle(sourceFileOrBundle: SourceFile | Bundle) {
+        if (sourceFileOrBundle.kind === SyntaxKind.Bundle) {
+            return updateBundle(sourceFileOrBundle, sameMap(sourceFileOrBundle.sourceFiles, getOriginalSourceFile));
+        }
+        return getOriginalSourceFile(sourceFileOrBundle);
+    }
+
+    function getOriginalSourceFile(sourceFile: SourceFile) {
+        return getParseTreeNode(sourceFile, isSourceFile) || sourceFile;
+    }
+
+    export function getOriginalSourceFiles(sourceFiles: SourceFile[]) {
+        return sameMap(sourceFiles, getOriginalSourceFile);
+    }
+
+    export function getOriginalNodeId(node: Node) {
+        node = getOriginalNode(node);
+        return node ? getNodeId(node) : 0;
+    }
+
+    export const enum Associativity {
+        Left,
+        Right
+    }
+
+    export function getExpressionAssociativity(expression: Expression) {
+        const operator = getOperator(expression);
+        const hasArguments = expression.kind === SyntaxKind.NewExpression && (<NewExpression>expression).arguments !== undefined;
+        return getOperatorAssociativity(expression.kind, operator, hasArguments);
+    }
+
+    export function getOperatorAssociativity(kind: SyntaxKind, operator: SyntaxKind, hasArguments?: boolean) {
+        switch (kind) {
+            case SyntaxKind.NewExpression:
+                return hasArguments ? Associativity.Left : Associativity.Right;
+
+            case SyntaxKind.PrefixUnaryExpression:
+            case SyntaxKind.TypeOfExpression:
+            case SyntaxKind.VoidExpression:
+            case SyntaxKind.DeleteExpression:
+            case SyntaxKind.AwaitExpression:
+            case SyntaxKind.ConditionalExpression:
+            case SyntaxKind.YieldExpression:
+                return Associativity.Right;
+
+            case SyntaxKind.BinaryExpression:
+                switch (operator) {
+                    case SyntaxKind.AsteriskAsteriskToken:
+                    case SyntaxKind.EqualsToken:
+                    case SyntaxKind.PlusEqualsToken:
+                    case SyntaxKind.MinusEqualsToken:
+                    case SyntaxKind.AsteriskAsteriskEqualsToken:
+                    case SyntaxKind.AsteriskEqualsToken:
+                    case SyntaxKind.SlashEqualsToken:
+                    case SyntaxKind.PercentEqualsToken:
+                    case SyntaxKind.LessThanLessThanEqualsToken:
+                    case SyntaxKind.GreaterThanGreaterThanEqualsToken:
+                    case SyntaxKind.GreaterThanGreaterThanGreaterThanEqualsToken:
+                    case SyntaxKind.AmpersandEqualsToken:
+                    case SyntaxKind.CaretEqualsToken:
+                    case SyntaxKind.BarEqualsToken:
+                        return Associativity.Right;
+                }
+        }
+        return Associativity.Left;
+    }
+
+    export function getExpressionPrecedence(expression: Expression) {
+        const operator = getOperator(expression);
+        const hasArguments = expression.kind === SyntaxKind.NewExpression && (<NewExpression>expression).arguments !== undefined;
+        return getOperatorPrecedence(expression.kind, operator, hasArguments);
+    }
+
+    export function getOperator(expression: Expression) {
+        if (expression.kind === SyntaxKind.BinaryExpression) {
+            return (<BinaryExpression>expression).operatorToken.kind;
+        }
+        else if (expression.kind === SyntaxKind.PrefixUnaryExpression || expression.kind === SyntaxKind.PostfixUnaryExpression) {
+            return (<PrefixUnaryExpression | PostfixUnaryExpression>expression).operator;
+        }
+        else {
+            return expression.kind;
+        }
+    }
+
+    export function getOperatorPrecedence(nodeKind: SyntaxKind, operatorKind: SyntaxKind, hasArguments?: boolean) {
+        switch (nodeKind) {
+            case SyntaxKind.ThisKeyword:
+            case SyntaxKind.SuperKeyword:
+            case SyntaxKind.Identifier:
+            case SyntaxKind.NullKeyword:
+            case SyntaxKind.TrueKeyword:
+            case SyntaxKind.FalseKeyword:
+            case SyntaxKind.NumericLiteral:
+            case SyntaxKind.StringLiteral:
+            case SyntaxKind.ArrayLiteralExpression:
+            case SyntaxKind.ObjectLiteralExpression:
+            case SyntaxKind.FunctionExpression:
+            case SyntaxKind.ArrowFunction:
+            case SyntaxKind.ClassExpression:
+            case SyntaxKind.JsxElement:
+            case SyntaxKind.JsxSelfClosingElement:
+            case SyntaxKind.RegularExpressionLiteral:
+            case SyntaxKind.NoSubstitutionTemplateLiteral:
+            case SyntaxKind.TemplateExpression:
+            case SyntaxKind.ParenthesizedExpression:
+            case SyntaxKind.OmittedExpression:
+                return 19;
+
+            case SyntaxKind.TaggedTemplateExpression:
+            case SyntaxKind.PropertyAccessExpression:
+            case SyntaxKind.ElementAccessExpression:
+                return 18;
+
+            case SyntaxKind.NewExpression:
+                return hasArguments ? 18 : 17;
+
+            case SyntaxKind.CallExpression:
+                return 17;
+
+            case SyntaxKind.PostfixUnaryExpression:
+                return 16;
+
+            case SyntaxKind.PrefixUnaryExpression:
+            case SyntaxKind.TypeOfExpression:
+            case SyntaxKind.VoidExpression:
+            case SyntaxKind.DeleteExpression:
+            case SyntaxKind.AwaitExpression:
+                return 15;
+
+            case SyntaxKind.BinaryExpression:
+                switch (operatorKind) {
+                    case SyntaxKind.ExclamationToken:
+                    case SyntaxKind.TildeToken:
+                        return 15;
+
+                    case SyntaxKind.AsteriskAsteriskToken:
+                    case SyntaxKind.AsteriskToken:
+                    case SyntaxKind.SlashToken:
+                    case SyntaxKind.PercentToken:
+                        return 14;
+
+                    case SyntaxKind.PlusToken:
+                    case SyntaxKind.MinusToken:
+                        return 13;
+
+                    case SyntaxKind.LessThanLessThanToken:
+                    case SyntaxKind.GreaterThanGreaterThanToken:
+                    case SyntaxKind.GreaterThanGreaterThanGreaterThanToken:
+                        return 12;
+
+                    case SyntaxKind.LessThanToken:
+                    case SyntaxKind.LessThanEqualsToken:
+                    case SyntaxKind.GreaterThanToken:
+                    case SyntaxKind.GreaterThanEqualsToken:
+                    case SyntaxKind.InKeyword:
+                    case SyntaxKind.InstanceOfKeyword:
+                        return 11;
+
+                    case SyntaxKind.EqualsEqualsToken:
+                    case SyntaxKind.EqualsEqualsEqualsToken:
+                    case SyntaxKind.ExclamationEqualsToken:
+                    case SyntaxKind.ExclamationEqualsEqualsToken:
+                        return 10;
+
+                    case SyntaxKind.AmpersandToken:
+                        return 9;
+
+                    case SyntaxKind.CaretToken:
+                        return 8;
+
+                    case SyntaxKind.BarToken:
+                        return 7;
+
+                    case SyntaxKind.AmpersandAmpersandToken:
+                        return 6;
+
+                    case SyntaxKind.BarBarToken:
+                        return 5;
+
+                    case SyntaxKind.EqualsToken:
+                    case SyntaxKind.PlusEqualsToken:
+                    case SyntaxKind.MinusEqualsToken:
+                    case SyntaxKind.AsteriskAsteriskEqualsToken:
+                    case SyntaxKind.AsteriskEqualsToken:
+                    case SyntaxKind.SlashEqualsToken:
+                    case SyntaxKind.PercentEqualsToken:
+                    case SyntaxKind.LessThanLessThanEqualsToken:
+                    case SyntaxKind.GreaterThanGreaterThanEqualsToken:
+                    case SyntaxKind.GreaterThanGreaterThanGreaterThanEqualsToken:
+                    case SyntaxKind.AmpersandEqualsToken:
+                    case SyntaxKind.CaretEqualsToken:
+                    case SyntaxKind.BarEqualsToken:
+                        return 3;
+
+                    case SyntaxKind.CommaToken:
+                        return 0;
+
+                    default:
+                        return -1;
+                }
+
+            case SyntaxKind.ConditionalExpression:
+                return 4;
+
+            case SyntaxKind.YieldExpression:
+                return 2;
+
+            case SyntaxKind.SpreadElement:
+                return 1;
+
+            case SyntaxKind.CommaListExpression:
+                return 0;
+
+            default:
+                return -1;
+        }
+    }
+
+    export function createDiagnosticCollection(): DiagnosticCollection {
+        let nonFileDiagnostics: Diagnostic[] = [];
+        const fileDiagnostics = createMap<Diagnostic[]>();
+
+        let diagnosticsModified = false;
+        let modificationCount = 0;
+
+        return {
+            add,
+            getGlobalDiagnostics,
+            getDiagnostics,
+            getModificationCount,
+            reattachFileDiagnostics
+        };
+
+        function getModificationCount() {
+            return modificationCount;
+        }
+
+        function reattachFileDiagnostics(newFile: SourceFile): void {
+            forEach(fileDiagnostics.get(newFile.fileName), diagnostic => diagnostic.file = newFile);
+        }
+
+        function add(diagnostic: Diagnostic): void {
+            let diagnostics: Diagnostic[];
+            if (diagnostic.file) {
+                diagnostics = fileDiagnostics.get(diagnostic.file.fileName);
+                if (!diagnostics) {
+                    diagnostics = [];
+                    fileDiagnostics.set(diagnostic.file.fileName, diagnostics);
+                }
+            }
+            else {
+                diagnostics = nonFileDiagnostics;
+            }
+
+            diagnostics.push(diagnostic);
+            diagnosticsModified = true;
+            modificationCount++;
+        }
+
+        function getGlobalDiagnostics(): Diagnostic[] {
+            sortAndDeduplicate();
+            return nonFileDiagnostics;
+        }
+
+        function getDiagnostics(fileName?: string): Diagnostic[] {
+            sortAndDeduplicate();
+            if (fileName) {
+                return fileDiagnostics.get(fileName) || [];
+            }
+
+            const allDiagnostics: Diagnostic[] = [];
+            function pushDiagnostic(d: Diagnostic) {
+                allDiagnostics.push(d);
+            }
+
+            forEach(nonFileDiagnostics, pushDiagnostic);
+
+            fileDiagnostics.forEach(diagnostics => {
+                forEach(diagnostics, pushDiagnostic);
+            });
+
+            return sortAndDeduplicateDiagnostics(allDiagnostics);
+        }
+
+        function sortAndDeduplicate() {
+            if (!diagnosticsModified) {
+                return;
+            }
+
+            diagnosticsModified = false;
+            nonFileDiagnostics = sortAndDeduplicateDiagnostics(nonFileDiagnostics);
+
+            fileDiagnostics.forEach((diagnostics, key) => {
+                fileDiagnostics.set(key, sortAndDeduplicateDiagnostics(diagnostics));
+            });
+        }
+    }
+
+    // This consists of the first 19 unprintable ASCII characters, canonical escapes, lineSeparator,
+    // paragraphSeparator, and nextLine. The latter three are just desirable to suppress new lines in
+    // the language service. These characters should be escaped when printing, and if any characters are added,
+    // the map below must be updated. Note that this regexp *does not* include the 'delete' character.
+    // There is no reason for this other than that JSON.stringify does not handle it either.
+    const escapedCharsRegExp = /[\\\"\u0000-\u001f\t\v\f\b\r\n\u2028\u2029\u0085]/g;
+    const escapedCharsMap = createMapFromTemplate({
+        "\0": "\\0",
+        "\t": "\\t",
+        "\v": "\\v",
+        "\f": "\\f",
+        "\b": "\\b",
+        "\r": "\\r",
+        "\n": "\\n",
+        "\\": "\\\\",
+        "\"": "\\\"",
+        "\u2028": "\\u2028", // lineSeparator
+        "\u2029": "\\u2029", // paragraphSeparator
+        "\u0085": "\\u0085"  // nextLine
+    });
+
+
+    /**
+     * Based heavily on the abstract 'Quote'/'QuoteJSONString' operation from ECMA-262 (24.3.2.2),
+     * but augmented for a few select characters (e.g. lineSeparator, paragraphSeparator, nextLine)
+     * Note that this doesn't actually wrap the input in double quotes.
+     */
+    export function escapeString(s: string): string {
+        return s.replace(escapedCharsRegExp, getReplacement);
+    }
+
+    function getReplacement(c: string) {
+        return escapedCharsMap.get(c) || get16BitUnicodeEscapeSequence(c.charCodeAt(0));
+    }
+
+    export function isIntrinsicJsxName(name: string) {
+        const ch = name.substr(0, 1);
+        return ch.toLowerCase() === ch;
+    }
+
+    function get16BitUnicodeEscapeSequence(charCode: number): string {
+        const hexCharCode = charCode.toString(16).toUpperCase();
+        const paddedHexCode = ("0000" + hexCharCode).slice(-4);
+        return "\\u" + paddedHexCode;
+    }
+
+    const nonAsciiCharacters = /[^\u0000-\u007F]/g;
+    export function escapeNonAsciiString(s: string): string {
+        s = escapeString(s);
+        // Replace non-ASCII characters with '\uNNNN' escapes if any exist.
+        // Otherwise just return the original string.
+        return nonAsciiCharacters.test(s) ?
+            s.replace(nonAsciiCharacters, c => get16BitUnicodeEscapeSequence(c.charCodeAt(0))) :
+            s;
+    }
+
+    const indentStrings: string[] = ["", "    "];
+    export function getIndentString(level: number) {
+        if (indentStrings[level] === undefined) {
+            indentStrings[level] = getIndentString(level - 1) + indentStrings[1];
+        }
+        return indentStrings[level];
+    }
+
+    export function getIndentSize() {
+        return indentStrings[1].length;
+    }
+
+    export function createTextWriter(newLine: string): EmitTextWriter {
+        let output: string;
+        let indent: number;
+        let lineStart: boolean;
+        let lineCount: number;
+        let linePos: number;
+
+        function write(s: string) {
+            if (s && s.length) {
+                if (lineStart) {
+                    output += getIndentString(indent);
+                    lineStart = false;
+                }
+                output += s;
+            }
+        }
+
+        function reset(): void {
+            output = "";
+            indent = 0;
+            lineStart = true;
+            lineCount = 0;
+            linePos = 0;
+        }
+
+        function rawWrite(s: string) {
+            if (s !== undefined) {
+                if (lineStart) {
+                    lineStart = false;
+                }
+                output += s;
+            }
+        }
+
+        function writeLiteral(s: string) {
+            if (s && s.length) {
+                write(s);
+                const lineStartsOfS = computeLineStarts(s);
+                if (lineStartsOfS.length > 1) {
+                    lineCount = lineCount + lineStartsOfS.length - 1;
+                    linePos = output.length - s.length + lastOrUndefined(lineStartsOfS);
+                }
+            }
+        }
+
+        function writeLine() {
+            if (!lineStart) {
+                output += newLine;
+                lineCount++;
+                linePos = output.length;
+                lineStart = true;
+            }
+        }
+
+        function writeTextOfNode(text: string, node: Node) {
+            write(getTextOfNodeFromSourceText(text, node));
+        }
+
+        reset();
+
+        return {
+            write,
+            rawWrite,
+            writeTextOfNode,
+            writeLiteral,
+            writeLine,
+            increaseIndent: () => { indent++; },
+            decreaseIndent: () => { indent--; },
+            getIndent: () => indent,
+            getTextPos: () => output.length,
+            getLine: () => lineCount + 1,
+            getColumn: () => lineStart ? indent * getIndentSize() + 1 : output.length - linePos + 1,
+            getText: () => output,
+            isAtStartOfLine: () => lineStart,
+            reset
+        };
+    }
+
+    export function getResolvedExternalModuleName(host: EmitHost, file: SourceFile): string {
+        return file.moduleName || getExternalModuleNameFromPath(host, file.fileName);
+    }
+
+    export function getExternalModuleNameFromDeclaration(host: EmitHost, resolver: EmitResolver, declaration: ImportEqualsDeclaration | ImportDeclaration | ExportDeclaration | ModuleDeclaration): string {
+        const file = resolver.getExternalModuleFileFromDeclaration(declaration);
+        if (!file || file.isDeclarationFile) {
+            return undefined;
+        }
+        return getResolvedExternalModuleName(host, file);
+    }
+
+    /**
+     * Resolves a local path to a path which is absolute to the base of the emit
+     */
+    export function getExternalModuleNameFromPath(host: EmitHost, fileName: string): string {
+        const getCanonicalFileName = (f: string) => host.getCanonicalFileName(f);
+        const dir = toPath(host.getCommonSourceDirectory(), host.getCurrentDirectory(), getCanonicalFileName);
+        const filePath = getNormalizedAbsolutePath(fileName, host.getCurrentDirectory());
+        const relativePath = getRelativePathToDirectoryOrUrl(dir, filePath, dir, getCanonicalFileName, /*isAbsolutePathAnUrl*/ false);
+        return removeFileExtension(relativePath);
+    }
+
+    export function getOwnEmitOutputFilePath(sourceFile: SourceFile, host: EmitHost, extension: string) {
+        const compilerOptions = host.getCompilerOptions();
+        let emitOutputFilePathWithoutExtension: string;
+        if (compilerOptions.outDir) {
+            emitOutputFilePathWithoutExtension = removeFileExtension(getSourceFilePathInNewDir(sourceFile, host, compilerOptions.outDir));
+        }
+        else {
+            emitOutputFilePathWithoutExtension = removeFileExtension(sourceFile.fileName);
+        }
+
+        return emitOutputFilePathWithoutExtension + extension;
+    }
+
+    export function getDeclarationEmitOutputFilePath(sourceFile: SourceFile, host: EmitHost) {
+        const options = host.getCompilerOptions();
+        const outputDir = options.declarationDir || options.outDir; // Prefer declaration folder if specified
+
+        const path = outputDir
+            ? getSourceFilePathInNewDir(sourceFile, host, outputDir)
+            : sourceFile.fileName;
+        return removeFileExtension(path) + ".d.ts";
+    }
+
+    export interface EmitFileNames {
+        jsFilePath: string;
+        sourceMapFilePath: string;
+        declarationFilePath: string;
+    }
+
+    /**
+     * Gets the source files that are expected to have an emit output.
+     *
+     * Originally part of `forEachExpectedEmitFile`, this functionality was extracted to support
+     * transformations.
+     *
+     * @param host An EmitHost.
+     * @param targetSourceFile An optional target source file to emit.
+     */
+    export function getSourceFilesToEmit(host: EmitHost, targetSourceFile?: SourceFile): SourceFile[] {
+        const options = host.getCompilerOptions();
+        const isSourceFileFromExternalLibrary = (file: SourceFile) => host.isSourceFileFromExternalLibrary(file);
+        if (options.outFile || options.out) {
+            const moduleKind = getEmitModuleKind(options);
+            const moduleEmitEnabled = moduleKind === ModuleKind.AMD || moduleKind === ModuleKind.System;
+            // Can emit only sources that are not declaration file and are either non module code or module with --module or --target es6 specified
+            return filter(host.getSourceFiles(), sourceFile =>
+                (moduleEmitEnabled || !isExternalModule(sourceFile)) && sourceFileMayBeEmitted(sourceFile, options, isSourceFileFromExternalLibrary));
+        }
+        else {
+            const sourceFiles = targetSourceFile === undefined ? host.getSourceFiles() : [targetSourceFile];
+            return filter(sourceFiles, sourceFile => sourceFileMayBeEmitted(sourceFile, options, isSourceFileFromExternalLibrary));
+        }
+    }
+
+    /** Don't call this for `--outFile`, just for `--outDir` or plain emit. `--outFile` needs additional checks. */
+    export function sourceFileMayBeEmitted(sourceFile: SourceFile, options: CompilerOptions, isSourceFileFromExternalLibrary: (file: SourceFile) => boolean) {
+        return !(options.noEmitForJsFiles && isSourceFileJavaScript(sourceFile)) && !sourceFile.isDeclarationFile && !isSourceFileFromExternalLibrary(sourceFile);
+    }
+
+    /**
+     * Iterates over the source files that are expected to have an emit output.
+     *
+     * @param host An EmitHost.
+     * @param action The action to execute.
+     * @param sourceFilesOrTargetSourceFile
+     *   If an array, the full list of source files to emit.
+     *   Else, calls `getSourceFilesToEmit` with the (optional) target source file to determine the list of source files to emit.
+     */
+    export function forEachEmittedFile(
+        host: EmitHost, action: (emitFileNames: EmitFileNames, sourceFileOrBundle: SourceFile | Bundle, emitOnlyDtsFiles: boolean) => void,
+        sourceFilesOrTargetSourceFile?: SourceFile[] | SourceFile,
+        emitOnlyDtsFiles?: boolean) {
+
+        const sourceFiles = isArray(sourceFilesOrTargetSourceFile) ? sourceFilesOrTargetSourceFile : getSourceFilesToEmit(host, sourceFilesOrTargetSourceFile);
+        const options = host.getCompilerOptions();
+        if (options.outFile || options.out) {
+            if (sourceFiles.length) {
+                const jsFilePath = options.outFile || options.out;
+                const sourceMapFilePath = getSourceMapFilePath(jsFilePath, options);
+                const declarationFilePath = options.declaration ? removeFileExtension(jsFilePath) + ".d.ts" : "";
+                action({ jsFilePath, sourceMapFilePath, declarationFilePath }, createBundle(sourceFiles), emitOnlyDtsFiles);
+            }
+        }
+        else {
+            for (const sourceFile of sourceFiles) {
+                const jsFilePath = getOwnEmitOutputFilePath(sourceFile, host, getOutputExtension(sourceFile, options));
+                const sourceMapFilePath = getSourceMapFilePath(jsFilePath, options);
+                const declarationFilePath = !isSourceFileJavaScript(sourceFile) && (emitOnlyDtsFiles || options.declaration) ? getDeclarationEmitOutputFilePath(sourceFile, host) : undefined;
+                action({ jsFilePath, sourceMapFilePath, declarationFilePath }, sourceFile, emitOnlyDtsFiles);
+            }
+        }
+    }
+
+    function getSourceMapFilePath(jsFilePath: string, options: CompilerOptions) {
+        return options.sourceMap ? jsFilePath + ".map" : undefined;
+    }
+
+    // JavaScript files are always LanguageVariant.JSX, as JSX syntax is allowed in .js files also.
+    // So for JavaScript files, '.jsx' is only emitted if the input was '.jsx', and JsxEmit.Preserve.
+    // For TypeScript, the only time to emit with a '.jsx' extension, is on JSX input, and JsxEmit.Preserve
+    function getOutputExtension(sourceFile: SourceFile, options: CompilerOptions): string {
+        if (options.jsx === JsxEmit.Preserve) {
+            if (isSourceFileJavaScript(sourceFile)) {
+                if (fileExtensionIs(sourceFile.fileName, ".jsx")) {
+                    return ".jsx";
+                }
+            }
+            else if (sourceFile.languageVariant === LanguageVariant.JSX) {
+                // TypeScript source file preserving JSX syntax
+                return ".jsx";
+            }
+        }
+        return ".js";
+    }
+
+    export function getSourceFilePathInNewDir(sourceFile: SourceFile, host: EmitHost, newDirPath: string) {
+        let sourceFilePath = getNormalizedAbsolutePath(sourceFile.fileName, host.getCurrentDirectory());
+        const commonSourceDirectory = host.getCommonSourceDirectory();
+        const isSourceFileInCommonSourceDirectory = host.getCanonicalFileName(sourceFilePath).indexOf(host.getCanonicalFileName(commonSourceDirectory)) === 0;
+        sourceFilePath = isSourceFileInCommonSourceDirectory ? sourceFilePath.substring(commonSourceDirectory.length) : sourceFilePath;
+        return combinePaths(newDirPath, sourceFilePath);
+    }
+
+    export function writeFile(host: EmitHost, diagnostics: DiagnosticCollection, fileName: string, data: string, writeByteOrderMark: boolean, sourceFiles?: SourceFile[]) {
+        host.writeFile(fileName, data, writeByteOrderMark, hostErrorMessage => {
+            diagnostics.add(createCompilerDiagnostic(Diagnostics.Could_not_write_file_0_Colon_1, fileName, hostErrorMessage));
+        }, sourceFiles);
+    }
+
+    export function getLineOfLocalPosition(currentSourceFile: SourceFile, pos: number) {
+        return getLineAndCharacterOfPosition(currentSourceFile, pos).line;
+    }
+
+    export function getLineOfLocalPositionFromLineMap(lineMap: number[], pos: number) {
+        return computeLineAndCharacterOfPosition(lineMap, pos).line;
+    }
+
+    export function getFirstConstructorWithBody(node: ClassLikeDeclaration): ConstructorDeclaration {
+        return forEach(node.members, member => {
+            if (member.kind === SyntaxKind.Constructor && nodeIsPresent((<ConstructorDeclaration>member).body)) {
+                return <ConstructorDeclaration>member;
+            }
+        });
+    }
+
+    /** Get the type annotaion for the value parameter. */
+    export function getSetAccessorTypeAnnotationNode(accessor: SetAccessorDeclaration): TypeNode {
+        if (accessor && accessor.parameters.length > 0) {
+            const hasThis = accessor.parameters.length === 2 && parameterIsThisKeyword(accessor.parameters[0]);
+            return accessor.parameters[hasThis ? 1 : 0].type;
+        }
+    }
+
+    export function getThisParameter(signature: SignatureDeclaration): ParameterDeclaration | undefined {
+        if (signature.parameters.length) {
+            const thisParameter = signature.parameters[0];
+            if (parameterIsThisKeyword(thisParameter)) {
+                return thisParameter;
+            }
+        }
+    }
+
+    export function parameterIsThisKeyword(parameter: ParameterDeclaration): boolean {
+        return isThisIdentifier(parameter.name);
+    }
+
+    export function isThisIdentifier(node: Node | undefined): boolean {
+        return node && node.kind === SyntaxKind.Identifier && identifierIsThisKeyword(node as Identifier);
+    }
+
+    export function identifierIsThisKeyword(id: Identifier): boolean {
+        return id.originalKeywordKind === SyntaxKind.ThisKeyword;
+    }
+
+    export interface AllAccessorDeclarations {
+        firstAccessor: AccessorDeclaration;
+        secondAccessor: AccessorDeclaration;
+        getAccessor: AccessorDeclaration;
+        setAccessor: AccessorDeclaration;
+    }
+
+    export function getAllAccessorDeclarations(declarations: NodeArray<Declaration>, accessor: AccessorDeclaration): AllAccessorDeclarations {
+        let firstAccessor: AccessorDeclaration;
+        let secondAccessor: AccessorDeclaration;
+        let getAccessor: AccessorDeclaration;
+        let setAccessor: AccessorDeclaration;
+        if (hasDynamicName(accessor)) {
+            firstAccessor = accessor;
+            if (accessor.kind === SyntaxKind.GetAccessor) {
+                getAccessor = accessor;
+            }
+            else if (accessor.kind === SyntaxKind.SetAccessor) {
+                setAccessor = accessor;
+            }
+            else {
+                Debug.fail("Accessor has wrong kind");
+            }
+        }
+        else {
+            forEach(declarations, (member: Declaration) => {
+                if ((member.kind === SyntaxKind.GetAccessor || member.kind === SyntaxKind.SetAccessor)
+                    && hasModifier(member, ModifierFlags.Static) === hasModifier(accessor, ModifierFlags.Static)) {
+                    const memberName = getPropertyNameForPropertyNameNode((member as NamedDeclaration).name);
+                    const accessorName = getPropertyNameForPropertyNameNode(accessor.name);
+                    if (memberName === accessorName) {
+                        if (!firstAccessor) {
+                            firstAccessor = <AccessorDeclaration>member;
+                        }
+                        else if (!secondAccessor) {
+                            secondAccessor = <AccessorDeclaration>member;
+                        }
+
+                        if (member.kind === SyntaxKind.GetAccessor && !getAccessor) {
+                            getAccessor = <AccessorDeclaration>member;
+                        }
+
+                        if (member.kind === SyntaxKind.SetAccessor && !setAccessor) {
+                            setAccessor = <AccessorDeclaration>member;
+                        }
+                    }
+                }
+            });
+        }
+        return {
+            firstAccessor,
+            secondAccessor,
+            getAccessor,
+            setAccessor
+        };
+    }
+
+    export function emitNewLineBeforeLeadingComments(lineMap: number[], writer: EmitTextWriter, node: TextRange, leadingComments: CommentRange[]) {
+        emitNewLineBeforeLeadingCommentsOfPosition(lineMap, writer, node.pos, leadingComments);
+    }
+
+    export function emitNewLineBeforeLeadingCommentsOfPosition(lineMap: number[], writer: EmitTextWriter, pos: number, leadingComments: CommentRange[]) {
+        // If the leading comments start on different line than the start of node, write new line
+        if (leadingComments && leadingComments.length && pos !== leadingComments[0].pos &&
+            getLineOfLocalPositionFromLineMap(lineMap, pos) !== getLineOfLocalPositionFromLineMap(lineMap, leadingComments[0].pos)) {
+            writer.writeLine();
+        }
+    }
+
+    export function emitNewLineBeforeLeadingCommentOfPosition(lineMap: number[], writer: EmitTextWriter, pos: number, commentPos: number) {
+        // If the leading comments start on different line than the start of node, write new line
+        if (pos !== commentPos &&
+            getLineOfLocalPositionFromLineMap(lineMap, pos) !== getLineOfLocalPositionFromLineMap(lineMap, commentPos)) {
+            writer.writeLine();
+        }
+    }
+
+    export function emitComments(text: string, lineMap: number[], writer: EmitTextWriter, comments: CommentRange[], leadingSeparator: boolean, trailingSeparator: boolean, newLine: string,
+        writeComment: (text: string, lineMap: number[], writer: EmitTextWriter, commentPos: number, commentEnd: number, newLine: string) => void) {
+        if (comments && comments.length > 0) {
+            if (leadingSeparator) {
+                writer.write(" ");
+            }
+
+            let emitInterveningSeparator = false;
+            for (const comment of comments) {
+                if (emitInterveningSeparator) {
+                    writer.write(" ");
+                    emitInterveningSeparator = false;
+                }
+
+                writeComment(text, lineMap, writer, comment.pos, comment.end, newLine);
+                if (comment.hasTrailingNewLine) {
+                    writer.writeLine();
+                }
+                else {
+                    emitInterveningSeparator = true;
+                }
+            }
+
+            if (emitInterveningSeparator && trailingSeparator) {
+                writer.write(" ");
+            }
+        }
+    }
+
+    /**
+     * Detached comment is a comment at the top of file or function body that is separated from
+     * the next statement by space.
+     */
+    export function emitDetachedComments(text: string, lineMap: number[], writer: EmitTextWriter,
+        writeComment: (text: string, lineMap: number[], writer: EmitTextWriter, commentPos: number, commentEnd: number, newLine: string) => void,
+        node: TextRange, newLine: string, removeComments: boolean) {
+        let leadingComments: CommentRange[];
+        let currentDetachedCommentInfo: { nodePos: number, detachedCommentEndPos: number };
+        if (removeComments) {
+            // removeComments is true, only reserve pinned comment at the top of file
+            // For example:
+            //      /*! Pinned Comment */
+            //
+            //      var x = 10;
+            if (node.pos === 0) {
+                leadingComments = filter(getLeadingCommentRanges(text, node.pos), isPinnedComment);
+            }
+        }
+        else {
+            // removeComments is false, just get detached as normal and bypass the process to filter comment
+            leadingComments = getLeadingCommentRanges(text, node.pos);
+        }
+
+        if (leadingComments) {
+            const detachedComments: CommentRange[] = [];
+            let lastComment: CommentRange;
+
+            for (const comment of leadingComments) {
+                if (lastComment) {
+                    const lastCommentLine = getLineOfLocalPositionFromLineMap(lineMap, lastComment.end);
+                    const commentLine = getLineOfLocalPositionFromLineMap(lineMap, comment.pos);
+
+                    if (commentLine >= lastCommentLine + 2) {
+                        // There was a blank line between the last comment and this comment.  This
+                        // comment is not part of the copyright comments.  Return what we have so
+                        // far.
+                        break;
+                    }
+                }
+
+                detachedComments.push(comment);
+                lastComment = comment;
+            }
+
+            if (detachedComments.length) {
+                // All comments look like they could have been part of the copyright header.  Make
+                // sure there is at least one blank line between it and the node.  If not, it's not
+                // a copyright header.
+                const lastCommentLine = getLineOfLocalPositionFromLineMap(lineMap, lastOrUndefined(detachedComments).end);
+                const nodeLine = getLineOfLocalPositionFromLineMap(lineMap, skipTrivia(text, node.pos));
+                if (nodeLine >= lastCommentLine + 2) {
+                    // Valid detachedComments
+                    emitNewLineBeforeLeadingComments(lineMap, writer, node, leadingComments);
+                    emitComments(text, lineMap, writer, detachedComments, /*leadingSeparator*/ false, /*trailingSeparator*/ true, newLine, writeComment);
+                    currentDetachedCommentInfo = { nodePos: node.pos, detachedCommentEndPos: lastOrUndefined(detachedComments).end };
+                }
+            }
+        }
+
+        return currentDetachedCommentInfo;
+
+        function isPinnedComment(comment: CommentRange) {
+            return text.charCodeAt(comment.pos + 1) === CharacterCodes.asterisk &&
+                text.charCodeAt(comment.pos + 2) === CharacterCodes.exclamation;
+        }
+
+    }
+
+    export function writeCommentRange(text: string, lineMap: number[], writer: EmitTextWriter, commentPos: number, commentEnd: number, newLine: string) {
+        if (text.charCodeAt(commentPos + 1) === CharacterCodes.asterisk) {
+            const firstCommentLineAndCharacter = computeLineAndCharacterOfPosition(lineMap, commentPos);
+            const lineCount = lineMap.length;
+            let firstCommentLineIndent: number;
+            for (let pos = commentPos, currentLine = firstCommentLineAndCharacter.line; pos < commentEnd; currentLine++) {
+                const nextLineStart = (currentLine + 1) === lineCount
+                    ? text.length + 1
+                    : lineMap[currentLine + 1];
+
+                if (pos !== commentPos) {
+                    // If we are not emitting first line, we need to write the spaces to adjust the alignment
+                    if (firstCommentLineIndent === undefined) {
+                        firstCommentLineIndent = calculateIndent(text, lineMap[firstCommentLineAndCharacter.line], commentPos);
+                    }
+
+                    // These are number of spaces writer is going to write at current indent
+                    const currentWriterIndentSpacing = writer.getIndent() * getIndentSize();
+
+                    // Number of spaces we want to be writing
+                    // eg: Assume writer indent
+                    // module m {
+                    //         /* starts at character 9 this is line 1
+                    //    * starts at character pos 4 line                        --1  = 8 - 8 + 3
+                    //   More left indented comment */                            --2  = 8 - 8 + 2
+                    //     class c { }
+                    // }
+                    // module m {
+                    //     /* this is line 1 -- Assume current writer indent 8
+                    //      * line                                                --3 = 8 - 4 + 5
+                    //            More right indented comment */                  --4 = 8 - 4 + 11
+                    //     class c { }
+                    // }
+                    const spacesToEmit = currentWriterIndentSpacing - firstCommentLineIndent + calculateIndent(text, pos, nextLineStart);
+                    if (spacesToEmit > 0) {
+                        let numberOfSingleSpacesToEmit = spacesToEmit % getIndentSize();
+                        const indentSizeSpaceString = getIndentString((spacesToEmit - numberOfSingleSpacesToEmit) / getIndentSize());
+
+                        // Write indent size string ( in eg 1: = "", 2: "" , 3: string with 8 spaces 4: string with 12 spaces
+                        writer.rawWrite(indentSizeSpaceString);
+
+                        // Emit the single spaces (in eg: 1: 3 spaces, 2: 2 spaces, 3: 1 space, 4: 3 spaces)
+                        while (numberOfSingleSpacesToEmit) {
+                            writer.rawWrite(" ");
+                            numberOfSingleSpacesToEmit--;
+                        }
+                    }
+                    else {
+                        // No spaces to emit write empty string
+                        writer.rawWrite("");
+                    }
+                }
+
+                // Write the comment line text
+                writeTrimmedCurrentLine(text, commentEnd, writer, newLine, pos, nextLineStart);
+
+                pos = nextLineStart;
+            }
+        }
+        else {
+            // Single line comment of style //....
+            writer.write(text.substring(commentPos, commentEnd));
+        }
+    }
+
+    function writeTrimmedCurrentLine(text: string, commentEnd: number, writer: EmitTextWriter, newLine: string, pos: number, nextLineStart: number) {
+        const end = Math.min(commentEnd, nextLineStart - 1);
+        const currentLineText = text.substring(pos, end).replace(/^\s+|\s+$/g, "");
+        if (currentLineText) {
+            // trimmed forward and ending spaces text
+            writer.write(currentLineText);
+            if (end !== commentEnd) {
+                writer.writeLine();
+            }
+        }
+        else {
+            // Empty string - make sure we write empty line
+            writer.writeLiteral(newLine);
+        }
+    }
+
+    function calculateIndent(text: string, pos: number, end: number) {
+        let currentLineIndent = 0;
+        for (; pos < end && isWhiteSpaceSingleLine(text.charCodeAt(pos)); pos++) {
+            if (text.charCodeAt(pos) === CharacterCodes.tab) {
+                // Tabs = TabSize = indent size and go to next tabStop
+                currentLineIndent += getIndentSize() - (currentLineIndent % getIndentSize());
+            }
+            else {
+                // Single space
+                currentLineIndent++;
+            }
+        }
+
+        return currentLineIndent;
+    }
+
+    export function hasModifiers(node: Node) {
+        return getModifierFlags(node) !== ModifierFlags.None;
+    }
+
+    export function hasModifier(node: Node, flags: ModifierFlags) {
+        return (getModifierFlags(node) & flags) !== 0;
+    }
+
+    export function getModifierFlags(node: Node): ModifierFlags {
+        if (node.modifierFlagsCache & ModifierFlags.HasComputedFlags) {
+            return node.modifierFlagsCache & ~ModifierFlags.HasComputedFlags;
+        }
+
+        const flags = getModifierFlagsNoCache(node);
+        node.modifierFlagsCache = flags | ModifierFlags.HasComputedFlags;
+        return flags;
+    }
+
+    export function getModifierFlagsNoCache(node: Node): ModifierFlags {
+
+        let flags = ModifierFlags.None;
+        if (node.modifiers) {
+            for (const modifier of node.modifiers) {
+                flags |= modifierToFlag(modifier.kind);
+            }
+        }
+
+        if (node.flags & NodeFlags.NestedNamespace || (node.kind === SyntaxKind.Identifier && (<Identifier>node).isInJSDocNamespace)) {
+            flags |= ModifierFlags.Export;
+        }
+
+        return flags;
+    }
+
+    export function modifierToFlag(token: SyntaxKind): ModifierFlags {
+        switch (token) {
+            case SyntaxKind.StaticKeyword: return ModifierFlags.Static;
+            case SyntaxKind.PublicKeyword: return ModifierFlags.Public;
+            case SyntaxKind.ProtectedKeyword: return ModifierFlags.Protected;
+            case SyntaxKind.PrivateKeyword: return ModifierFlags.Private;
+            case SyntaxKind.AbstractKeyword: return ModifierFlags.Abstract;
+            case SyntaxKind.ExportKeyword: return ModifierFlags.Export;
+            case SyntaxKind.DeclareKeyword: return ModifierFlags.Ambient;
+            case SyntaxKind.ConstKeyword: return ModifierFlags.Const;
+            case SyntaxKind.DefaultKeyword: return ModifierFlags.Default;
+            case SyntaxKind.AsyncKeyword: return ModifierFlags.Async;
+            case SyntaxKind.ReadonlyKeyword: return ModifierFlags.Readonly;
+        }
+        return ModifierFlags.None;
+    }
+
+    export function isLogicalOperator(token: SyntaxKind): boolean {
+        return token === SyntaxKind.BarBarToken
+            || token === SyntaxKind.AmpersandAmpersandToken
+            || token === SyntaxKind.ExclamationToken;
+    }
+
+    export function isAssignmentOperator(token: SyntaxKind): boolean {
+        return token >= SyntaxKind.FirstAssignment && token <= SyntaxKind.LastAssignment;
+    }
+
+    /** Get `C` given `N` if `N` is in the position `class C extends N` where `N` is an ExpressionWithTypeArguments. */
+    export function tryGetClassExtendingExpressionWithTypeArguments(node: Node): ClassLikeDeclaration | undefined {
+        if (node.kind === SyntaxKind.ExpressionWithTypeArguments &&
+            (<HeritageClause>node.parent).token === SyntaxKind.ExtendsKeyword &&
+            isClassLike(node.parent.parent)) {
+            return node.parent.parent;
+        }
+    }
+
+    export function isAssignmentExpression(node: Node, excludeCompoundAssignment: true): node is AssignmentExpression<EqualsToken>;
+    export function isAssignmentExpression(node: Node, excludeCompoundAssignment?: false): node is AssignmentExpression<AssignmentOperatorToken>;
+    export function isAssignmentExpression(node: Node, excludeCompoundAssignment?: boolean): node is AssignmentExpression<AssignmentOperatorToken> {
+        return isBinaryExpression(node)
+            && (excludeCompoundAssignment
+                ? node.operatorToken.kind === SyntaxKind.EqualsToken
+                : isAssignmentOperator(node.operatorToken.kind))
+            && isLeftHandSideExpression(node.left);
+    }
+
+    export function isDestructuringAssignment(node: Node): node is DestructuringAssignment {
+        if (isAssignmentExpression(node, /*excludeCompoundAssignment*/ true)) {
+            const kind = node.left.kind;
+            return kind === SyntaxKind.ObjectLiteralExpression
+                || kind === SyntaxKind.ArrayLiteralExpression;
+        }
+
+        return false;
+    }
+
+    // Returns false if this heritage clause element's expression contains something unsupported
+    // (i.e. not a name or dotted name).
+    export function isSupportedExpressionWithTypeArguments(node: ExpressionWithTypeArguments): boolean {
+        return isSupportedExpressionWithTypeArgumentsRest(node.expression);
+    }
+
+    function isSupportedExpressionWithTypeArgumentsRest(node: Expression): boolean {
+        if (node.kind === SyntaxKind.Identifier) {
+            return true;
+        }
+        else if (isPropertyAccessExpression(node)) {
+            return isSupportedExpressionWithTypeArgumentsRest(node.expression);
+        }
+        else {
+            return false;
+        }
+    }
+
+    export function isExpressionWithTypeArgumentsInClassExtendsClause(node: Node): boolean {
+        return tryGetClassExtendingExpressionWithTypeArguments(node) !== undefined;
+    }
+
+    export function isExpressionWithTypeArgumentsInClassImplementsClause(node: Node): node is ExpressionWithTypeArguments {
+        return node.kind === SyntaxKind.ExpressionWithTypeArguments
+            && isEntityNameExpression((node as ExpressionWithTypeArguments).expression)
+            && node.parent
+            && (<HeritageClause>node.parent).token === SyntaxKind.ImplementsKeyword
+            && node.parent.parent
+            && isClassLike(node.parent.parent);
+    }
+
+    export function isEntityNameExpression(node: Expression): node is EntityNameExpression {
+        return node.kind === SyntaxKind.Identifier ||
+            node.kind === SyntaxKind.PropertyAccessExpression && isEntityNameExpression((<PropertyAccessExpression>node).expression);
+    }
+
+    export function isRightSideOfQualifiedNameOrPropertyAccess(node: Node) {
+        return (node.parent.kind === SyntaxKind.QualifiedName && (<QualifiedName>node.parent).right === node) ||
+            (node.parent.kind === SyntaxKind.PropertyAccessExpression && (<PropertyAccessExpression>node.parent).name === node);
+    }
+
+    export function isEmptyObjectLiteral(expression: Node): boolean {
+        return expression.kind === SyntaxKind.ObjectLiteralExpression &&
+            (<ObjectLiteralExpression>expression).properties.length === 0;
+    }
+
+    export function isEmptyArrayLiteral(expression: Node): boolean {
+        return expression.kind === SyntaxKind.ArrayLiteralExpression &&
+            (<ArrayLiteralExpression>expression).elements.length === 0;
+    }
+
+    export function getLocalSymbolForExportDefault(symbol: Symbol) {
+        return isExportDefaultSymbol(symbol) ? symbol.declarations[0].localSymbol : undefined;
+    }
+
+    function isExportDefaultSymbol(symbol: Symbol): boolean {
+        return symbol && length(symbol.declarations) > 0 && hasModifier(symbol.declarations[0], ModifierFlags.Default);
+    }
+
+    /** Return ".ts", ".d.ts", or ".tsx", if that is the extension. */
+    export function tryExtractTypeScriptExtension(fileName: string): string | undefined {
+        return find(supportedTypescriptExtensionsForExtractExtension, extension => fileExtensionIs(fileName, extension));
+    }
+    /**
+     * Replace each instance of non-ascii characters by one, two, three, or four escape sequences
+     * representing the UTF-8 encoding of the character, and return the expanded char code list.
+     */
+    function getExpandedCharCodes(input: string): number[] {
+        const output: number[] = [];
+        const length = input.length;
+
+        for (let i = 0; i < length; i++) {
+            const charCode = input.charCodeAt(i);
+
+            // handel utf8
+            if (charCode < 0x80) {
+                output.push(charCode);
+            }
+            else if (charCode < 0x800) {
+                output.push((charCode >> 6) | 0B11000000);
+                output.push((charCode & 0B00111111) | 0B10000000);
+            }
+            else if (charCode < 0x10000) {
+                output.push((charCode >> 12) | 0B11100000);
+                output.push(((charCode >> 6) & 0B00111111) | 0B10000000);
+                output.push((charCode & 0B00111111) | 0B10000000);
+            }
+            else if (charCode < 0x20000) {
+                output.push((charCode >> 18) | 0B11110000);
+                output.push(((charCode >> 12) & 0B00111111) | 0B10000000);
+                output.push(((charCode >> 6) & 0B00111111) | 0B10000000);
+                output.push((charCode & 0B00111111) | 0B10000000);
+            }
+            else {
+                Debug.assert(false, "Unexpected code point");
+            }
+        }
+
+        return output;
+    }
+
+    const base64Digits = "ABCDEFGHIJKLMNOPQRSTUVWXYZabcdefghijklmnopqrstuvwxyz0123456789+/=";
+
+    /**
+     * Converts a string to a base-64 encoded ASCII string.
+     */
+    export function convertToBase64(input: string): string {
+        let result = "";
+        const charCodes = getExpandedCharCodes(input);
+        let i = 0;
+        const length = charCodes.length;
+        let byte1: number, byte2: number, byte3: number, byte4: number;
+
+        while (i < length) {
+            // Convert every 6-bits in the input 3 character points
+            // into a base64 digit
+            byte1 = charCodes[i] >> 2;
+            byte2 = (charCodes[i] & 0B00000011) << 4 | charCodes[i + 1] >> 4;
+            byte3 = (charCodes[i + 1] & 0B00001111) << 2 | charCodes[i + 2] >> 6;
+            byte4 = charCodes[i + 2] & 0B00111111;
+
+            // We are out of characters in the input, set the extra
+            // digits to 64 (padding character).
+            if (i + 1 >= length) {
+                byte3 = byte4 = 64;
+            }
+            else if (i + 2 >= length) {
+                byte4 = 64;
+            }
+
+            // Write to the output
+            result += base64Digits.charAt(byte1) + base64Digits.charAt(byte2) + base64Digits.charAt(byte3) + base64Digits.charAt(byte4);
+
+            i += 3;
+        }
+
+        return result;
+    }
+
+    const carriageReturnLineFeed = "\r\n";
+    const lineFeed = "\n";
+    export function getNewLineCharacter(options: CompilerOptions | PrinterOptions): string {
+        switch (options.newLine) {
+            case NewLineKind.CarriageReturnLineFeed:
+                return carriageReturnLineFeed;
+            case NewLineKind.LineFeed:
+                return lineFeed;
+        }
+        if (sys) {
+            return sys.newLine;
+        }
+        return carriageReturnLineFeed;
+    }
+
+    /**
+     * Tests whether a node and its subtree is simple enough to have its position
+     * information ignored when emitting source maps in a destructuring assignment.
+     *
+     * @param node The expression to test.
+     */
+    export function isSimpleExpression(node: Expression): boolean {
+        return isSimpleExpressionWorker(node, 0);
+    }
+
+    function isSimpleExpressionWorker(node: Expression, depth: number): boolean {
+        if (depth <= 5) {
+            const kind = node.kind;
+            if (kind === SyntaxKind.StringLiteral
+                || kind === SyntaxKind.NumericLiteral
+                || kind === SyntaxKind.RegularExpressionLiteral
+                || kind === SyntaxKind.NoSubstitutionTemplateLiteral
+                || kind === SyntaxKind.Identifier
+                || kind === SyntaxKind.ThisKeyword
+                || kind === SyntaxKind.SuperKeyword
+                || kind === SyntaxKind.TrueKeyword
+                || kind === SyntaxKind.FalseKeyword
+                || kind === SyntaxKind.NullKeyword) {
+                return true;
+            }
+            else if (kind === SyntaxKind.PropertyAccessExpression) {
+                return isSimpleExpressionWorker((<PropertyAccessExpression>node).expression, depth + 1);
+            }
+            else if (kind === SyntaxKind.ElementAccessExpression) {
+                return isSimpleExpressionWorker((<ElementAccessExpression>node).expression, depth + 1)
+                    && isSimpleExpressionWorker((<ElementAccessExpression>node).argumentExpression, depth + 1);
+            }
+            else if (kind === SyntaxKind.PrefixUnaryExpression
+                || kind === SyntaxKind.PostfixUnaryExpression) {
+                return isSimpleExpressionWorker((<PrefixUnaryExpression | PostfixUnaryExpression>node).operand, depth + 1);
+            }
+            else if (kind === SyntaxKind.BinaryExpression) {
+                return (<BinaryExpression>node).operatorToken.kind !== SyntaxKind.AsteriskAsteriskToken
+                    && isSimpleExpressionWorker((<BinaryExpression>node).left, depth + 1)
+                    && isSimpleExpressionWorker((<BinaryExpression>node).right, depth + 1);
+            }
+            else if (kind === SyntaxKind.ConditionalExpression) {
+                return isSimpleExpressionWorker((<ConditionalExpression>node).condition, depth + 1)
+                    && isSimpleExpressionWorker((<ConditionalExpression>node).whenTrue, depth + 1)
+                    && isSimpleExpressionWorker((<ConditionalExpression>node).whenFalse, depth + 1);
+            }
+            else if (kind === SyntaxKind.VoidExpression
+                || kind === SyntaxKind.TypeOfExpression
+                || kind === SyntaxKind.DeleteExpression) {
+                return isSimpleExpressionWorker((<VoidExpression | TypeOfExpression | DeleteExpression>node).expression, depth + 1);
+            }
+            else if (kind === SyntaxKind.ArrayLiteralExpression) {
+                return (<ArrayLiteralExpression>node).elements.length === 0;
+            }
+            else if (kind === SyntaxKind.ObjectLiteralExpression) {
+                return (<ObjectLiteralExpression>node).properties.length === 0;
+            }
+            else if (kind === SyntaxKind.CallExpression) {
+                if (!isSimpleExpressionWorker((<CallExpression>node).expression, depth + 1)) {
+                    return false;
+                }
+
+                for (const argument of (<CallExpression>node).arguments) {
+                    if (!isSimpleExpressionWorker(argument, depth + 1)) {
+                        return false;
+                    }
+                }
+
+                return true;
+            }
+        }
+
+        return false;
+    }
+
+    /**
+     * Formats an enum value as a string for debugging and debug assertions.
+     */
+    function formatEnum(value = 0, enumObject: any, isFlags?: boolean) {
+        const members = getEnumMembers(enumObject);
+        if (value === 0) {
+            return members.length > 0 && members[0][0] === 0 ? members[0][1] : "0";
+        }
+        if (isFlags) {
+            let result = "";
+            let remainingFlags = value;
+            for (let i = members.length - 1; i >= 0 && remainingFlags !== 0; i--) {
+                const [enumValue, enumName] = members[i];
+                if (enumValue !== 0 && (remainingFlags & enumValue) === enumValue) {
+                    remainingFlags &= ~enumValue;
+                    result = `${enumName}${result ? ", " : ""}${result}`;
+                }
+            }
+            if (remainingFlags === 0) {
+                return result;
+            }
+        }
+        else {
+            for (const [enumValue, enumName] of members) {
+                if (enumValue === value) {
+                    return enumName;
+                }
+            }
+        }
+        return value.toString();
+    }
+
+    function getEnumMembers(enumObject: any) {
+        const result: [number, string][] = [];
+        for (const name in enumObject) {
+            const value = enumObject[name];
+            if (typeof value === "number") {
+                result.push([value, name]);
+            }
+        }
+
+        return stableSort(result, (x, y) => compareValues(x[0], y[0]));
+    }
+
+    export function formatSyntaxKind(kind: SyntaxKind): string {
+        return formatEnum(kind, (<any>ts).SyntaxKind, /*isFlags*/ false);
+    }
+
+    export function formatModifierFlags(flags: ModifierFlags): string {
+        return formatEnum(flags, (<any>ts).ModifierFlags, /*isFlags*/ true);
+    }
+
+    export function formatTransformFlags(flags: TransformFlags): string {
+        return formatEnum(flags, (<any>ts).TransformFlags, /*isFlags*/ true);
+    }
+
+    export function formatEmitFlags(flags: EmitFlags): string {
+        return formatEnum(flags, (<any>ts).EmitFlags, /*isFlags*/ true);
+    }
+
+    export function formatSymbolFlags(flags: SymbolFlags): string {
+        return formatEnum(flags, (<any>ts).SymbolFlags, /*isFlags*/ true);
+    }
+
+    export function formatTypeFlags(flags: TypeFlags): string {
+        return formatEnum(flags, (<any>ts).TypeFlags, /*isFlags*/ true);
+    }
+
+    export function formatObjectFlags(flags: ObjectFlags): string {
+        return formatEnum(flags, (<any>ts).ObjectFlags, /*isFlags*/ true);
+    }
+
+    export function getRangePos(range: TextRange | undefined) {
+        return range ? range.pos : -1;
+    }
+
+    export function getRangeEnd(range: TextRange | undefined) {
+        return range ? range.end : -1;
+    }
+
+    /**
+     * Increases (or decreases) a position by the provided amount.
+     *
+     * @param pos The position.
+     * @param value The delta.
+     */
+    export function movePos(pos: number, value: number) {
+        return positionIsSynthesized(pos) ? -1 : pos + value;
+    }
+
+    /**
+     * Creates a new TextRange from the provided pos and end.
+     *
+     * @param pos The start position.
+     * @param end The end position.
+     */
+    export function createRange(pos: number, end: number): TextRange {
+        return { pos, end };
+    }
+
+    /**
+     * Creates a new TextRange from a provided range with a new end position.
+     *
+     * @param range A TextRange.
+     * @param end The new end position.
+     */
+    export function moveRangeEnd(range: TextRange, end: number): TextRange {
+        return createRange(range.pos, end);
+    }
+
+    /**
+     * Creates a new TextRange from a provided range with a new start position.
+     *
+     * @param range A TextRange.
+     * @param pos The new Start position.
+     */
+    export function moveRangePos(range: TextRange, pos: number): TextRange {
+        return createRange(pos, range.end);
+    }
+
+    /**
+     * Moves the start position of a range past any decorators.
+     */
+    export function moveRangePastDecorators(node: Node): TextRange {
+        return node.decorators && node.decorators.length > 0
+            ? moveRangePos(node, node.decorators.end)
+            : node;
+    }
+
+    /**
+     * Moves the start position of a range past any decorators or modifiers.
+     */
+    export function moveRangePastModifiers(node: Node): TextRange {
+        return node.modifiers && node.modifiers.length > 0
+            ? moveRangePos(node, node.modifiers.end)
+            : moveRangePastDecorators(node);
+    }
+
+    /**
+     * Determines whether a TextRange has the same start and end positions.
+     *
+     * @param range A TextRange.
+     */
+    export function isCollapsedRange(range: TextRange) {
+        return range.pos === range.end;
+    }
+
+    /**
+     * Creates a new TextRange from a provided range with its end position collapsed to its
+     * start position.
+     *
+     * @param range A TextRange.
+     */
+    export function collapseRangeToStart(range: TextRange): TextRange {
+        return isCollapsedRange(range) ? range : moveRangeEnd(range, range.pos);
+    }
+
+    /**
+     * Creates a new TextRange from a provided range with its start position collapsed to its
+     * end position.
+     *
+     * @param range A TextRange.
+     */
+    export function collapseRangeToEnd(range: TextRange): TextRange {
+        return isCollapsedRange(range) ? range : moveRangePos(range, range.end);
+    }
+
+    /**
+     * Creates a new TextRange for a token at the provides start position.
+     *
+     * @param pos The start position.
+     * @param token The token.
+     */
+    export function createTokenRange(pos: number, token: SyntaxKind): TextRange {
+        return createRange(pos, pos + tokenToString(token).length);
+    }
+
+    export function rangeIsOnSingleLine(range: TextRange, sourceFile: SourceFile) {
+        return rangeStartIsOnSameLineAsRangeEnd(range, range, sourceFile);
+    }
+
+    export function rangeStartPositionsAreOnSameLine(range1: TextRange, range2: TextRange, sourceFile: SourceFile) {
+        return positionsAreOnSameLine(getStartPositionOfRange(range1, sourceFile), getStartPositionOfRange(range2, sourceFile), sourceFile);
+    }
+
+    export function rangeEndPositionsAreOnSameLine(range1: TextRange, range2: TextRange, sourceFile: SourceFile) {
+        return positionsAreOnSameLine(range1.end, range2.end, sourceFile);
+    }
+
+    export function rangeStartIsOnSameLineAsRangeEnd(range1: TextRange, range2: TextRange, sourceFile: SourceFile) {
+        return positionsAreOnSameLine(getStartPositionOfRange(range1, sourceFile), range2.end, sourceFile);
+    }
+
+    export function rangeEndIsOnSameLineAsRangeStart(range1: TextRange, range2: TextRange, sourceFile: SourceFile) {
+        return positionsAreOnSameLine(range1.end, getStartPositionOfRange(range2, sourceFile), sourceFile);
+    }
+
+    export function positionsAreOnSameLine(pos1: number, pos2: number, sourceFile: SourceFile) {
+        return pos1 === pos2 ||
+            getLineOfLocalPosition(sourceFile, pos1) === getLineOfLocalPosition(sourceFile, pos2);
+    }
+
+    export function getStartPositionOfRange(range: TextRange, sourceFile: SourceFile) {
+        return positionIsSynthesized(range.pos) ? -1 : skipTrivia(sourceFile.text, range.pos);
+    }
+
+    /**
+     * Determines whether a name was originally the declaration name of an enum or namespace
+     * declaration.
+     */
+    export function isDeclarationNameOfEnumOrNamespace(node: Identifier) {
+        const parseNode = getParseTreeNode(node);
+        if (parseNode) {
+            switch (parseNode.parent.kind) {
+                case SyntaxKind.EnumDeclaration:
+                case SyntaxKind.ModuleDeclaration:
+                    return parseNode === (<EnumDeclaration | ModuleDeclaration>parseNode.parent).name;
+            }
+        }
+        return false;
+    }
+
+    export function getInitializedVariables(node: VariableDeclarationList) {
+        return filter(node.declarations, isInitializedVariable);
+    }
+
+    function isInitializedVariable(node: VariableDeclaration) {
+        return node.initializer !== undefined;
+    }
+
+    /**
+     * Gets a value indicating whether a node is merged with a class declaration in the same scope.
+     */
+    export function isMergedWithClass(node: Node) {
+        if (node.symbol) {
+            for (const declaration of node.symbol.declarations) {
+                if (declaration.kind === SyntaxKind.ClassDeclaration && declaration !== node) {
+                    return true;
+                }
+            }
+        }
+
+        return false;
+    }
+
+    /**
+     * Gets a value indicating whether a node is the first declaration of its kind.
+     *
+     * @param node A Declaration node.
+     * @param kind The SyntaxKind to find among related declarations.
+     */
+    export function isFirstDeclarationOfKind(node: Node, kind: SyntaxKind) {
+        return node.symbol && getDeclarationOfKind(node.symbol, kind) === node;
+    }
+
+    // Node tests
+    //
+    // All node tests in the following list should *not* reference parent pointers so that
+    // they may be used with transformations.
+
+    // Node Arrays
+
+    export function isNodeArray<T extends Node>(array: T[]): array is NodeArray<T> {
+        return array.hasOwnProperty("pos")
+            && array.hasOwnProperty("end");
+    }
+
+    // Literals
+
+    export function isNoSubstitutionTemplateLiteral(node: Node): node is LiteralExpression {
+        return node.kind === SyntaxKind.NoSubstitutionTemplateLiteral;
+    }
+
+    export function isLiteralKind(kind: SyntaxKind): boolean {
+        return SyntaxKind.FirstLiteralToken <= kind && kind <= SyntaxKind.LastLiteralToken;
+    }
+
+    export function isTextualLiteralKind(kind: SyntaxKind): boolean {
+        return kind === SyntaxKind.StringLiteral || kind === SyntaxKind.NoSubstitutionTemplateLiteral;
+    }
+
+    export function isLiteralExpression(node: Node): node is LiteralExpression {
+        return isLiteralKind(node.kind);
+    }
+
+    // Pseudo-literals
+
+    export function isTemplateLiteralKind(kind: SyntaxKind): boolean {
+        return SyntaxKind.FirstTemplateToken <= kind && kind <= SyntaxKind.LastTemplateToken;
+    }
+
+    export function isTemplateHead(node: Node): node is TemplateHead {
+        return node.kind === SyntaxKind.TemplateHead;
+    }
+
+    export function isTemplateMiddleOrTemplateTail(node: Node): node is TemplateMiddle | TemplateTail {
+        const kind = node.kind;
+        return kind === SyntaxKind.TemplateMiddle
+            || kind === SyntaxKind.TemplateTail;
+    }
+
+    // Identifiers
+
+    export function isIdentifier(node: Node): node is Identifier {
+        return node.kind === SyntaxKind.Identifier;
+    }
+
+    export function isGeneratedIdentifier(node: Node): node is GeneratedIdentifier {
+        // Using `>` here catches both `GeneratedIdentifierKind.None` and `undefined`.
+        return isIdentifier(node) && node.autoGenerateKind > GeneratedIdentifierKind.None;
+    }
+
+    // Keywords
+
+    export function isModifier(node: Node): node is Modifier {
+        return isModifierKind(node.kind);
+    }
+
+    // Names
+
+    export function isQualifiedName(node: Node): node is QualifiedName {
+        return node.kind === SyntaxKind.QualifiedName;
+    }
+
+    export function isComputedPropertyName(node: Node): node is ComputedPropertyName {
+        return node.kind === SyntaxKind.ComputedPropertyName;
+    }
+
+    export function isEntityName(node: Node): node is EntityName {
+        const kind = node.kind;
+        return kind === SyntaxKind.QualifiedName
+            || kind === SyntaxKind.Identifier;
+    }
+
+    export function isPropertyName(node: Node): node is PropertyName {
+        const kind = node.kind;
+        return kind === SyntaxKind.Identifier
+            || kind === SyntaxKind.StringLiteral
+            || kind === SyntaxKind.NumericLiteral
+            || kind === SyntaxKind.ComputedPropertyName;
+    }
+
+    export function isModuleName(node: Node): node is ModuleName {
+        const kind = node.kind;
+        return kind === SyntaxKind.Identifier
+            || kind === SyntaxKind.StringLiteral;
+    }
+
+    export function isBindingName(node: Node): node is BindingName {
+        const kind = node.kind;
+        return kind === SyntaxKind.Identifier
+            || kind === SyntaxKind.ObjectBindingPattern
+            || kind === SyntaxKind.ArrayBindingPattern;
+    }
+
+    // Signature elements
+
+    export function isTypeParameter(node: Node): node is TypeParameterDeclaration {
+        return node.kind === SyntaxKind.TypeParameter;
+    }
+
+    export function isParameter(node: Node): node is ParameterDeclaration {
+        return node.kind === SyntaxKind.Parameter;
+    }
+
+    export function isDecorator(node: Node): node is Decorator {
+        return node.kind === SyntaxKind.Decorator;
+    }
+
+    // Type members
+
+    export function isMethodDeclaration(node: Node): node is MethodDeclaration {
+        return node.kind === SyntaxKind.MethodDeclaration;
+    }
+
+    export function isClassElement(node: Node): node is ClassElement {
+        const kind = node.kind;
+        return kind === SyntaxKind.Constructor
+            || kind === SyntaxKind.PropertyDeclaration
+            || kind === SyntaxKind.MethodDeclaration
+            || kind === SyntaxKind.GetAccessor
+            || kind === SyntaxKind.SetAccessor
+            || kind === SyntaxKind.IndexSignature
+            || kind === SyntaxKind.SemicolonClassElement
+            || kind === SyntaxKind.MissingDeclaration;
+    }
+
+    export function isTypeElement(node: Node): node is TypeElement {
+        const kind = node.kind;
+        return kind === SyntaxKind.ConstructSignature
+            || kind === SyntaxKind.CallSignature
+            || kind === SyntaxKind.PropertySignature
+            || kind === SyntaxKind.MethodSignature
+            || kind === SyntaxKind.IndexSignature
+            || kind === SyntaxKind.MissingDeclaration;
+    }
+
+    export function isObjectLiteralElementLike(node: Node): node is ObjectLiteralElementLike {
+        const kind = node.kind;
+        return kind === SyntaxKind.PropertyAssignment
+            || kind === SyntaxKind.ShorthandPropertyAssignment
+            || kind === SyntaxKind.SpreadAssignment
+            || kind === SyntaxKind.MethodDeclaration
+            || kind === SyntaxKind.GetAccessor
+            || kind === SyntaxKind.SetAccessor
+            || kind === SyntaxKind.MissingDeclaration;
+    }
+
+    // Type
+
+    function isTypeNodeKind(kind: SyntaxKind) {
+        return (kind >= SyntaxKind.FirstTypeNode && kind <= SyntaxKind.LastTypeNode)
+            || kind === SyntaxKind.AnyKeyword
+            || kind === SyntaxKind.NumberKeyword
+            || kind === SyntaxKind.ObjectKeyword
+            || kind === SyntaxKind.BooleanKeyword
+            || kind === SyntaxKind.StringKeyword
+            || kind === SyntaxKind.SymbolKeyword
+            || kind === SyntaxKind.ThisKeyword
+            || kind === SyntaxKind.VoidKeyword
+            || kind === SyntaxKind.UndefinedKeyword
+            || kind === SyntaxKind.NullKeyword
+            || kind === SyntaxKind.NeverKeyword
+            || kind === SyntaxKind.ExpressionWithTypeArguments;
+    }
+
+    /**
+     * Node test that determines whether a node is a valid type node.
+     * This differs from the `isPartOfTypeNode` function which determines whether a node is *part*
+     * of a TypeNode.
+     */
+    export function isTypeNode(node: Node): node is TypeNode {
+        return isTypeNodeKind(node.kind);
+    }
+
+    // Binding patterns
+
+    export function isArrayBindingPattern(node: Node): node is ArrayBindingPattern {
+        return node.kind === SyntaxKind.ArrayBindingPattern;
+    }
+
+    export function isObjectBindingPattern(node: Node): node is ObjectBindingPattern {
+        return node.kind === SyntaxKind.ObjectBindingPattern;
+    }
+
+    export function isBindingPattern(node: Node): node is BindingPattern {
+        if (node) {
+            const kind = node.kind;
+            return kind === SyntaxKind.ArrayBindingPattern
+                || kind === SyntaxKind.ObjectBindingPattern;
+        }
+
+        return false;
+    }
+
+    export function isAssignmentPattern(node: Node): node is AssignmentPattern {
+        const kind = node.kind;
+        return kind === SyntaxKind.ArrayLiteralExpression
+            || kind === SyntaxKind.ObjectLiteralExpression;
+    }
+
+    export function isBindingElement(node: Node): node is BindingElement {
+        return node.kind === SyntaxKind.BindingElement;
+    }
+
+    export function isArrayBindingElement(node: Node): node is ArrayBindingElement {
+        const kind = node.kind;
+        return kind === SyntaxKind.BindingElement
+            || kind === SyntaxKind.OmittedExpression;
+    }
+
+
+    /**
+     * Determines whether the BindingOrAssignmentElement is a BindingElement-like declaration
+     */
+    export function isDeclarationBindingElement(bindingElement: BindingOrAssignmentElement): bindingElement is VariableDeclaration | ParameterDeclaration | BindingElement {
+        switch (bindingElement.kind) {
+            case SyntaxKind.VariableDeclaration:
+            case SyntaxKind.Parameter:
+            case SyntaxKind.BindingElement:
+                return true;
+        }
+
+        return false;
+    }
+
+    /**
+     * Determines whether a node is a BindingOrAssignmentPattern
+     */
+    export function isBindingOrAssignmentPattern(node: BindingOrAssignmentElementTarget): node is BindingOrAssignmentPattern {
+        return isObjectBindingOrAssignmentPattern(node)
+            || isArrayBindingOrAssignmentPattern(node);
+    }
+
+    /**
+     * Determines whether a node is an ObjectBindingOrAssignmentPattern
+     */
+    export function isObjectBindingOrAssignmentPattern(node: BindingOrAssignmentElementTarget): node is ObjectBindingOrAssignmentPattern {
+        switch (node.kind) {
+            case SyntaxKind.ObjectBindingPattern:
+            case SyntaxKind.ObjectLiteralExpression:
+                return true;
+        }
+
+        return false;
+    }
+
+    /**
+     * Determines whether a node is an ArrayBindingOrAssignmentPattern
+     */
+    export function isArrayBindingOrAssignmentPattern(node: BindingOrAssignmentElementTarget): node is ArrayBindingOrAssignmentPattern {
+        switch (node.kind) {
+            case SyntaxKind.ArrayBindingPattern:
+            case SyntaxKind.ArrayLiteralExpression:
+                return true;
+        }
+
+        return false;
+    }
+
+    // Expression
+
+    export function isArrayLiteralExpression(node: Node): node is ArrayLiteralExpression {
+        return node.kind === SyntaxKind.ArrayLiteralExpression;
+    }
+
+    export function isObjectLiteralExpression(node: Node): node is ObjectLiteralExpression {
+        return node.kind === SyntaxKind.ObjectLiteralExpression;
+    }
+
+    export function isPropertyAccessExpression(node: Node): node is PropertyAccessExpression {
+        return node.kind === SyntaxKind.PropertyAccessExpression;
+    }
+
+    export function isPropertyAccessOrQualifiedName(node: Node): node is PropertyAccessExpression | QualifiedName {
+        const kind = node.kind;
+        return kind === SyntaxKind.PropertyAccessExpression
+            || kind === SyntaxKind.QualifiedName;
+    }
+
+    export function isElementAccessExpression(node: Node): node is ElementAccessExpression {
+        return node.kind === SyntaxKind.ElementAccessExpression;
+    }
+
+    export function isBinaryExpression(node: Node): node is BinaryExpression {
+        return node.kind === SyntaxKind.BinaryExpression;
+    }
+
+    export function isConditionalExpression(node: Node): node is ConditionalExpression {
+        return node.kind === SyntaxKind.ConditionalExpression;
+    }
+
+    export function isCallExpression(node: Node): node is CallExpression {
+        return node.kind === SyntaxKind.CallExpression;
+    }
+
+    export function isParethesizedExpression(node: Node): node is ParenthesizedExpression {
+        return node.kind === SyntaxKind.ParenthesizedExpression;
+    }
+
+    export function isTemplateLiteral(node: Node): node is TemplateLiteral {
+        const kind = node.kind;
+        return kind === SyntaxKind.TemplateExpression
+            || kind === SyntaxKind.NoSubstitutionTemplateLiteral;
+    }
+
+    export function isSpreadExpression(node: Node): node is SpreadElement {
+        return node.kind === SyntaxKind.SpreadElement;
+    }
+
+    export function isExpressionWithTypeArguments(node: Node): node is ExpressionWithTypeArguments {
+        return node.kind === SyntaxKind.ExpressionWithTypeArguments;
+    }
+
+    function isLeftHandSideExpressionKind(kind: SyntaxKind): boolean {
+        return kind === SyntaxKind.PropertyAccessExpression
+            || kind === SyntaxKind.ElementAccessExpression
+            || kind === SyntaxKind.NewExpression
+            || kind === SyntaxKind.CallExpression
+            || kind === SyntaxKind.JsxElement
+            || kind === SyntaxKind.JsxSelfClosingElement
+            || kind === SyntaxKind.TaggedTemplateExpression
+            || kind === SyntaxKind.ArrayLiteralExpression
+            || kind === SyntaxKind.ParenthesizedExpression
+            || kind === SyntaxKind.ObjectLiteralExpression
+            || kind === SyntaxKind.ClassExpression
+            || kind === SyntaxKind.FunctionExpression
+            || kind === SyntaxKind.Identifier
+            || kind === SyntaxKind.RegularExpressionLiteral
+            || kind === SyntaxKind.NumericLiteral
+            || kind === SyntaxKind.StringLiteral
+            || kind === SyntaxKind.NoSubstitutionTemplateLiteral
+            || kind === SyntaxKind.TemplateExpression
+            || kind === SyntaxKind.FalseKeyword
+            || kind === SyntaxKind.NullKeyword
+            || kind === SyntaxKind.ThisKeyword
+            || kind === SyntaxKind.TrueKeyword
+            || kind === SyntaxKind.SuperKeyword
+            || kind === SyntaxKind.NonNullExpression
+            || kind === SyntaxKind.MetaProperty;
+    }
+
+    export function isLeftHandSideExpression(node: Node): node is LeftHandSideExpression {
+        return isLeftHandSideExpressionKind(skipPartiallyEmittedExpressions(node).kind);
+    }
+
+    function isUnaryExpressionKind(kind: SyntaxKind): boolean {
+        return kind === SyntaxKind.PrefixUnaryExpression
+            || kind === SyntaxKind.PostfixUnaryExpression
+            || kind === SyntaxKind.DeleteExpression
+            || kind === SyntaxKind.TypeOfExpression
+            || kind === SyntaxKind.VoidExpression
+            || kind === SyntaxKind.AwaitExpression
+            || kind === SyntaxKind.TypeAssertionExpression
+            || isLeftHandSideExpressionKind(kind);
+    }
+
+    export function isUnaryExpression(node: Node): node is UnaryExpression {
+        return isUnaryExpressionKind(skipPartiallyEmittedExpressions(node).kind);
+    }
+
+    function isExpressionKind(kind: SyntaxKind) {
+        return kind === SyntaxKind.ConditionalExpression
+            || kind === SyntaxKind.YieldExpression
+            || kind === SyntaxKind.ArrowFunction
+            || kind === SyntaxKind.BinaryExpression
+            || kind === SyntaxKind.SpreadElement
+            || kind === SyntaxKind.AsExpression
+            || kind === SyntaxKind.OmittedExpression
+            || kind === SyntaxKind.CommaListExpression
+            || isUnaryExpressionKind(kind);
+    }
+
+    export function isExpression(node: Node): node is Expression {
+        return isExpressionKind(skipPartiallyEmittedExpressions(node).kind);
+    }
+
+    export function isAssertionExpression(node: Node): node is AssertionExpression {
+        const kind = node.kind;
+        return kind === SyntaxKind.TypeAssertionExpression
+            || kind === SyntaxKind.AsExpression;
+    }
+
+    export function isPartiallyEmittedExpression(node: Node): node is PartiallyEmittedExpression {
+        return node.kind === SyntaxKind.PartiallyEmittedExpression;
+    }
+
+    export function isNotEmittedStatement(node: Node): node is NotEmittedStatement {
+        return node.kind === SyntaxKind.NotEmittedStatement;
+    }
+
+    export function isNotEmittedOrPartiallyEmittedNode(node: Node): node is NotEmittedStatement | PartiallyEmittedExpression {
+        return isNotEmittedStatement(node)
+            || isPartiallyEmittedExpression(node);
+    }
+
+    export function isOmittedExpression(node: Node): node is OmittedExpression {
+        return node.kind === SyntaxKind.OmittedExpression;
+    }
+
+    // Misc
+
+    export function isTemplateSpan(node: Node): node is TemplateSpan {
+        return node.kind === SyntaxKind.TemplateSpan;
+    }
+
+    // Element
+
+    export function isBlock(node: Node): node is Block {
+        return node.kind === SyntaxKind.Block;
+    }
+
+    export function isConciseBody(node: Node): node is ConciseBody {
+        return isBlock(node)
+            || isExpression(node);
+    }
+
+    export function isFunctionBody(node: Node): node is FunctionBody {
+        return isBlock(node);
+    }
+
+    export function isForInitializer(node: Node): node is ForInitializer {
+        return isVariableDeclarationList(node)
+            || isExpression(node);
+    }
+
+    export function isVariableStatement(node: Node): node is VariableStatement {
+        return node.kind === SyntaxKind.VariableStatement;
+    }
+
+    export function isVariableDeclaration(node: Node): node is VariableDeclaration {
+        return node.kind === SyntaxKind.VariableDeclaration;
+    }
+
+    export function isVariableDeclarationList(node: Node): node is VariableDeclarationList {
+        return node.kind === SyntaxKind.VariableDeclarationList;
+    }
+
+    export function isCaseBlock(node: Node): node is CaseBlock {
+        return node.kind === SyntaxKind.CaseBlock;
+    }
+
+    export function isModuleBody(node: Node): node is ModuleBody {
+        const kind = node.kind;
+        return kind === SyntaxKind.ModuleBlock
+            || kind === SyntaxKind.ModuleDeclaration
+            || kind === SyntaxKind.Identifier;
+    }
+
+    export function isNamespaceBody(node: Node): node is NamespaceBody {
+        const kind = node.kind;
+        return kind === SyntaxKind.ModuleBlock
+            || kind === SyntaxKind.ModuleDeclaration;
+    }
+
+    export function isJSDocNamespaceBody(node: Node): node is JSDocNamespaceBody {
+        const kind = node.kind;
+        return kind === SyntaxKind.Identifier
+            || kind === SyntaxKind.ModuleDeclaration;
+    }
+
+    export function isImportEqualsDeclaration(node: Node): node is ImportEqualsDeclaration {
+        return node.kind === SyntaxKind.ImportEqualsDeclaration;
+    }
+
+    export function isImportDeclaration(node: Node): node is ImportDeclaration {
+        return node.kind === SyntaxKind.ImportDeclaration;
+    }
+
+    export function isImportClause(node: Node): node is ImportClause {
+        return node.kind === SyntaxKind.ImportClause;
+    }
+
+    export function isNamedImportBindings(node: Node): node is NamedImportBindings {
+        const kind = node.kind;
+        return kind === SyntaxKind.NamedImports
+            || kind === SyntaxKind.NamespaceImport;
+    }
+
+    export function isImportSpecifier(node: Node): node is ImportSpecifier {
+        return node.kind === SyntaxKind.ImportSpecifier;
+    }
+
+    export function isNamedExports(node: Node): node is NamedExports {
+        return node.kind === SyntaxKind.NamedExports;
+    }
+
+    export function isExportSpecifier(node: Node): node is ExportSpecifier {
+        return node.kind === SyntaxKind.ExportSpecifier;
+    }
+
+    export function isExportAssignment(node: Node): node is ExportAssignment {
+        return node.kind === SyntaxKind.ExportAssignment;
+    }
+
+    export function isModuleOrEnumDeclaration(node: Node): node is ModuleDeclaration | EnumDeclaration {
+        return node.kind === SyntaxKind.ModuleDeclaration || node.kind === SyntaxKind.EnumDeclaration;
+    }
+
+    function isDeclarationKind(kind: SyntaxKind) {
+        return kind === SyntaxKind.ArrowFunction
+            || kind === SyntaxKind.BindingElement
+            || kind === SyntaxKind.ClassDeclaration
+            || kind === SyntaxKind.ClassExpression
+            || kind === SyntaxKind.Constructor
+            || kind === SyntaxKind.EnumDeclaration
+            || kind === SyntaxKind.EnumMember
+            || kind === SyntaxKind.ExportSpecifier
+            || kind === SyntaxKind.FunctionDeclaration
+            || kind === SyntaxKind.FunctionExpression
+            || kind === SyntaxKind.GetAccessor
+            || kind === SyntaxKind.ImportClause
+            || kind === SyntaxKind.ImportEqualsDeclaration
+            || kind === SyntaxKind.ImportSpecifier
+            || kind === SyntaxKind.InterfaceDeclaration
+            || kind === SyntaxKind.JsxAttribute
+            || kind === SyntaxKind.MethodDeclaration
+            || kind === SyntaxKind.MethodSignature
+            || kind === SyntaxKind.ModuleDeclaration
+            || kind === SyntaxKind.NamespaceExportDeclaration
+            || kind === SyntaxKind.NamespaceImport
+            || kind === SyntaxKind.Parameter
+            || kind === SyntaxKind.PropertyAssignment
+            || kind === SyntaxKind.PropertyDeclaration
+            || kind === SyntaxKind.PropertySignature
+            || kind === SyntaxKind.SetAccessor
+            || kind === SyntaxKind.ShorthandPropertyAssignment
+            || kind === SyntaxKind.TypeAliasDeclaration
+            || kind === SyntaxKind.TypeParameter
+            || kind === SyntaxKind.VariableDeclaration
+            || kind === SyntaxKind.JSDocTypedefTag;
+    }
+
+    function isDeclarationStatementKind(kind: SyntaxKind) {
+        return kind === SyntaxKind.FunctionDeclaration
+            || kind === SyntaxKind.MissingDeclaration
+            || kind === SyntaxKind.ClassDeclaration
+            || kind === SyntaxKind.InterfaceDeclaration
+            || kind === SyntaxKind.TypeAliasDeclaration
+            || kind === SyntaxKind.EnumDeclaration
+            || kind === SyntaxKind.ModuleDeclaration
+            || kind === SyntaxKind.ImportDeclaration
+            || kind === SyntaxKind.ImportEqualsDeclaration
+            || kind === SyntaxKind.ExportDeclaration
+            || kind === SyntaxKind.ExportAssignment
+            || kind === SyntaxKind.NamespaceExportDeclaration;
+    }
+
+    function isStatementKindButNotDeclarationKind(kind: SyntaxKind) {
+        return kind === SyntaxKind.BreakStatement
+            || kind === SyntaxKind.ContinueStatement
+            || kind === SyntaxKind.DebuggerStatement
+            || kind === SyntaxKind.DoStatement
+            || kind === SyntaxKind.ExpressionStatement
+            || kind === SyntaxKind.EmptyStatement
+            || kind === SyntaxKind.ForInStatement
+            || kind === SyntaxKind.ForOfStatement
+            || kind === SyntaxKind.ForStatement
+            || kind === SyntaxKind.IfStatement
+            || kind === SyntaxKind.LabeledStatement
+            || kind === SyntaxKind.ReturnStatement
+            || kind === SyntaxKind.SwitchStatement
+            || kind === SyntaxKind.ThrowStatement
+            || kind === SyntaxKind.TryStatement
+            || kind === SyntaxKind.VariableStatement
+            || kind === SyntaxKind.WhileStatement
+            || kind === SyntaxKind.WithStatement
+            || kind === SyntaxKind.NotEmittedStatement
+            || kind === SyntaxKind.EndOfDeclarationMarker
+            || kind === SyntaxKind.MergeDeclarationMarker;
+    }
+
+    export function isDeclaration(node: Node): node is NamedDeclaration {
+        return isDeclarationKind(node.kind);
+    }
+
+    export function isDeclarationStatement(node: Node): node is DeclarationStatement {
+        return isDeclarationStatementKind(node.kind);
+    }
+
+    /**
+     * Determines whether the node is a statement that is not also a declaration
+     */
+    export function isStatementButNotDeclaration(node: Node): node is Statement {
+        return isStatementKindButNotDeclarationKind(node.kind);
+    }
+
+    export function isStatement(node: Node): node is Statement {
+        const kind = node.kind;
+        return isStatementKindButNotDeclarationKind(kind)
+            || isDeclarationStatementKind(kind)
+            || kind === SyntaxKind.Block;
+    }
+
+    // Module references
+
+    export function isModuleReference(node: Node): node is ModuleReference {
+        const kind = node.kind;
+        return kind === SyntaxKind.ExternalModuleReference
+            || kind === SyntaxKind.QualifiedName
+            || kind === SyntaxKind.Identifier;
+    }
+
+    // JSX
+
+    export function isJsxOpeningElement(node: Node): node is JsxOpeningElement {
+        return node.kind === SyntaxKind.JsxOpeningElement;
+    }
+
+    export function isJsxClosingElement(node: Node): node is JsxClosingElement {
+        return node.kind === SyntaxKind.JsxClosingElement;
+    }
+
+    export function isJsxTagNameExpression(node: Node): node is JsxTagNameExpression {
+        const kind = node.kind;
+        return kind === SyntaxKind.ThisKeyword
+            || kind === SyntaxKind.Identifier
+            || kind === SyntaxKind.PropertyAccessExpression;
+    }
+
+    export function isJsxChild(node: Node): node is JsxChild {
+        const kind = node.kind;
+        return kind === SyntaxKind.JsxElement
+            || kind === SyntaxKind.JsxExpression
+            || kind === SyntaxKind.JsxSelfClosingElement
+            || kind === SyntaxKind.JsxText;
+    }
+
+    export function isJsxAttributes(node: Node): node is JsxAttributes {
+        const kind = node.kind;
+        return kind === SyntaxKind.JsxAttributes;
+    }
+
+    export function isJsxAttributeLike(node: Node): node is JsxAttributeLike {
+        const kind = node.kind;
+        return kind === SyntaxKind.JsxAttribute
+            || kind === SyntaxKind.JsxSpreadAttribute;
+    }
+
+    export function isJsxSpreadAttribute(node: Node): node is JsxSpreadAttribute {
+        return node.kind === SyntaxKind.JsxSpreadAttribute;
+    }
+
+    export function isJsxAttribute(node: Node): node is JsxAttribute {
+        return node.kind === SyntaxKind.JsxAttribute;
+    }
+
+    export function isStringLiteralOrJsxExpression(node: Node): node is StringLiteral | JsxExpression {
+        const kind = node.kind;
+        return kind === SyntaxKind.StringLiteral
+            || kind === SyntaxKind.JsxExpression;
+    }
+
+    export function isJsxOpeningLikeElement(node: Node): node is JsxOpeningLikeElement {
+        const kind = node.kind;
+        return kind === SyntaxKind.JsxOpeningElement
+            || kind === SyntaxKind.JsxSelfClosingElement;
+    }
+
+    // Clauses
+
+    export function isCaseOrDefaultClause(node: Node): node is CaseOrDefaultClause {
+        const kind = node.kind;
+        return kind === SyntaxKind.CaseClause
+            || kind === SyntaxKind.DefaultClause;
+    }
+
+    export function isHeritageClause(node: Node): node is HeritageClause {
+        return node.kind === SyntaxKind.HeritageClause;
+    }
+
+    export function isCatchClause(node: Node): node is CatchClause {
+        return node.kind === SyntaxKind.CatchClause;
+    }
+
+
+    // Property assignments
+
+    export function isPropertyAssignment(node: Node): node is PropertyAssignment {
+        return node.kind === SyntaxKind.PropertyAssignment;
+    }
+
+    export function isShorthandPropertyAssignment(node: Node): node is ShorthandPropertyAssignment {
+        return node.kind === SyntaxKind.ShorthandPropertyAssignment;
+    }
+
+    // Enum
+
+    export function isEnumMember(node: Node): node is EnumMember {
+        return node.kind === SyntaxKind.EnumMember;
+    }
+
+    // Top-level nodes
+    export function isSourceFile(node: Node): node is SourceFile {
+        return node.kind === SyntaxKind.SourceFile;
+    }
+
+    export function isWatchSet(options: CompilerOptions) {
+        // Firefox has Object.prototype.watch
+        return options.watch && options.hasOwnProperty("watch");
+    }
+
+    export function getCheckFlags(symbol: Symbol): CheckFlags {
+        return symbol.flags & SymbolFlags.Transient ? (<TransientSymbol>symbol).checkFlags : 0;
+    }
+
+    export function getDeclarationModifierFlagsFromSymbol(s: Symbol): ModifierFlags {
+        if (s.valueDeclaration) {
+            const flags = getCombinedModifierFlags(s.valueDeclaration);
+            return s.parent && s.parent.flags & SymbolFlags.Class ? flags : flags & ~ModifierFlags.AccessibilityModifier;
+        }
+        if (getCheckFlags(s) & CheckFlags.Synthetic) {
+            const checkFlags = (<TransientSymbol>s).checkFlags;
+            const accessModifier = checkFlags & CheckFlags.ContainsPrivate ? ModifierFlags.Private :
+                checkFlags & CheckFlags.ContainsPublic ? ModifierFlags.Public :
+                    ModifierFlags.Protected;
+            const staticModifier = checkFlags & CheckFlags.ContainsStatic ? ModifierFlags.Static : 0;
+            return accessModifier | staticModifier;
+        }
+        if (s.flags & SymbolFlags.Prototype) {
+            return ModifierFlags.Public | ModifierFlags.Static;
+        }
+        return 0;
+    }
+
+    export function levenshtein(s1: string, s2: string): number {
+        let previous: number[] = new Array(s2.length + 1);
+        let current: number[] = new Array(s2.length + 1);
+        for (let i = 0; i < s2.length + 1; i++) {
+            previous[i] = i;
+            current[i] = -1;
+        }
+        for (let i = 1; i < s1.length + 1; i++) {
+            current[0] = i;
+            for (let j = 1; j < s2.length + 1; j++) {
+                current[j] = Math.min(
+                    previous[j] + 1,
+                    current[j - 1] + 1,
+                    previous[j - 1] + (s1[i - 1] === s2[j - 1] ? 0 : 2));
+            }
+            // shift current back to previous, and then reuse previous' array
+            const tmp = previous;
+            previous = current;
+            current = tmp;
+        }
+        return previous[previous.length - 1];
+    }
+}
+
+namespace ts {
+    export function getDefaultLibFileName(options: CompilerOptions): string {
+        switch (options.target) {
+            case ScriptTarget.ESNext:
+                return "lib.esnext.full.d.ts";
+            case ScriptTarget.ES2017:
+                return "lib.es2017.full.d.ts";
+            case ScriptTarget.ES2016:
+                return "lib.es2016.full.d.ts";
+            case ScriptTarget.ES2015:
+                return "lib.es6.d.ts";  // We don't use lib.es2015.full.d.ts due to breaking change.
+            default:
+                return "lib.d.ts";
+        }
+    }
+
+    export function textSpanEnd(span: TextSpan) {
+        return span.start + span.length;
+    }
+
+    export function textSpanIsEmpty(span: TextSpan) {
+        return span.length === 0;
+    }
+
+    export function textSpanContainsPosition(span: TextSpan, position: number) {
+        return position >= span.start && position < textSpanEnd(span);
+    }
+
+    // Returns true if 'span' contains 'other'.
+    export function textSpanContainsTextSpan(span: TextSpan, other: TextSpan) {
+        return other.start >= span.start && textSpanEnd(other) <= textSpanEnd(span);
+    }
+
+    export function textSpanOverlapsWith(span: TextSpan, other: TextSpan) {
+        const overlapStart = Math.max(span.start, other.start);
+        const overlapEnd = Math.min(textSpanEnd(span), textSpanEnd(other));
+        return overlapStart < overlapEnd;
+    }
+
+    export function textSpanOverlap(span1: TextSpan, span2: TextSpan) {
+        const overlapStart = Math.max(span1.start, span2.start);
+        const overlapEnd = Math.min(textSpanEnd(span1), textSpanEnd(span2));
+        if (overlapStart < overlapEnd) {
+            return createTextSpanFromBounds(overlapStart, overlapEnd);
+        }
+        return undefined;
+    }
+
+    export function textSpanIntersectsWithTextSpan(span: TextSpan, other: TextSpan) {
+        return other.start <= textSpanEnd(span) && textSpanEnd(other) >= span.start;
+    }
+
+    export function textSpanIntersectsWith(span: TextSpan, start: number, length: number) {
+        const end = start + length;
+        return start <= textSpanEnd(span) && end >= span.start;
+    }
+
+    export function decodedTextSpanIntersectsWith(start1: number, length1: number, start2: number, length2: number) {
+        const end1 = start1 + length1;
+        const end2 = start2 + length2;
+        return start2 <= end1 && end2 >= start1;
+    }
+
+    export function textSpanIntersectsWithPosition(span: TextSpan, position: number) {
+        return position <= textSpanEnd(span) && position >= span.start;
+    }
+
+    export function textSpanIntersection(span1: TextSpan, span2: TextSpan) {
+        const intersectStart = Math.max(span1.start, span2.start);
+        const intersectEnd = Math.min(textSpanEnd(span1), textSpanEnd(span2));
+        if (intersectStart <= intersectEnd) {
+            return createTextSpanFromBounds(intersectStart, intersectEnd);
+        }
+        return undefined;
+    }
+
+    export function createTextSpan(start: number, length: number): TextSpan {
+        if (start < 0) {
+            throw new Error("start < 0");
+        }
+        if (length < 0) {
+            throw new Error("length < 0");
+        }
+
+        return { start, length };
+    }
+
+    export function createTextSpanFromBounds(start: number, end: number) {
+        return createTextSpan(start, end - start);
+    }
+
+    export function textChangeRangeNewSpan(range: TextChangeRange) {
+        return createTextSpan(range.span.start, range.newLength);
+    }
+
+    export function textChangeRangeIsUnchanged(range: TextChangeRange) {
+        return textSpanIsEmpty(range.span) && range.newLength === 0;
+    }
+
+    export function createTextChangeRange(span: TextSpan, newLength: number): TextChangeRange {
+        if (newLength < 0) {
+            throw new Error("newLength < 0");
+        }
+
+        return { span, newLength };
+    }
+
+    export let unchangedTextChangeRange = createTextChangeRange(createTextSpan(0, 0), 0);
+
+    /**
+     * Called to merge all the changes that occurred across several versions of a script snapshot
+     * into a single change.  i.e. if a user keeps making successive edits to a script we will
+     * have a text change from V1 to V2, V2 to V3, ..., Vn.
+     *
+     * This function will then merge those changes into a single change range valid between V1 and
+     * Vn.
+     */
+    export function collapseTextChangeRangesAcrossMultipleVersions(changes: TextChangeRange[]): TextChangeRange {
+        if (changes.length === 0) {
+            return unchangedTextChangeRange;
+        }
+
+        if (changes.length === 1) {
+            return changes[0];
+        }
+
+        // We change from talking about { { oldStart, oldLength }, newLength } to { oldStart, oldEnd, newEnd }
+        // as it makes things much easier to reason about.
+        const change0 = changes[0];
+
+        let oldStartN = change0.span.start;
+        let oldEndN = textSpanEnd(change0.span);
+        let newEndN = oldStartN + change0.newLength;
+
+        for (let i = 1; i < changes.length; i++) {
+            const nextChange = changes[i];
+
+            // Consider the following case:
+            // i.e. two edits.  The first represents the text change range { { 10, 50 }, 30 }.  i.e. The span starting
+            // at 10, with length 50 is reduced to length 30.  The second represents the text change range { { 30, 30 }, 40 }.
+            // i.e. the span starting at 30 with length 30 is increased to length 40.
+            //
+            //      0         10        20        30        40        50        60        70        80        90        100
+            //      -------------------------------------------------------------------------------------------------------
+            //                |                                                 /
+            //                |                                            /----
+            //  T1            |                                       /----
+            //                |                                  /----
+            //                |                             /----
+            //      -------------------------------------------------------------------------------------------------------
+            //                                     |                            \
+            //                                     |                               \
+            //   T2                                |                                 \
+            //                                     |                                   \
+            //                                     |                                      \
+            //      -------------------------------------------------------------------------------------------------------
+            //
+            // Merging these turns out to not be too difficult.  First, determining the new start of the change is trivial
+            // it's just the min of the old and new starts.  i.e.:
+            //
+            //      0         10        20        30        40        50        60        70        80        90        100
+            //      ------------------------------------------------------------*------------------------------------------
+            //                |                                                 /
+            //                |                                            /----
+            //  T1            |                                       /----
+            //                |                                  /----
+            //                |                             /----
+            //      ----------------------------------------$-------------------$------------------------------------------
+            //                .                    |                            \
+            //                .                    |                               \
+            //   T2           .                    |                                 \
+            //                .                    |                                   \
+            //                .                    |                                      \
+            //      ----------------------------------------------------------------------*--------------------------------
+            //
+            // (Note the dots represent the newly inferred start.
+            // Determining the new and old end is also pretty simple.  Basically it boils down to paying attention to the
+            // absolute positions at the asterisks, and the relative change between the dollar signs. Basically, we see
+            // which if the two $'s precedes the other, and we move that one forward until they line up.  in this case that
+            // means:
+            //
+            //      0         10        20        30        40        50        60        70        80        90        100
+            //      --------------------------------------------------------------------------------*----------------------
+            //                |                                                                     /
+            //                |                                                                /----
+            //  T1            |                                                           /----
+            //                |                                                      /----
+            //                |                                                 /----
+            //      ------------------------------------------------------------$------------------------------------------
+            //                .                    |                            \
+            //                .                    |                               \
+            //   T2           .                    |                                 \
+            //                .                    |                                   \
+            //                .                    |                                      \
+            //      ----------------------------------------------------------------------*--------------------------------
+            //
+            // In other words (in this case), we're recognizing that the second edit happened after where the first edit
+            // ended with a delta of 20 characters (60 - 40).  Thus, if we go back in time to where the first edit started
+            // that's the same as if we started at char 80 instead of 60.
+            //
+            // As it so happens, the same logic applies if the second edit precedes the first edit.  In that case rather
+            // than pushing the first edit forward to match the second, we'll push the second edit forward to match the
+            // first.
+            //
+            // In this case that means we have { oldStart: 10, oldEnd: 80, newEnd: 70 } or, in TextChangeRange
+            // semantics: { { start: 10, length: 70 }, newLength: 60 }
+            //
+            // The math then works out as follows.
+            // If we have { oldStart1, oldEnd1, newEnd1 } and { oldStart2, oldEnd2, newEnd2 } then we can compute the
+            // final result like so:
+            //
+            // {
+            //      oldStart3: Min(oldStart1, oldStart2),
+            //      oldEnd3  : Max(oldEnd1, oldEnd1 + (oldEnd2 - newEnd1)),
+            //      newEnd3  : Max(newEnd2, newEnd2 + (newEnd1 - oldEnd2))
+            // }
+
+            const oldStart1 = oldStartN;
+            const oldEnd1 = oldEndN;
+            const newEnd1 = newEndN;
+
+            const oldStart2 = nextChange.span.start;
+            const oldEnd2 = textSpanEnd(nextChange.span);
+            const newEnd2 = oldStart2 + nextChange.newLength;
+
+            oldStartN = Math.min(oldStart1, oldStart2);
+            oldEndN = Math.max(oldEnd1, oldEnd1 + (oldEnd2 - newEnd1));
+            newEndN = Math.max(newEnd2, newEnd2 + (newEnd1 - oldEnd2));
+        }
+
+        return createTextChangeRange(createTextSpanFromBounds(oldStartN, oldEndN), /*newLength*/ newEndN - oldStartN);
+    }
+
+    export function getTypeParameterOwner(d: Declaration): Declaration {
+        if (d && d.kind === SyntaxKind.TypeParameter) {
+            for (let current: Node = d; current; current = current.parent) {
+                if (isFunctionLike(current) || isClassLike(current) || current.kind === SyntaxKind.InterfaceDeclaration) {
+                    return <Declaration>current;
+                }
+            }
+        }
+    }
+
+    export function isParameterPropertyDeclaration(node: Node): boolean {
+        return hasModifier(node, ModifierFlags.ParameterPropertyModifier) && node.parent.kind === SyntaxKind.Constructor && isClassLike(node.parent.parent);
+    }
+
+    function walkUpBindingElementsAndPatterns(node: Node): Node {
+        while (node && (node.kind === SyntaxKind.BindingElement || isBindingPattern(node))) {
+            node = node.parent;
+        }
+
+        return node;
+    }
+
+    export function getCombinedModifierFlags(node: Node): ModifierFlags {
+        node = walkUpBindingElementsAndPatterns(node);
+        let flags = getModifierFlags(node);
+        if (node.kind === SyntaxKind.VariableDeclaration) {
+            node = node.parent;
+        }
+
+        if (node && node.kind === SyntaxKind.VariableDeclarationList) {
+            flags |= getModifierFlags(node);
+            node = node.parent;
+        }
+
+        if (node && node.kind === SyntaxKind.VariableStatement) {
+            flags |= getModifierFlags(node);
+        }
+
+        return flags;
+    }
+
+    // Returns the node flags for this node and all relevant parent nodes.  This is done so that
+    // nodes like variable declarations and binding elements can returned a view of their flags
+    // that includes the modifiers from their container.  i.e. flags like export/declare aren't
+    // stored on the variable declaration directly, but on the containing variable statement
+    // (if it has one).  Similarly, flags for let/const are store on the variable declaration
+    // list.  By calling this function, all those flags are combined so that the client can treat
+    // the node as if it actually had those flags.
+    export function getCombinedNodeFlags(node: Node): NodeFlags {
+        node = walkUpBindingElementsAndPatterns(node);
+
+        let flags = node.flags;
+        if (node.kind === SyntaxKind.VariableDeclaration) {
+            node = node.parent;
+        }
+
+        if (node && node.kind === SyntaxKind.VariableDeclarationList) {
+            flags |= node.flags;
+            node = node.parent;
+        }
+
+        if (node && node.kind === SyntaxKind.VariableStatement) {
+            flags |= node.flags;
+        }
+
+        return flags;
+    }
+
+    /**
+     * Checks to see if the locale is in the appropriate format,
+     * and if it is, attempts to set the appropriate language.
+     */
+    export function validateLocaleAndSetLanguage(
+        locale: string,
+        sys: { getExecutingFilePath(): string, resolvePath(path: string): string, fileExists(fileName: string): boolean, readFile(fileName: string): string },
+        errors?: Diagnostic[]) {
+        const matchResult = /^([a-z]+)([_\-]([a-z]+))?$/.exec(locale.toLowerCase());
+
+        if (!matchResult) {
+            if (errors) {
+                errors.push(createCompilerDiagnostic(Diagnostics.Locale_must_be_of_the_form_language_or_language_territory_For_example_0_or_1, "en", "ja-jp"));
+            }
+            return;
+        }
+
+        const language = matchResult[1];
+        const territory = matchResult[3];
+
+        // First try the entire locale, then fall back to just language if that's all we have.
+        // Either ways do not fail, and fallback to the English diagnostic strings.
+        if (!trySetLanguageAndTerritory(language, territory, errors)) {
+            trySetLanguageAndTerritory(language, /*territory*/ undefined, errors);
+        }
+
+        function trySetLanguageAndTerritory(language: string, territory: string, errors?: Diagnostic[]): boolean {
+            const compilerFilePath = normalizePath(sys.getExecutingFilePath());
+            const containingDirectoryPath = getDirectoryPath(compilerFilePath);
+
+            let filePath = combinePaths(containingDirectoryPath, language);
+
+            if (territory) {
+                filePath = filePath + "-" + territory;
+            }
+
+            filePath = sys.resolvePath(combinePaths(filePath, "diagnosticMessages.generated.json"));
+
+            if (!sys.fileExists(filePath)) {
+                return false;
+            }
+
+            // TODO: Add codePage support for readFile?
+            let fileContents = "";
+            try {
+                fileContents = sys.readFile(filePath);
+            }
+            catch (e) {
+                if (errors) {
+                    errors.push(createCompilerDiagnostic(Diagnostics.Unable_to_open_file_0, filePath));
+                }
+                return false;
+            }
+            try {
+                ts.localizedDiagnosticMessages = JSON.parse(fileContents);
+            }
+            catch (e) {
+                if (errors) {
+                    errors.push(createCompilerDiagnostic(Diagnostics.Corrupted_locale_file_0, filePath));
+                }
+                return false;
+            }
+
+            return true;
+        }
+    }
+
+    export function getOriginalNode(node: Node): Node;
+    export function getOriginalNode<T extends Node>(node: Node, nodeTest: (node: Node) => node is T): T;
+    export function getOriginalNode(node: Node, nodeTest?: (node: Node) => boolean): Node {
+        if (node) {
+            while (node.original !== undefined) {
+                node = node.original;
+            }
+        }
+
+        return !nodeTest || nodeTest(node) ? node : undefined;
+    }
+
+    /**
+     * Gets a value indicating whether a node originated in the parse tree.
+     *
+     * @param node The node to test.
+     */
+    export function isParseTreeNode(node: Node): boolean {
+        return (node.flags & NodeFlags.Synthesized) === 0;
+    }
+
+    /**
+     * Gets the original parse tree node for a node.
+     *
+     * @param node The original node.
+     * @returns The original parse tree node if found; otherwise, undefined.
+     */
+    export function getParseTreeNode(node: Node): Node;
+
+    /**
+     * Gets the original parse tree node for a node.
+     *
+     * @param node The original node.
+     * @param nodeTest A callback used to ensure the correct type of parse tree node is returned.
+     * @returns The original parse tree node if found; otherwise, undefined.
+     */
+    export function getParseTreeNode<T extends Node>(node: Node, nodeTest?: (node: Node) => node is T): T;
+    export function getParseTreeNode(node: Node, nodeTest?: (node: Node) => boolean): Node {
+        if (node === undefined || isParseTreeNode(node)) {
+            return node;
+        }
+
+        node = getOriginalNode(node);
+
+        if (isParseTreeNode(node) && (!nodeTest || nodeTest(node))) {
+            return node;
+        }
+
+        return undefined;
+    }
+
+    /**
+     * Remove extra underscore from escaped identifier text content.
+     *
+     * @param identifier The escaped identifier text.
+     * @returns The unescaped identifier text.
+     */
+    export function unescapeIdentifier(identifier: string): string {
+        return identifier.length >= 3 && identifier.charCodeAt(0) === CharacterCodes._ && identifier.charCodeAt(1) === CharacterCodes._ && identifier.charCodeAt(2) === CharacterCodes._ ? identifier.substr(1) : identifier;
+    }
+
+    export function getNameOfDeclaration(declaration: Declaration): DeclarationName | undefined {
+        if (!declaration) {
+            return undefined;
+        }
+        if (declaration.kind === SyntaxKind.BinaryExpression) {
+            const expr = declaration as BinaryExpression;
+            switch (getSpecialPropertyAssignmentKind(expr)) {
+                case SpecialPropertyAssignmentKind.ExportsProperty:
+                case SpecialPropertyAssignmentKind.ThisProperty:
+                case SpecialPropertyAssignmentKind.Property:
+                case SpecialPropertyAssignmentKind.PrototypeProperty:
+                    return (expr.left as PropertyAccessExpression).name;
+                default:
+                    return undefined;
+            }
+        }
+        else {
+            return (declaration as NamedDeclaration).name;
+        }
+    }
+}