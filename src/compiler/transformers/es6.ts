/// <reference path="../factory.ts" />
/// <reference path="../visitor.ts" />

/*@internal*/
namespace ts {

    const enum ES6SubstitutionFlags {
        /** Enables substitutions for captured `this` */
        CapturedThis = 1 << 0,
        /** Enables substitutions for block-scoped bindings. */
        BlockScopedBindings = 1 << 1,
    }

    /**
     * If loop contains block scoped binding captured in some function then loop body is converted to a function.
     * Lexical bindings declared in loop initializer will be passed into the loop body function as parameters,
     * however if this binding is modified inside the body - this new value should be propagated back to the original binding.
     * This is done by declaring new variable (out parameter holder) outside of the loop for every binding that is reassigned inside the body.
     * On every iteration this variable is initialized with value of corresponding binding.
     * At every point where control flow leaves the loop either explicitly (break/continue) or implicitly (at the end of loop body)
     * we copy the value inside the loop to the out parameter holder.
     *
     * for (let x;;) {
     *     let a = 1;
     *     let b = () => a;
     *     x++
     *     if (...) break;
     *     ...
     * }
     *
     * will be converted to
     *
     * var out_x;
     * var loop = function(x) {
     *     var a = 1;
     *     var b = function() { return a; }
     *     x++;
     *     if (...) return out_x = x, "break";
     *     ...
     *     out_x = x;
     * }
     * for (var x;;) {
     *     out_x = x;
     *     var state = loop(x);
     *     x = out_x;
     *     if (state === "break") break;
     * }
     *
     * NOTE: values to out parameters are not copies if loop is abrupted with 'return' - in this case this will end the entire enclosing function
     * so nobody can observe this new value.
     */
    interface LoopOutParameter {
        originalName: Identifier;
        outParamName: Identifier;
    }

    const enum CopyDirection {
        ToOriginal,
        ToOutParameter
    }

    const enum Jump {
        Break       = 1 << 1,
        Continue    = 1 << 2,
        Return      = 1 << 3
    }

    interface ConvertedLoopState {
        /*
         * set of labels that occurred inside the converted loop
         * used to determine if labeled jump can be emitted as is or it should be dispatched to calling code
         */
        labels?: Map<string>;
        /*
         * collection of labeled jumps that transfer control outside the converted loop.
         * maps store association 'label -> labelMarker' where
         * - label - value of label as it appear in code
         * - label marker - return value that should be interpreted by calling code as 'jump to <label>'
         */
        labeledNonLocalBreaks?: Map<string>;
        labeledNonLocalContinues?: Map<string>;

        /*
         * set of non-labeled jumps that transfer control outside the converted loop
         * used to emit dispatching logic in the caller of converted loop
         */
        nonLocalJumps?: Jump;

        /*
         * set of non-labeled jumps that should be interpreted as local
         * i.e. if converted loop contains normal loop or switch statement then inside this loop break should be treated as local jump
         */
        allowedNonLabeledJumps?: Jump;

        /*
         * alias for 'arguments' object from the calling code stack frame
         * i.e.
         * for (let x;;) <statement that captures x in closure and uses 'arguments'>
         * should be converted to
         * var loop = function(x) { <code where 'arguments' is replaced with 'arguments_1'> }
         * var arguments_1 = arguments
         * for (var x;;) loop(x);
         * otherwise semantics of the code will be different since 'arguments' inside converted loop body
         * will refer to function that holds converted loop.
         * This value is set on demand.
         */
        argumentsName?: Identifier;

        /*
         * alias for 'this' from the calling code stack frame in case if this was used inside the converted loop
         */
        thisName?: Identifier;

        /*
         * set to true if node contains lexical 'this' so we can mark function that wraps convered loop body as 'CapturedThis' for subsequent substitution.
         */
        containsLexicalThis?: boolean;

        /*
         * list of non-block scoped variable declarations that appear inside converted loop
         * such variable declarations should be moved outside the loop body
         * for (let x;;) {
         *     var y = 1;
         *     ...
         * }
         * should be converted to
         * var loop = function(x) {
         *    y = 1;
         *    ...
         * }
         * var y;
         * for (var x;;) loop(x);
         */
        hoistedLocalVariables?: Identifier[];

        /**
         * List of loop out parameters - detailed descripion can be found in the comment to LoopOutParameter
         */
        loopOutParameters?: LoopOutParameter[];
    }

    const enum SuperCaptureResult {
        /**
         * A capture may have been added for calls to 'super', but
         * the caller should emit subsequent statements normally.
         */
        NoReplacement,
        /**
         * A call to 'super()' got replaced with a capturing statement like:
         *
         *  var _this = _super.call(...) || this;
         *
         * Callers should skip the current statement.
         */
        ReplaceSuperCapture,
        /**
         * A call to 'super()' got replaced with a capturing statement like:
         *
         *  return _super.call(...) || this;
         *
         * Callers should skip the current statement and avoid any returns of '_this'.
         */
        ReplaceWithReturn,
    }

    export function transformES6(context: TransformationContext) {
        const {
            startLexicalEnvironment,
            endLexicalEnvironment,
            hoistVariableDeclaration,
        } = context;

        const resolver = context.getEmitResolver();
        const previousOnSubstituteNode = context.onSubstituteNode;
        const previousOnEmitNode = context.onEmitNode;
        context.onEmitNode = onEmitNode;
        context.onSubstituteNode = onSubstituteNode;

        let currentSourceFile: SourceFile;
        let currentText: string;
        let currentParent: Node;
        let currentNode: Node;
        let enclosingVariableStatement: VariableStatement;
        let enclosingBlockScopeContainer: Node;
        let enclosingBlockScopeContainerParent: Node;
        let enclosingFunction: FunctionLikeDeclaration;
        let enclosingNonArrowFunction: FunctionLikeDeclaration;
        let enclosingNonAsyncFunctionBody: FunctionLikeDeclaration | ClassElement;

        /**
         * Used to track if we are emitting body of the converted loop
         */
        let convertedLoopState: ConvertedLoopState;

        /**
         * Keeps track of whether substitutions have been enabled for specific cases.
         * They are persisted between each SourceFile transformation and should not
         * be reset.
         */
        let enabledSubstitutions: ES6SubstitutionFlags;

        return transformSourceFile;

        function transformSourceFile(node: SourceFile) {
            if (isDeclarationFile(node)) {
                return node;
            }

            currentSourceFile = node;
            currentText = node.text;
            return visitNode(node, visitor, isSourceFile);
        }

        function visitor(node: Node): VisitResult<Node> {
            return saveStateAndInvoke(node, dispatcher);
        }

        function dispatcher(node: Node): VisitResult<Node> {
            return convertedLoopState
                ? visitorForConvertedLoopWorker(node)
                : visitorWorker(node);
        }

        function saveStateAndInvoke<T extends Node, U>(node: T, f: (node: T) => U): U {
            const savedEnclosingFunction = enclosingFunction;
            const savedEnclosingNonArrowFunction = enclosingNonArrowFunction;
            const savedEnclosingNonAsyncFunctionBody = enclosingNonAsyncFunctionBody;
            const savedEnclosingBlockScopeContainer = enclosingBlockScopeContainer;
            const savedEnclosingBlockScopeContainerParent = enclosingBlockScopeContainerParent;
            const savedEnclosingVariableStatement = enclosingVariableStatement;
            const savedCurrentParent = currentParent;
            const savedCurrentNode = currentNode;
            const savedConvertedLoopState = convertedLoopState;
            if (nodeStartsNewLexicalEnvironment(node)) {
                // don't treat content of nodes that start new lexical environment as part of converted loop copy
                convertedLoopState = undefined;
            }

            onBeforeVisitNode(node);
            const visited = f(node);

            convertedLoopState = savedConvertedLoopState;
            enclosingFunction = savedEnclosingFunction;
            enclosingNonArrowFunction = savedEnclosingNonArrowFunction;
            enclosingNonAsyncFunctionBody = savedEnclosingNonAsyncFunctionBody;
            enclosingBlockScopeContainer = savedEnclosingBlockScopeContainer;
            enclosingBlockScopeContainerParent = savedEnclosingBlockScopeContainerParent;
            enclosingVariableStatement = savedEnclosingVariableStatement;
            currentParent = savedCurrentParent;
            currentNode = savedCurrentNode;
            return visited;
        }

        function shouldCheckNode(node: Node): boolean {
            return (node.transformFlags & TransformFlags.ES6) !== 0 ||
                node.kind === SyntaxKind.LabeledStatement ||
                (isIterationStatement(node, /*lookInLabeledStatements*/ false) && shouldConvertIterationStatementBody(node));
        }

        function visitorWorker(node: Node): VisitResult<Node> {
            if (shouldCheckNode(node)) {
                return visitJavaScript(node);
            }
            else if (node.transformFlags & TransformFlags.ContainsES6) {
                return visitEachChild(node, visitor, context);
            }
            else {
                return node;
            }
        }

        function visitorForConvertedLoopWorker(node: Node): VisitResult<Node> {
            let result: VisitResult<Node>;
            if (shouldCheckNode(node)) {
                result = visitJavaScript(node);
            }
            else {
                result = visitNodesInConvertedLoop(node);
            }
            return result;
        }

        function visitNodesInConvertedLoop(node: Node): VisitResult<Node> {
            switch (node.kind) {
                case SyntaxKind.ReturnStatement:
                    return visitReturnStatement(<ReturnStatement>node);

                case SyntaxKind.VariableStatement:
                    return visitVariableStatement(<VariableStatement>node);

                case SyntaxKind.SwitchStatement:
                    return visitSwitchStatement(<SwitchStatement>node);

                case SyntaxKind.BreakStatement:
                case SyntaxKind.ContinueStatement:
                    return visitBreakOrContinueStatement(<BreakOrContinueStatement>node);

                case SyntaxKind.ThisKeyword:
                    return visitThisKeyword(node);

                case SyntaxKind.Identifier:
                    return visitIdentifier(<Identifier>node);

                default:
                    return visitEachChild(node, visitor, context);
            }
        }

        function visitJavaScript(node: Node): VisitResult<Node> {
            switch (node.kind) {
                case SyntaxKind.ExportKeyword:
                    return node;

                case SyntaxKind.ClassDeclaration:
                    return visitClassDeclaration(<ClassDeclaration>node);

                case SyntaxKind.ClassExpression:
                    return visitClassExpression(<ClassExpression>node);

                case SyntaxKind.Parameter:
                    return visitParameter(<ParameterDeclaration>node);

                case SyntaxKind.FunctionDeclaration:
                    return visitFunctionDeclaration(<FunctionDeclaration>node);

                case SyntaxKind.ArrowFunction:
                    return visitArrowFunction(<ArrowFunction>node);

                case SyntaxKind.FunctionExpression:
                    return visitFunctionExpression(<FunctionExpression>node);

                case SyntaxKind.VariableDeclaration:
                    return visitVariableDeclaration(<VariableDeclaration>node);

                case SyntaxKind.Identifier:
                    return visitIdentifier(<Identifier>node);

                case SyntaxKind.VariableDeclarationList:
                    return visitVariableDeclarationList(<VariableDeclarationList>node);

                case SyntaxKind.LabeledStatement:
                    return visitLabeledStatement(<LabeledStatement>node);

                case SyntaxKind.DoStatement:
                    return visitDoStatement(<DoStatement>node);

                case SyntaxKind.WhileStatement:
                    return visitWhileStatement(<WhileStatement>node);

                case SyntaxKind.ForStatement:
                    return visitForStatement(<ForStatement>node);

                case SyntaxKind.ForInStatement:
                    return visitForInStatement(<ForInStatement>node);

                case SyntaxKind.ForOfStatement:
                    return visitForOfStatement(<ForOfStatement>node);

                case SyntaxKind.ExpressionStatement:
                    return visitExpressionStatement(<ExpressionStatement>node);

                case SyntaxKind.ObjectLiteralExpression:
                    return visitObjectLiteralExpression(<ObjectLiteralExpression>node);

                case SyntaxKind.ShorthandPropertyAssignment:
                    return visitShorthandPropertyAssignment(<ShorthandPropertyAssignment>node);

                case SyntaxKind.ArrayLiteralExpression:
                    return visitArrayLiteralExpression(<ArrayLiteralExpression>node);

                case SyntaxKind.CallExpression:
                    return visitCallExpression(<CallExpression>node);

                case SyntaxKind.NewExpression:
                    return visitNewExpression(<NewExpression>node);

                case SyntaxKind.ParenthesizedExpression:
                    return visitParenthesizedExpression(<ParenthesizedExpression>node, /*needsDestructuringValue*/ true);

                case SyntaxKind.BinaryExpression:
                    return visitBinaryExpression(<BinaryExpression>node, /*needsDestructuringValue*/ true);

                case SyntaxKind.NoSubstitutionTemplateLiteral:
                case SyntaxKind.TemplateHead:
                case SyntaxKind.TemplateMiddle:
                case SyntaxKind.TemplateTail:
                    return visitTemplateLiteral(<LiteralExpression>node);

                case SyntaxKind.TaggedTemplateExpression:
                    return visitTaggedTemplateExpression(<TaggedTemplateExpression>node);

                case SyntaxKind.TemplateExpression:
                    return visitTemplateExpression(<TemplateExpression>node);

                case SyntaxKind.YieldExpression:
                    return visitYieldExpression(<YieldExpression>node);

                case SyntaxKind.SuperKeyword:
                    return visitSuperKeyword(<PrimaryExpression>node);

                case SyntaxKind.YieldExpression:
                    // `yield` will be handled by a generators transform.
                    return visitEachChild(node, visitor, context);

                case SyntaxKind.MethodDeclaration:
                    return visitMethodDeclaration(<MethodDeclaration>node);

                case SyntaxKind.SourceFile:
                    return visitSourceFileNode(<SourceFile>node);

                case SyntaxKind.VariableStatement:
                    return visitVariableStatement(<VariableStatement>node);

                default:
                    Debug.failBadSyntaxKind(node);
                    return visitEachChild(node, visitor, context);
            }

        }

        function onBeforeVisitNode(node: Node) {
            if (currentNode) {
                if (isBlockScope(currentNode, currentParent)) {
                    enclosingBlockScopeContainer = currentNode;
                    enclosingBlockScopeContainerParent = currentParent;
                }

                if (isFunctionLike(currentNode)) {
                    enclosingFunction = currentNode;
                    if (currentNode.kind !== SyntaxKind.ArrowFunction) {
                        enclosingNonArrowFunction = currentNode;
                        if (!(getEmitFlags(currentNode) & EmitFlags.AsyncFunctionBody)) {
                            enclosingNonAsyncFunctionBody = currentNode;
                        }
                    }
                }

                // keep track of the enclosing variable statement when in the context of
                // variable statements, variable declarations, binding elements, and binding
                // patterns.
                switch (currentNode.kind) {
                    case SyntaxKind.VariableStatement:
                        enclosingVariableStatement = <VariableStatement>currentNode;
                        break;

                    case SyntaxKind.VariableDeclarationList:
                    case SyntaxKind.VariableDeclaration:
                    case SyntaxKind.BindingElement:
                    case SyntaxKind.ObjectBindingPattern:
                    case SyntaxKind.ArrayBindingPattern:
                        break;

                    default:
                        enclosingVariableStatement = undefined;
                }
            }

            currentParent = currentNode;
            currentNode = node;
        }

        function visitSwitchStatement(node: SwitchStatement): SwitchStatement {
            Debug.assert(convertedLoopState !== undefined);

            const savedAllowedNonLabeledJumps = convertedLoopState.allowedNonLabeledJumps;
            // for switch statement allow only non-labeled break
            convertedLoopState.allowedNonLabeledJumps |= Jump.Break;

            const result = visitEachChild(node, visitor, context);

            convertedLoopState.allowedNonLabeledJumps = savedAllowedNonLabeledJumps;
            return result;
        }

        function visitReturnStatement(node: ReturnStatement): Statement {
            Debug.assert(convertedLoopState !== undefined);

            convertedLoopState.nonLocalJumps |= Jump.Return;
            return createReturn(
                createObjectLiteral(
                    [
                        createPropertyAssignment(
                            createIdentifier("value"),
                            node.expression
                                ? visitNode(node.expression, visitor, isExpression)
                                : createVoidZero()
                        )
                    ]
                )
            );
        }

        function visitThisKeyword(node: Node): Node {
            Debug.assert(convertedLoopState !== undefined);
            if (enclosingFunction && enclosingFunction.kind === SyntaxKind.ArrowFunction) {
                // if the enclosing function is an ArrowFunction is then we use the captured 'this' keyword.
                convertedLoopState.containsLexicalThis = true;
                return node;
            }
            return convertedLoopState.thisName || (convertedLoopState.thisName = createUniqueName("this"));
        }

        function visitIdentifier(node: Identifier): Identifier {
            if (!convertedLoopState) {
                return node;
            }
            if (isGeneratedIdentifier(node)) {
                return node;
            }
            if (node.text !== "arguments" && !resolver.isArgumentsLocalBinding(node)) {
                return node;
            }
            return convertedLoopState.argumentsName || (convertedLoopState.argumentsName = createUniqueName("arguments"));
        }

        function visitBreakOrContinueStatement(node: BreakOrContinueStatement): Statement {
            if (convertedLoopState) {
                // check if we can emit break/continue as is
                // it is possible if either
                //   - break/continue is labeled and label is located inside the converted loop
                //   - break/continue is non-labeled and located in non-converted loop/switch statement
                const jump = node.kind === SyntaxKind.BreakStatement ? Jump.Break : Jump.Continue;
                const canUseBreakOrContinue =
                    (node.label && convertedLoopState.labels && convertedLoopState.labels[node.label.text]) ||
                    (!node.label && (convertedLoopState.allowedNonLabeledJumps & jump));

                if (!canUseBreakOrContinue) {
                    let labelMarker: string;
                    if (!node.label) {
                        if (node.kind === SyntaxKind.BreakStatement) {
                            convertedLoopState.nonLocalJumps |= Jump.Break;
                            labelMarker = "break";
                        }
                        else {
                            convertedLoopState.nonLocalJumps |= Jump.Continue;
                            // note: return value is emitted only to simplify debugging, call to converted loop body does not do any dispatching on it.
                            labelMarker = "continue";
                        }
                    }
                    else {
                        if (node.kind === SyntaxKind.BreakStatement) {
                            labelMarker = `break-${node.label.text}`;
                            setLabeledJump(convertedLoopState, /*isBreak*/ true, node.label.text, labelMarker);
                        }
                        else {
                            labelMarker = `continue-${node.label.text}`;
                            setLabeledJump(convertedLoopState, /*isBreak*/ false, node.label.text, labelMarker);
                        }
                    }
                    let returnExpression: Expression = createLiteral(labelMarker);
                    if (convertedLoopState.loopOutParameters.length) {
                        const outParams = convertedLoopState.loopOutParameters;
                        let expr: Expression;
                        for (let i = 0; i < outParams.length; i++) {
                            const copyExpr = copyOutParameter(outParams[i], CopyDirection.ToOutParameter);
                            if (i === 0) {
                                expr = copyExpr;
                            }
                            else {
                                expr = createBinary(expr, SyntaxKind.CommaToken, copyExpr);
                            }
                        }
                        returnExpression = createBinary(expr, SyntaxKind.CommaToken, returnExpression);
                    }
                    return createReturn(returnExpression);
                }
            }
            return visitEachChild(node, visitor, context);
        }

        /**
         * Visits a ClassDeclaration and transforms it into a variable statement.
         *
         * @param node A ClassDeclaration node.
         */
        function visitClassDeclaration(node: ClassDeclaration): VisitResult<Statement> {
            // [source]
            //      class C { }
            //
            // [output]
            //      var C = (function () {
            //          function C() {
            //          }
            //          return C;
            //      }());

            const modifierFlags = getModifierFlags(node);
            const isExported = modifierFlags & ModifierFlags.Export;
            const isDefault = modifierFlags & ModifierFlags.Default;

            // Add an `export` modifier to the statement if needed (for `--target es5 --module es6`)
            const modifiers = isExported && !isDefault
                ? filter(node.modifiers, isExportModifier)
                : undefined;

            const statement = createVariableStatement(
                modifiers,
                createVariableDeclarationList([
                    createVariableDeclaration(
                        getDeclarationName(node, /*allowComments*/ true),
                        /*type*/ undefined,
                        transformClassLikeDeclarationToExpression(node)
                    )
                ]),
                /*location*/ node
            );

            setOriginalNode(statement, node);
            startOnNewLine(statement);

            // Add an `export default` statement for default exports (for `--target es5 --module es6`)
            if (isExported && isDefault) {
                const statements: Statement[] = [statement];
                statements.push(createExportAssignment(
                    /*decorators*/ undefined,
                    /*modifiers*/ undefined,
                    /*isExportEquals*/ false,
                    getDeclarationName(node, /*allowComments*/ false)
                ));
                return statements;
            }

            return statement;
        }

        function isExportModifier(node: Modifier) {
            return node.kind === SyntaxKind.ExportKeyword;
        }

        /**
         * Visits a ClassExpression and transforms it into an expression.
         *
         * @param node A ClassExpression node.
         */
        function visitClassExpression(node: ClassExpression): Expression {
            // [source]
            //      C = class { }
            //
            // [output]
            //      C = (function () {
            //          function class_1() {
            //          }
            //          return class_1;
            //      }())

            return transformClassLikeDeclarationToExpression(node);
        }

        /**
         * Transforms a ClassExpression or ClassDeclaration into an expression.
         *
         * @param node A ClassExpression or ClassDeclaration node.
         */
        function transformClassLikeDeclarationToExpression(node: ClassExpression | ClassDeclaration): Expression {
            // [source]
            //      class C extends D {
            //          constructor() {}
            //          method() {}
            //          get prop() {}
            //          set prop(v) {}
            //      }
            //
            // [output]
            //      (function (_super) {
            //          __extends(C, _super);
            //          function C() {
            //          }
            //          C.prototype.method = function () {}
            //          Object.defineProperty(C.prototype, "prop", {
            //              get: function() {},
            //              set: function() {},
            //              enumerable: true,
            //              configurable: true
            //          });
            //          return C;
            //      }(D))

            if (node.name) {
                enableSubstitutionsForBlockScopedBindings();
            }

            const extendsClauseElement = getClassExtendsHeritageClauseElement(node);
            const classFunction = createFunctionExpression(
                /*asteriskToken*/ undefined,
                /*name*/ undefined,
                /*typeParameters*/ undefined,
                extendsClauseElement ? [createParameter("_super")] : [],
                /*type*/ undefined,
                transformClassBody(node, extendsClauseElement)
            );

            // To preserve the behavior of the old emitter, we explicitly indent
            // the body of the function here if it was requested in an earlier
            // transformation.
            if (getEmitFlags(node) & EmitFlags.Indented) {
                setEmitFlags(classFunction, EmitFlags.Indented);
            }

            // "inner" and "outer" below are added purely to preserve source map locations from
            // the old emitter
            const inner = createPartiallyEmittedExpression(classFunction);
            inner.end = node.end;
            setEmitFlags(inner, EmitFlags.NoComments);

            const outer = createPartiallyEmittedExpression(inner);
            outer.end = skipTrivia(currentText, node.pos);
            setEmitFlags(outer, EmitFlags.NoComments);

            return createParen(
                createCall(
                    outer,
                    /*typeArguments*/ undefined,
                    extendsClauseElement
                        ? [visitNode(extendsClauseElement.expression, visitor, isExpression)]
                        : []
                )
            );
        }

        /**
         * Transforms a ClassExpression or ClassDeclaration into a function body.
         *
         * @param node A ClassExpression or ClassDeclaration node.
         * @param extendsClauseElement The expression for the class `extends` clause.
         */
        function transformClassBody(node: ClassExpression | ClassDeclaration, extendsClauseElement: ExpressionWithTypeArguments): Block {
            const statements: Statement[] = [];
            startLexicalEnvironment();
            addExtendsHelperIfNeeded(statements, node, extendsClauseElement);
            addConstructor(statements, node, extendsClauseElement);
            addClassMembers(statements, node);

            // Create a synthetic text range for the return statement.
            const closingBraceLocation = createTokenRange(skipTrivia(currentText, node.members.end), SyntaxKind.CloseBraceToken);
            const localName = getLocalName(node);

            // The following partially-emitted expression exists purely to align our sourcemap
            // emit with the original emitter.
            const outer = createPartiallyEmittedExpression(localName);
            outer.end = closingBraceLocation.end;
            setEmitFlags(outer, EmitFlags.NoComments);

            const statement = createReturn(outer);
            statement.pos = closingBraceLocation.pos;
            setEmitFlags(statement, EmitFlags.NoComments | EmitFlags.NoTokenSourceMaps);
            statements.push(statement);

            addRange(statements, endLexicalEnvironment());

            const block = createBlock(createNodeArray(statements, /*location*/ node.members), /*location*/ undefined, /*multiLine*/ true);
            setEmitFlags(block, EmitFlags.NoComments);
            return block;
        }

        /**
         * Adds a call to the `__extends` helper if needed for a class.
         *
         * @param statements The statements of the class body function.
         * @param node The ClassExpression or ClassDeclaration node.
         * @param extendsClauseElement The expression for the class `extends` clause.
         */
        function addExtendsHelperIfNeeded(statements: Statement[], node: ClassExpression | ClassDeclaration, extendsClauseElement: ExpressionWithTypeArguments): void {
            if (extendsClauseElement) {
                statements.push(
                    createStatement(
                        createExtendsHelper(currentSourceFile.externalHelpersModuleName, getDeclarationName(node)),
                        /*location*/ extendsClauseElement
                    )
                );
            }
        }

        /**
         * Adds the constructor of the class to a class body function.
         *
         * @param statements The statements of the class body function.
         * @param node The ClassExpression or ClassDeclaration node.
         * @param extendsClauseElement The expression for the class `extends` clause.
         */
        function addConstructor(statements: Statement[], node: ClassExpression | ClassDeclaration, extendsClauseElement: ExpressionWithTypeArguments): void {
            const constructor = getFirstConstructorWithBody(node);
            const hasSynthesizedSuper = hasSynthesizedDefaultSuperCall(constructor, extendsClauseElement !== undefined);

            const constructorFunction =
                createFunctionDeclaration(
                    /*decorators*/ undefined,
                    /*modifiers*/ undefined,
                    /*asteriskToken*/ undefined,
                    getDeclarationName(node),
                    /*typeParameters*/ undefined,
                    transformConstructorParameters(constructor, hasSynthesizedSuper),
                    /*type*/ undefined,
                    transformConstructorBody(constructor, node, extendsClauseElement, hasSynthesizedSuper),
                    /*location*/ constructor || node
                );

            if (extendsClauseElement) {
                setNodeEmitFlags(constructorFunction, NodeEmitFlags.CapturesThis);
            }
            statements.push(constructorFunction);
        }

        /**
         * Transforms the parameters of the constructor declaration of a class.
         *
         * @param constructor The constructor for the class.
         * @param hasSynthesizedSuper A value indicating whether the constructor starts with a
         *                            synthesized `super` call.
         */
        function transformConstructorParameters(constructor: ConstructorDeclaration, hasSynthesizedSuper: boolean): ParameterDeclaration[] {
            // If the TypeScript transformer needed to synthesize a constructor for property
            // initializers, it would have also added a synthetic `...args` parameter and
            // `super` call.
            // If this is the case, we do not include the synthetic `...args` parameter and
            // will instead use the `arguments` object in ES5/3.
            if (constructor && !hasSynthesizedSuper) {
                return visitNodes(constructor.parameters, visitor, isParameter);
            }

            return [];
        }

        /**
         * Transforms the body of a constructor declaration of a class.
         *
         * @param constructor The constructor for the class.
         * @param node The node which contains the constructor.
         * @param extendsClauseElement The expression for the class `extends` clause.
         * @param hasSynthesizedSuper A value indicating whether the constructor starts with a
         *                            synthesized `super` call.
         */
        function transformConstructorBody(constructor: ConstructorDeclaration | undefined, node: ClassDeclaration | ClassExpression, extendsClauseElement: ExpressionWithTypeArguments, hasSynthesizedSuper: boolean) {
            const statements: Statement[] = [];
            startLexicalEnvironment();

            let statementOffset = -1;
            if (hasSynthesizedSuper) {
                // If a super call has already been synthesized,
                // we're going to assume that we should just transform everything after that.
                // The assumption is that no prior step in the pipeline has added any prologue directives.
                statementOffset = 1;
            }
            else if (constructor) {
                // Otherwise, try to emit all potential prologue directives first.
                statementOffset = addPrologueDirectives(statements, constructor.body.statements, /*ensureUseStrict*/ false, visitor);
            }

            if (constructor) {
                addDefaultValueAssignmentsIfNeeded(statements, constructor);
                addRestParameterIfNeeded(statements, constructor, hasSynthesizedSuper);
                Debug.assert(statementOffset >= 0, "statementOffset not initialized correctly!");

            }

            const superCaptureStatus = declareOrCaptureOrReturnThisForConstructorIfNeeded(statements, constructor, !!extendsClauseElement, hasSynthesizedSuper, statementOffset);

            // The last statement expression was replaced. Skip it.
            if (superCaptureStatus === SuperCaptureResult.ReplaceSuperCapture || superCaptureStatus === SuperCaptureResult.ReplaceWithReturn) {
                statementOffset++;
            }

            if (constructor) {
                const body = saveStateAndInvoke(constructor, constructor => visitNodes(constructor.body.statements, visitor, isStatement, /*start*/ statementOffset));
                addRange(statements, body);
            }

            // Return `_this` unless we're sure enough that it would be pointless to add a return statement.
            // If there's a constructor that we can tell returns in enough places, then we *do not* want to add a return.
            if (extendsClauseElement
                && superCaptureStatus !== SuperCaptureResult.ReplaceWithReturn
                && !(constructor && isSufficientlyCoveredByReturnStatements(constructor.body))) {
                statements.push(
                    createReturn(
                        createIdentifier("_this")
                    )
                );
            }

            addRange(statements, endLexicalEnvironment());
            const block = createBlock(
                createNodeArray(
                    statements,
                    /*location*/ constructor ? constructor.body.statements : node.members
                ),
                /*location*/ constructor ? constructor.body : node,
                /*multiLine*/ true
            );

            if (!constructor) {
                setEmitFlags(block, EmitFlags.NoComments);
            }

            return block;
        }

        /**
         * We want to try to avoid emitting a return statement in certain cases if a user already returned something.
         * It would generate obviously dead code, so we'll try to make things a little bit prettier
         * by doing a minimal check on whether some common patterns always explicitly return.
         */
        function isSufficientlyCoveredByReturnStatements(statement: Statement): boolean {
            // A return statement is considered covered.
            if (statement.kind === SyntaxKind.ReturnStatement) {
                return true;
            }
            // An if-statement with two covered branches is covered.
            else if (statement.kind === SyntaxKind.IfStatement) {
                const ifStatement = statement as IfStatement;
                if (ifStatement.elseStatement) {
                    return isSufficientlyCoveredByReturnStatements(ifStatement.thenStatement) &&
                        isSufficientlyCoveredByReturnStatements(ifStatement.elseStatement);
                }
            }
            // A block is covered if it has a last statement which is covered.
            else if (statement.kind === SyntaxKind.Block) {
                const lastStatement = lastOrUndefined((statement as Block).statements);
                if (lastStatement && isSufficientlyCoveredByReturnStatements(lastStatement)) {
                    return true;
                }
            }

            return false;
        }

        /**
         * Declares a `_this` variable for derived classes and for when arrow functions capture `this`.
         *
         * @returns The new statement offset into the `statements` array.
         */
        function declareOrCaptureOrReturnThisForConstructorIfNeeded(
                    statements: Statement[],
                    ctor: ConstructorDeclaration | undefined,
                    hasExtendsClause: boolean,
                    hasSynthesizedSuper: boolean,
                    statementOffset: number) {
            // If this isn't a derived class, just capture 'this' for arrow functions if necessary.
            if (!hasExtendsClause) {
                if (ctor) {
                    addCaptureThisForNodeIfNeeded(statements, ctor);
                }
                return SuperCaptureResult.NoReplacement;
            }

            // We must be here because the user didn't write a constructor
            // but we needed to call 'super(...args)' anyway as per 14.5.14 of the ES2016 spec.
            // If that's the case we can just immediately return the result of a 'super()' call.
            if (!ctor) {
                statements.push(createReturn(createDefaultSuperCallOrThis()));
                return SuperCaptureResult.ReplaceWithReturn;
            }

            // The constructor exists, but it and the 'super()' call it contains were generated
            // for something like property initializers.
            // Create a captured '_this' variable and assume it will subsequently be used.
            if (hasSynthesizedSuper) {
                captureThisForNode(statements, ctor, createDefaultSuperCallOrThis());
                enableSubstitutionsForCapturedThis();
                return SuperCaptureResult.ReplaceSuperCapture;
            }

            // Most of the time, a 'super' call will be the first real statement in a constructor body.
            // In these cases, we'd like to transform these into a *single* statement instead of a declaration
            // followed by an assignment statement for '_this'. For instance, if we emitted without an initializer,
            // we'd get:
            //
            //      var _this;
            //      _this = _super.call(...) || this;
            //
            // instead of
            //
            //      var _this = _super.call(...) || this;
            //
            // Additionally, if the 'super()' call is the last statement, we should just avoid capturing
            // entirely and immediately return the result like so:
            //
            //      return _super.call(...) || this;
            //
            let firstStatement: Statement;
            let superCallExpression: Expression;

            const ctorStatements = ctor.body.statements;
            if (statementOffset < ctorStatements.length) {
                firstStatement = ctorStatements[statementOffset];

                if (firstStatement.kind === SyntaxKind.ExpressionStatement && isSuperCallExpression((firstStatement as ExpressionStatement).expression)) {
                    const superCall = (firstStatement as ExpressionStatement).expression as CallExpression;
                    superCallExpression = setOriginalNode(
                        saveStateAndInvoke(superCall, visitImmediateSuperCallInBody),
                        superCall
                    );
                }
            }

            // Return the result if we have an immediate super() call on the last statement.
            if (superCallExpression && statementOffset === ctorStatements.length - 1) {
                statements.push(createReturn(superCallExpression));
                return SuperCaptureResult.ReplaceWithReturn;
            }

            // Perform the capture.
            captureThisForNode(statements, ctor, superCallExpression, firstStatement);

            // If we're actually replacing the original statement, we need to signal this to the caller.
            if (superCallExpression) {
                return SuperCaptureResult.ReplaceSuperCapture;
            }

            return SuperCaptureResult.NoReplacement;
        }

        function createDefaultSuperCallOrThis() {
            const actualThis = createThis();
            setNodeEmitFlags(actualThis, NodeEmitFlags.NoSubstitution);
            const superCall = createFunctionApply(
                createIdentifier("_super"),
                actualThis,
                createIdentifier("arguments"),
            );
            return createLogicalOr(superCall, actualThis);
        }

        /**
         * Visits a parameter declaration.
         *
         * @param node A ParameterDeclaration node.
         */
        function visitParameter(node: ParameterDeclaration): ParameterDeclaration {
            if (node.dotDotDotToken) {
                // rest parameters are elided
                return undefined;
            }
            else if (isBindingPattern(node.name)) {
                // Binding patterns are converted into a generated name and are
                // evaluated inside the function body.
                return setOriginalNode(
                    createParameter(
                        getGeneratedNameForNode(node),
                        /*initializer*/ undefined,
                        /*location*/ node
                    ),
                    /*original*/ node
                );
            }
            else if (node.initializer) {
                // Initializers are elided
                return setOriginalNode(
                    createParameter(
                        node.name,
                        /*initializer*/ undefined,
                        /*location*/ node
                    ),
                    /*original*/ node
                );
            }
            else {
                return node;
            }
        }

        /**
         * Gets a value indicating whether we need to add default value assignments for a
         * function-like node.
         *
         * @param node A function-like node.
         */
        function shouldAddDefaultValueAssignments(node: FunctionLikeDeclaration): boolean {
            return (node.transformFlags & TransformFlags.ContainsDefaultValueAssignments) !== 0;
        }

        /**
         * Adds statements to the body of a function-like node if it contains parameters with
         * binding patterns or initializers.
         *
         * @param statements The statements for the new function body.
         * @param node A function-like node.
         */
        function addDefaultValueAssignmentsIfNeeded(statements: Statement[], node: FunctionLikeDeclaration): void {
            if (!shouldAddDefaultValueAssignments(node)) {
                return;
            }

            for (const parameter of node.parameters) {
                const { name, initializer, dotDotDotToken } = parameter;

                // A rest parameter cannot have a binding pattern or an initializer,
                // so let's just ignore it.
                if (dotDotDotToken) {
                    continue;
                }

                if (isBindingPattern(name)) {
                    addDefaultValueAssignmentForBindingPattern(statements, parameter, name, initializer);
                }
                else if (initializer) {
                    addDefaultValueAssignmentForInitializer(statements, parameter, name, initializer);
                }
            }
        }

        /**
         * Adds statements to the body of a function-like node for parameters with binding patterns
         *
         * @param statements The statements for the new function body.
         * @param parameter The parameter for the function.
         * @param name The name of the parameter.
         * @param initializer The initializer for the parameter.
         */
        function addDefaultValueAssignmentForBindingPattern(statements: Statement[], parameter: ParameterDeclaration, name: BindingPattern, initializer: Expression): void {
            const temp = getGeneratedNameForNode(parameter);

            // In cases where a binding pattern is simply '[]' or '{}',
            // we usually don't want to emit a var declaration; however, in the presence
            // of an initializer, we must emit that expression to preserve side effects.
            if (name.elements.length > 0) {
                statements.push(
                    setEmitFlags(
                        createVariableStatement(
                            /*modifiers*/ undefined,
                            createVariableDeclarationList(
                                flattenParameterDestructuring(context, parameter, temp, visitor)
                            )
                        ),
                        EmitFlags.CustomPrologue
                    )
                );
            }
            else if (initializer) {
                statements.push(
                    setEmitFlags(
                        createStatement(
                            createAssignment(
                                temp,
                                visitNode(initializer, visitor, isExpression)
                            )
                        ),
                        EmitFlags.CustomPrologue
                    )
                );
            }
        }

        /**
         * Adds statements to the body of a function-like node for parameters with initializers.
         *
         * @param statements The statements for the new function body.
         * @param parameter The parameter for the function.
         * @param name The name of the parameter.
         * @param initializer The initializer for the parameter.
         */
        function addDefaultValueAssignmentForInitializer(statements: Statement[], parameter: ParameterDeclaration, name: Identifier, initializer: Expression): void {
            initializer = visitNode(initializer, visitor, isExpression);
            const statement = createIf(
                createStrictEquality(
                    getSynthesizedClone(name),
                    createVoidZero()
                ),
                setEmitFlags(
                    createBlock([
                        createStatement(
                            createAssignment(
                                setEmitFlags(getMutableClone(name), EmitFlags.NoSourceMap),
                                setEmitFlags(initializer, EmitFlags.NoSourceMap | getEmitFlags(initializer)),
                                /*location*/ parameter
                            )
                        )
                    ], /*location*/ parameter),
                    EmitFlags.SingleLine | EmitFlags.NoTrailingSourceMap | EmitFlags.NoTokenSourceMaps
                ),
                /*elseStatement*/ undefined,
                /*location*/ parameter
            );
            statement.startsOnNewLine = true;
            setEmitFlags(statement, EmitFlags.NoTokenSourceMaps | EmitFlags.NoTrailingSourceMap | EmitFlags.CustomPrologue);
            statements.push(statement);
        }

        /**
         * Gets a value indicating whether we need to add statements to handle a rest parameter.
         *
         * @param node A ParameterDeclaration node.
         * @param inConstructorWithSynthesizedSuper A value indicating whether the parameter is
         *                                          part of a constructor declaration with a
         *                                          synthesized call to `super`
         */
        function shouldAddRestParameter(node: ParameterDeclaration, inConstructorWithSynthesizedSuper: boolean) {
            return node && node.dotDotDotToken && node.name.kind === SyntaxKind.Identifier && !inConstructorWithSynthesizedSuper;
        }

        /**
         * Adds statements to the body of a function-like node if it contains a rest parameter.
         *
         * @param statements The statements for the new function body.
         * @param node A function-like node.
         * @param inConstructorWithSynthesizedSuper A value indicating whether the parameter is
         *                                          part of a constructor declaration with a
         *                                          synthesized call to `super`
         */
        function addRestParameterIfNeeded(statements: Statement[], node: FunctionLikeDeclaration, inConstructorWithSynthesizedSuper: boolean): void {
            const parameter = lastOrUndefined(node.parameters);
            if (!shouldAddRestParameter(parameter, inConstructorWithSynthesizedSuper)) {
                return;
            }

            // `declarationName` is the name of the local declaration for the parameter.
            const declarationName = getMutableClone(<Identifier>parameter.name);
            setEmitFlags(declarationName, EmitFlags.NoSourceMap);

            // `expressionName` is the name of the parameter used in expressions.
            const expressionName = getSynthesizedClone(<Identifier>parameter.name);
            const restIndex = node.parameters.length - 1;
            const temp = createLoopVariable();

            // var param = [];
            statements.push(
                setEmitFlags(
                    createVariableStatement(
                        /*modifiers*/ undefined,
                        createVariableDeclarationList([
                            createVariableDeclaration(
                                declarationName,
                                /*type*/ undefined,
                                createArrayLiteral([])
                            )
                        ]),
                        /*location*/ parameter
                    ),
                    EmitFlags.CustomPrologue
                )
            );

            // for (var _i = restIndex; _i < arguments.length; _i++) {
            //   param[_i - restIndex] = arguments[_i];
            // }
            const forStatement = createFor(
                createVariableDeclarationList([
                    createVariableDeclaration(temp, /*type*/ undefined, createLiteral(restIndex))
                ], /*location*/ parameter),
                createLessThan(
                    temp,
                    createPropertyAccess(createIdentifier("arguments"), "length"),
                    /*location*/ parameter
                ),
                createPostfixIncrement(temp, /*location*/ parameter),
                createBlock([
                    startOnNewLine(
                        createStatement(
                            createAssignment(
                                createElementAccess(
                                    expressionName,
                                    createSubtract(temp, createLiteral(restIndex))
                                ),
                                createElementAccess(createIdentifier("arguments"), temp)
                            ),
                            /*location*/ parameter
                        )
                    )
                ])
            );

            setEmitFlags(forStatement, EmitFlags.CustomPrologue);
            startOnNewLine(forStatement);
            statements.push(forStatement);
        }

        /**
         * Adds a statement to capture the `this` of a function declaration if it is needed.
         *
         * @param statements The statements for the new function body.
         * @param node A node.
         */
        function addCaptureThisForNodeIfNeeded(statements: Statement[], node: Node): void {
            if (node.transformFlags & TransformFlags.ContainsCapturedLexicalThis && node.kind !== SyntaxKind.ArrowFunction) {
<<<<<<< HEAD
                captureThisForNode(statements, node, createThis());
=======
                enableSubstitutionsForCapturedThis();
                const captureThisStatement = createVariableStatement(
                    /*modifiers*/ undefined,
                    createVariableDeclarationList([
                        createVariableDeclaration(
                            "_this",
                            /*type*/ undefined,
                            createThis()
                        )
                    ])
                );

                setEmitFlags(captureThisStatement, EmitFlags.NoComments | EmitFlags.CustomPrologue);
                setSourceMapRange(captureThisStatement, node);
                statements.push(captureThisStatement);
>>>>>>> edd8eb87
            }
        }

        function captureThisForNode(statements: Statement[], node: Node, initializer: Expression | undefined, originalStatement?: Statement): void {
            enableSubstitutionsForCapturedThis();
            const captureThisStatement = createVariableStatement(
                /*modifiers*/ undefined,
                createVariableDeclarationList([
                    createVariableDeclaration(
                        "_this",
                        /*type*/ undefined,
                        initializer
                    )
                ]),
                originalStatement
            );

            setNodeEmitFlags(captureThisStatement, NodeEmitFlags.NoComments | NodeEmitFlags.CustomPrologue);
            setSourceMapRange(captureThisStatement, node);
            statements.push(captureThisStatement);
        }

        /**
         * Adds statements to the class body function for a class to define the members of the
         * class.
         *
         * @param statements The statements for the class body function.
         * @param node The ClassExpression or ClassDeclaration node.
         */
        function addClassMembers(statements: Statement[], node: ClassExpression | ClassDeclaration): void {
            for (const member of node.members) {
                switch (member.kind) {
                    case SyntaxKind.SemicolonClassElement:
                        statements.push(transformSemicolonClassElementToStatement(<SemicolonClassElement>member));
                        break;

                    case SyntaxKind.MethodDeclaration:
                        statements.push(transformClassMethodDeclarationToStatement(getClassMemberPrefix(node, member), <MethodDeclaration>member));
                        break;

                    case SyntaxKind.GetAccessor:
                    case SyntaxKind.SetAccessor:
                        const accessors = getAllAccessorDeclarations(node.members, <AccessorDeclaration>member);
                        if (member === accessors.firstAccessor) {
                            statements.push(transformAccessorsToStatement(getClassMemberPrefix(node, member), accessors));
                        }

                        break;

                    case SyntaxKind.Constructor:
                        // Constructors are handled in visitClassExpression/visitClassDeclaration
                        break;

                    default:
                        Debug.failBadSyntaxKind(node);
                        break;
                }
            }
        }

        /**
         * Transforms a SemicolonClassElement into a statement for a class body function.
         *
         * @param member The SemicolonClassElement node.
         */
        function transformSemicolonClassElementToStatement(member: SemicolonClassElement) {
            return createEmptyStatement(/*location*/ member);
        }

        /**
         * Transforms a MethodDeclaration into a statement for a class body function.
         *
         * @param receiver The receiver for the member.
         * @param member The MethodDeclaration node.
         */
        function transformClassMethodDeclarationToStatement(receiver: LeftHandSideExpression, member: MethodDeclaration) {
            const commentRange = getCommentRange(member);
            const sourceMapRange = getSourceMapRange(member);

            const func = transformFunctionLikeToExpression(member, /*location*/ member, /*name*/ undefined);
            setEmitFlags(func, EmitFlags.NoComments);
            setSourceMapRange(func, sourceMapRange);

            const statement = createStatement(
                createAssignment(
                    createMemberAccessForPropertyName(
                        receiver,
                        visitNode(member.name, visitor, isPropertyName),
                        /*location*/ member.name
                    ),
                    func
                ),
                /*location*/ member
            );

            setOriginalNode(statement, member);
            setCommentRange(statement, commentRange);

            // The location for the statement is used to emit comments only.
            // No source map should be emitted for this statement to align with the
            // old emitter.
            setEmitFlags(statement, EmitFlags.NoSourceMap);
            return statement;
        }

        /**
         * Transforms a set of related of get/set accessors into a statement for a class body function.
         *
         * @param receiver The receiver for the member.
         * @param accessors The set of related get/set accessors.
         */
        function transformAccessorsToStatement(receiver: LeftHandSideExpression, accessors: AllAccessorDeclarations): Statement {
            const statement = createStatement(
                transformAccessorsToExpression(receiver, accessors, /*startsOnNewLine*/ false),
                /*location*/ getSourceMapRange(accessors.firstAccessor)
            );

            // The location for the statement is used to emit source maps only.
            // No comments should be emitted for this statement to align with the
            // old emitter.
            setEmitFlags(statement, EmitFlags.NoComments);
            return statement;
        }

        /**
         * Transforms a set of related get/set accessors into an expression for either a class
         * body function or an ObjectLiteralExpression with computed properties.
         *
         * @param receiver The receiver for the member.
         */
        function transformAccessorsToExpression(receiver: LeftHandSideExpression, { firstAccessor, getAccessor, setAccessor }: AllAccessorDeclarations, startsOnNewLine: boolean): Expression {
            // To align with source maps in the old emitter, the receiver and property name
            // arguments are both mapped contiguously to the accessor name.
            const target = getMutableClone(receiver);
            setEmitFlags(target, EmitFlags.NoComments | EmitFlags.NoTrailingSourceMap);
            setSourceMapRange(target, firstAccessor.name);

            const propertyName = createExpressionForPropertyName(visitNode(firstAccessor.name, visitor, isPropertyName));
            setEmitFlags(propertyName, EmitFlags.NoComments | EmitFlags.NoLeadingSourceMap);
            setSourceMapRange(propertyName, firstAccessor.name);

            const properties: ObjectLiteralElementLike[] = [];
            if (getAccessor) {
                const getterFunction = transformFunctionLikeToExpression(getAccessor, /*location*/ undefined, /*name*/ undefined);
                setSourceMapRange(getterFunction, getSourceMapRange(getAccessor));
                const getter = createPropertyAssignment("get", getterFunction);
                setCommentRange(getter, getCommentRange(getAccessor));
                properties.push(getter);
            }

            if (setAccessor) {
                const setterFunction = transformFunctionLikeToExpression(setAccessor, /*location*/ undefined, /*name*/ undefined);
                setSourceMapRange(setterFunction, getSourceMapRange(setAccessor));
                const setter = createPropertyAssignment("set", setterFunction);
                setCommentRange(setter, getCommentRange(setAccessor));
                properties.push(setter);
            }

            properties.push(
                createPropertyAssignment("enumerable", createLiteral(true)),
                createPropertyAssignment("configurable", createLiteral(true))
            );

            const call = createCall(
                createPropertyAccess(createIdentifier("Object"), "defineProperty"),
                /*typeArguments*/ undefined,
                [
                    target,
                    propertyName,
                    createObjectLiteral(properties, /*location*/ undefined, /*multiLine*/ true)
                ]
            );
            if (startsOnNewLine) {
                call.startsOnNewLine = true;
            }
            return call;
        }

        /**
         * Visits an ArrowFunction and transforms it into a FunctionExpression.
         *
         * @param node An ArrowFunction node.
         */
        function visitArrowFunction(node: ArrowFunction) {
            if (node.transformFlags & TransformFlags.ContainsLexicalThis) {
                enableSubstitutionsForCapturedThis();
            }

            const func = transformFunctionLikeToExpression(node, /*location*/ node, /*name*/ undefined);
            setEmitFlags(func, EmitFlags.CapturesThis);
            return func;
        }

        /**
         * Visits a FunctionExpression node.
         *
         * @param node a FunctionExpression node.
         */
        function visitFunctionExpression(node: FunctionExpression): Expression {
            return transformFunctionLikeToExpression(node, /*location*/ node, node.name);
        }

        /**
         * Visits a FunctionDeclaration node.
         *
         * @param node a FunctionDeclaration node.
         */
        function visitFunctionDeclaration(node: FunctionDeclaration): FunctionDeclaration {
            return setOriginalNode(
                createFunctionDeclaration(
                    /*decorators*/ undefined,
                    node.modifiers,
                    node.asteriskToken,
                    node.name,
                    /*typeParameters*/ undefined,
                    visitNodes(node.parameters, visitor, isParameter),
                    /*type*/ undefined,
                    transformFunctionBody(node),
                    /*location*/ node
                ),
                /*original*/ node);
        }

        /**
         * Transforms a function-like node into a FunctionExpression.
         *
         * @param node The function-like node to transform.
         * @param location The source-map location for the new FunctionExpression.
         * @param name The name of the new FunctionExpression.
         */
        function transformFunctionLikeToExpression(node: FunctionLikeDeclaration, location: TextRange, name: Identifier): FunctionExpression {
            const savedContainingNonArrowFunction = enclosingNonArrowFunction;
            if (node.kind !== SyntaxKind.ArrowFunction) {
                enclosingNonArrowFunction = node;
            }

            const expression = setOriginalNode(
                createFunctionExpression(
                    node.asteriskToken,
                    name,
                    /*typeParameters*/ undefined,
                    visitNodes(node.parameters, visitor, isParameter),
                    /*type*/ undefined,
                    saveStateAndInvoke(node, transformFunctionBody),
                    location
                ),
                /*original*/ node
            );

            enclosingNonArrowFunction = savedContainingNonArrowFunction;
            return expression;
        }

        /**
         * Transforms the body of a function-like node.
         *
         * @param node A function-like node.
         */
        function transformFunctionBody(node: FunctionLikeDeclaration) {
            let multiLine = false; // indicates whether the block *must* be emitted as multiple lines
            let singleLine = false; // indicates whether the block *may* be emitted as a single line
            let statementsLocation: TextRange;
            let closeBraceLocation: TextRange;

            const statements: Statement[] = [];
            const body = node.body;
            let statementOffset: number;

            startLexicalEnvironment();
            if (isBlock(body)) {
                // ensureUseStrict is false because no new prologue-directive should be added.
                // addPrologueDirectives will simply put already-existing directives at the beginning of the target statement-array
                statementOffset = addPrologueDirectives(statements, body.statements, /*ensureUseStrict*/ false, visitor);
            }

            addCaptureThisForNodeIfNeeded(statements, node);
            addDefaultValueAssignmentsIfNeeded(statements, node);
            addRestParameterIfNeeded(statements, node, /*inConstructorWithSynthesizedSuper*/ false);

            // If we added any generated statements, this must be a multi-line block.
            if (!multiLine && statements.length > 0) {
                multiLine = true;
            }

            if (isBlock(body)) {
                statementsLocation = body.statements;
                addRange(statements, visitNodes(body.statements, visitor, isStatement, statementOffset));

                // If the original body was a multi-line block, this must be a multi-line block.
                if (!multiLine && body.multiLine) {
                    multiLine = true;
                }
            }
            else {
                Debug.assert(node.kind === SyntaxKind.ArrowFunction);

                // To align with the old emitter, we use a synthetic end position on the location
                // for the statement list we synthesize when we down-level an arrow function with
                // an expression function body. This prevents both comments and source maps from
                // being emitted for the end position only.
                statementsLocation = moveRangeEnd(body, -1);

                const equalsGreaterThanToken = (<ArrowFunction>node).equalsGreaterThanToken;
                if (!nodeIsSynthesized(equalsGreaterThanToken) && !nodeIsSynthesized(body)) {
                    if (rangeEndIsOnSameLineAsRangeStart(equalsGreaterThanToken, body, currentSourceFile)) {
                        singleLine = true;
                    }
                    else {
                        multiLine = true;
                    }
                }

                const expression = visitNode(body, visitor, isExpression);
                const returnStatement = createReturn(expression, /*location*/ body);
                setEmitFlags(returnStatement, EmitFlags.NoTokenSourceMaps | EmitFlags.NoTrailingSourceMap | EmitFlags.NoTrailingComments);
                statements.push(returnStatement);

                // To align with the source map emit for the old emitter, we set a custom
                // source map location for the close brace.
                closeBraceLocation = body;
            }

            const lexicalEnvironment = endLexicalEnvironment();
            addRange(statements, lexicalEnvironment);

            // If we added any final generated statements, this must be a multi-line block
            if (!multiLine && lexicalEnvironment && lexicalEnvironment.length) {
                multiLine = true;
            }

            const block = createBlock(createNodeArray(statements, statementsLocation), node.body, multiLine);
            if (!multiLine && singleLine) {
                setEmitFlags(block, EmitFlags.SingleLine);
            }

            if (closeBraceLocation) {
                setTokenSourceMapRange(block, SyntaxKind.CloseBraceToken, closeBraceLocation);
            }

            setOriginalNode(block, node.body);
            return block;
        }

        /**
         * Visits an ExpressionStatement that contains a destructuring assignment.
         *
         * @param node An ExpressionStatement node.
         */
        function visitExpressionStatement(node: ExpressionStatement): ExpressionStatement {
            // If we are here it is most likely because our expression is a destructuring assignment.
            switch (node.expression.kind) {
                case SyntaxKind.ParenthesizedExpression:
                    return updateStatement(node,
                        visitParenthesizedExpression(<ParenthesizedExpression>node.expression, /*needsDestructuringValue*/ false)
                    );

                case SyntaxKind.BinaryExpression:
                    return updateStatement(node,
                        visitBinaryExpression(<BinaryExpression>node.expression, /*needsDestructuringValue*/ false)
                    );
            }

            return visitEachChild(node, visitor, context);
        }

        /**
         * Visits a ParenthesizedExpression that may contain a destructuring assignment.
         *
         * @param node A ParenthesizedExpression node.
         * @param needsDestructuringValue A value indicating whether we need to hold onto the rhs
         *                                of a destructuring assignment.
         */
        function visitParenthesizedExpression(node: ParenthesizedExpression, needsDestructuringValue: boolean): ParenthesizedExpression {
            // If we are here it is most likely because our expression is a destructuring assignment.
            if (needsDestructuringValue) {
                switch (node.expression.kind) {
                    case SyntaxKind.ParenthesizedExpression:
                        return createParen(
                            visitParenthesizedExpression(<ParenthesizedExpression>node.expression, /*needsDestructuringValue*/ true),
                            /*location*/ node
                        );

                    case SyntaxKind.BinaryExpression:
                        return createParen(
                            visitBinaryExpression(<BinaryExpression>node.expression, /*needsDestructuringValue*/ true),
                            /*location*/ node
                        );
                }
            }

            return visitEachChild(node, visitor, context);
        }

        /**
         * Visits a BinaryExpression that contains a destructuring assignment.
         *
         * @param node A BinaryExpression node.
         * @param needsDestructuringValue A value indicating whether we need to hold onto the rhs
         *                                of a destructuring assignment.
         */
        function visitBinaryExpression(node: BinaryExpression, needsDestructuringValue: boolean): Expression {
            // If we are here it is because this is a destructuring assignment.
            Debug.assert(isDestructuringAssignment(node));
            return flattenDestructuringAssignment(context, node, needsDestructuringValue, hoistVariableDeclaration, visitor);
        }

        function visitVariableStatement(node: VariableStatement): Statement {
            if (convertedLoopState && (getCombinedNodeFlags(node.declarationList) & NodeFlags.BlockScoped) == 0) {
                // we are inside a converted loop - hoist variable declarations
                let assignments: Expression[];
                for (const decl of node.declarationList.declarations) {
                    hoistVariableDeclarationDeclaredInConvertedLoop(convertedLoopState, decl);
                    if (decl.initializer) {
                        let assignment: Expression;
                        if (isBindingPattern(decl.name)) {
                            assignment = flattenVariableDestructuringToExpression(context, decl, hoistVariableDeclaration, /*nameSubstitution*/ undefined, visitor);
                        }
                        else {
                            assignment = createBinary(<Identifier>decl.name, SyntaxKind.EqualsToken, decl.initializer);
                        }
                        (assignments || (assignments = [])).push(assignment);
                    }
                }
                if (assignments) {
                    return createStatement(reduceLeft(assignments, (acc, v) => createBinary(v, SyntaxKind.CommaToken, acc)), node);
                }
                else {
                    // none of declarations has initializer - the entire variable statement can be deleted
                    return undefined;
                }
            }

            return visitEachChild(node, visitor, context);
        }

        /**
         * Visits a VariableDeclarationList that is block scoped (e.g. `let` or `const`).
         *
         * @param node A VariableDeclarationList node.
         */
        function visitVariableDeclarationList(node: VariableDeclarationList): VariableDeclarationList {
            if (node.flags & NodeFlags.BlockScoped) {
                enableSubstitutionsForBlockScopedBindings();
            }

            const declarations = flatten(map(node.declarations, node.flags & NodeFlags.Let
                ? visitVariableDeclarationInLetDeclarationList
                : visitVariableDeclaration));

            const declarationList = createVariableDeclarationList(declarations, /*location*/ node);
            setOriginalNode(declarationList, node);
            setCommentRange(declarationList, node);

            if (node.transformFlags & TransformFlags.ContainsBindingPattern
                && (isBindingPattern(node.declarations[0].name)
                    || isBindingPattern(lastOrUndefined(node.declarations).name))) {
                // If the first or last declaration is a binding pattern, we need to modify
                // the source map range for the declaration list.
                const firstDeclaration = firstOrUndefined(declarations);
                const lastDeclaration = lastOrUndefined(declarations);
                setSourceMapRange(declarationList, createRange(firstDeclaration.pos, lastDeclaration.end));
            }

            return declarationList;
        }

        /**
         * Gets a value indicating whether we should emit an explicit initializer for a variable
         * declaration in a `let` declaration list.
         *
         * @param node A VariableDeclaration node.
         */
        function shouldEmitExplicitInitializerForLetDeclaration(node: VariableDeclaration) {
            // Nested let bindings might need to be initialized explicitly to preserve
            // ES6 semantic:
            //
            //  { let x = 1; }
            //  { let x; } // x here should be undefined. not 1
            //
            // Top level bindings never collide with anything and thus don't require
            // explicit initialization. As for nested let bindings there are two cases:
            //
            // - Nested let bindings that were not renamed definitely should be
            //   initialized explicitly:
            //
            //    { let x = 1; }
            //    { let x; if (some-condition) { x = 1}; if (x) { /*1*/ } }
            //
            //   Without explicit initialization code in /*1*/ can be executed even if
            //   some-condition is evaluated to false.
            //
            // - Renaming introduces fresh name that should not collide with any
            //   existing names, however renamed bindings sometimes also should be
            //   explicitly initialized. One particular case: non-captured binding
            //   declared inside loop body (but not in loop initializer):
            //
            //    let x;
            //    for (;;) {
            //        let x;
            //    }
            //
            //   In downlevel codegen inner 'x' will be renamed so it won't collide
            //   with outer 'x' however it will should be reset on every iteration as
            //   if it was declared anew.
            //
            //   * Why non-captured binding?
            //     - Because if loop contains block scoped binding captured in some
            //       function then loop body will be rewritten to have a fresh scope
            //       on every iteration so everything will just work.
            //
            //   * Why loop initializer is excluded?
            //     - Since we've introduced a fresh name it already will be undefined.

            const flags = resolver.getNodeCheckFlags(node);
            const isCapturedInFunction = flags & NodeCheckFlags.CapturedBlockScopedBinding;
            const isDeclaredInLoop = flags & NodeCheckFlags.BlockScopedBindingInLoop;
            const emittedAsTopLevel =
                isBlockScopedContainerTopLevel(enclosingBlockScopeContainer)
                || (isCapturedInFunction
                    && isDeclaredInLoop
                    && isBlock(enclosingBlockScopeContainer)
                    && isIterationStatement(enclosingBlockScopeContainerParent, /*lookInLabeledStatements*/ false));

            const emitExplicitInitializer =
                !emittedAsTopLevel
                && enclosingBlockScopeContainer.kind !== SyntaxKind.ForInStatement
                && enclosingBlockScopeContainer.kind !== SyntaxKind.ForOfStatement
                && (!resolver.isDeclarationWithCollidingName(node)
                    || (isDeclaredInLoop
                        && !isCapturedInFunction
                        && !isIterationStatement(enclosingBlockScopeContainer, /*lookInLabeledStatements*/ false)));

            return emitExplicitInitializer;
        }

        /**
         * Visits a VariableDeclaration in a `let` declaration list.
         *
         * @param node A VariableDeclaration node.
         */
        function visitVariableDeclarationInLetDeclarationList(node: VariableDeclaration) {
            // For binding pattern names that lack initializers there is no point to emit
            // explicit initializer since downlevel codegen for destructuring will fail
            // in the absence of initializer so all binding elements will say uninitialized
            const name = node.name;
            if (isBindingPattern(name)) {
                return visitVariableDeclaration(node);
            }

            if (!node.initializer && shouldEmitExplicitInitializerForLetDeclaration(node)) {
                const clone = getMutableClone(node);
                clone.initializer = createVoidZero();
                return clone;
            }

            return visitEachChild(node, visitor, context);
        }

        /**
         * Visits a VariableDeclaration node with a binding pattern.
         *
         * @param node A VariableDeclaration node.
         */
        function visitVariableDeclaration(node: VariableDeclaration): VisitResult<VariableDeclaration> {
            // If we are here it is because the name contains a binding pattern.
            if (isBindingPattern(node.name)) {
                const recordTempVariablesInLine = !enclosingVariableStatement
                    || !hasModifier(enclosingVariableStatement, ModifierFlags.Export);
                return flattenVariableDestructuring(context, node, /*value*/ undefined, visitor,
                    recordTempVariablesInLine ? undefined : hoistVariableDeclaration);
            }

            return visitEachChild(node, visitor, context);
        }

        function visitLabeledStatement(node: LabeledStatement): VisitResult<Statement> {
            if (convertedLoopState) {
                if (!convertedLoopState.labels) {
                    convertedLoopState.labels = createMap<string>();
                }
                convertedLoopState.labels[node.label.text] = node.label.text;
            }

            let result: VisitResult<Statement>;
            if (isIterationStatement(node.statement, /*lookInLabeledStatements*/ false) && shouldConvertIterationStatementBody(<IterationStatement>node.statement)) {
                result = visitNodes(createNodeArray([node.statement]), visitor, isStatement);
            }
            else {
                result = visitEachChild(node, visitor, context);
            }

            if (convertedLoopState) {
                convertedLoopState.labels[node.label.text] = undefined;
            }

            return result;
        }

        function visitDoStatement(node: DoStatement) {
            return convertIterationStatementBodyIfNecessary(node);
        }

        function visitWhileStatement(node: WhileStatement) {
            return convertIterationStatementBodyIfNecessary(node);
        }

        function visitForStatement(node: ForStatement) {
            return convertIterationStatementBodyIfNecessary(node);
        }

        function visitForInStatement(node: ForInStatement) {
            return convertIterationStatementBodyIfNecessary(node);
        }

        /**
         * Visits a ForOfStatement and converts it into a compatible ForStatement.
         *
         * @param node A ForOfStatement.
         */
        function visitForOfStatement(node: ForOfStatement): VisitResult<Statement> {
            return convertIterationStatementBodyIfNecessary(node, convertForOfToFor);
        }

        function convertForOfToFor(node: ForOfStatement, convertedLoopBodyStatements: Statement[]): ForStatement {
            // The following ES6 code:
            //
            //    for (let v of expr) { }
            //
            // should be emitted as
            //
            //    for (var _i = 0, _a = expr; _i < _a.length; _i++) {
            //        var v = _a[_i];
            //    }
            //
            // where _a and _i are temps emitted to capture the RHS and the counter,
            // respectively.
            // When the left hand side is an expression instead of a let declaration,
            // the "let v" is not emitted.
            // When the left hand side is a let/const, the v is renamed if there is
            // another v in scope.
            // Note that all assignments to the LHS are emitted in the body, including
            // all destructuring.
            // Note also that because an extra statement is needed to assign to the LHS,
            // for-of bodies are always emitted as blocks.

            const expression = visitNode(node.expression, visitor, isExpression);
            const initializer = node.initializer;
            const statements: Statement[] = [];

            // In the case where the user wrote an identifier as the RHS, like this:
            //
            //     for (let v of arr) { }
            //
            // we don't want to emit a temporary variable for the RHS, just use it directly.
            const counter = createLoopVariable();
            const rhsReference = expression.kind === SyntaxKind.Identifier
                ? createUniqueName((<Identifier>expression).text)
                : createTempVariable(/*recordTempVariable*/ undefined);

            // Initialize LHS
            // var v = _a[_i];
            if (isVariableDeclarationList(initializer)) {
                if (initializer.flags & NodeFlags.BlockScoped) {
                    enableSubstitutionsForBlockScopedBindings();
                }

                const firstOriginalDeclaration = firstOrUndefined(initializer.declarations);
                if (firstOriginalDeclaration && isBindingPattern(firstOriginalDeclaration.name)) {
                    // This works whether the declaration is a var, let, or const.
                    // It will use rhsIterationValue _a[_i] as the initializer.
                    const declarations = flattenVariableDestructuring(
                        context,
                        firstOriginalDeclaration,
                        createElementAccess(rhsReference, counter),
                        visitor
                    );

                    const declarationList = createVariableDeclarationList(declarations, /*location*/ initializer);
                    setOriginalNode(declarationList, initializer);

                    // Adjust the source map range for the first declaration to align with the old
                    // emitter.
                    const firstDeclaration = declarations[0];
                    const lastDeclaration = lastOrUndefined(declarations);
                    setSourceMapRange(declarationList, createRange(firstDeclaration.pos, lastDeclaration.end));

                    statements.push(
                        createVariableStatement(
                            /*modifiers*/ undefined,
                            declarationList
                        )
                    );
                }
                else {
                    // The following call does not include the initializer, so we have
                    // to emit it separately.
                    statements.push(
                        createVariableStatement(
                            /*modifiers*/ undefined,
                            createVariableDeclarationList([
                                createVariableDeclaration(
                                    firstOriginalDeclaration ? firstOriginalDeclaration.name : createTempVariable(/*recordTempVariable*/ undefined),
                                    /*type*/ undefined,
                                    createElementAccess(rhsReference, counter)
                                )
                            ], /*location*/ moveRangePos(initializer, -1)),
                            /*location*/ moveRangeEnd(initializer, -1)
                        )
                    );
                }
            }
            else {
                // Initializer is an expression. Emit the expression in the body, so that it's
                // evaluated on every iteration.
                const assignment = createAssignment(initializer, createElementAccess(rhsReference, counter));
                if (isDestructuringAssignment(assignment)) {
                    // This is a destructuring pattern, so we flatten the destructuring instead.
                    statements.push(
                        createStatement(
                            flattenDestructuringAssignment(
                                context,
                                assignment,
                                /*needsValue*/ false,
                                hoistVariableDeclaration,
                                visitor
                            )
                        )
                    );
                }
                else {
                    // Currently there is not way to check that assignment is binary expression of destructing assignment
                    // so we have to cast never type to binaryExpression
                    (<BinaryExpression>assignment).end = initializer.end;
                    statements.push(createStatement(assignment, /*location*/ moveRangeEnd(initializer, -1)));
                }
            }

            let bodyLocation: TextRange;
            let statementsLocation: TextRange;
            if (convertedLoopBodyStatements) {
                addRange(statements, convertedLoopBodyStatements);
            }
            else {
                const statement = visitNode(node.statement, visitor, isStatement);
                if (isBlock(statement)) {
                    addRange(statements, statement.statements);
                    bodyLocation = statement;
                    statementsLocation = statement.statements;
                }
                else {
                    statements.push(statement);
                }
            }

            // The old emitter does not emit source maps for the expression
            setEmitFlags(expression, EmitFlags.NoSourceMap | getEmitFlags(expression));

            // The old emitter does not emit source maps for the block.
            // We add the location to preserve comments.
            const body = createBlock(
                createNodeArray(statements, /*location*/ statementsLocation),
                /*location*/ bodyLocation
            );

            setEmitFlags(body, EmitFlags.NoSourceMap | EmitFlags.NoTokenSourceMaps);

            const forStatement = createFor(
                createVariableDeclarationList([
                    createVariableDeclaration(counter, /*type*/ undefined, createLiteral(0), /*location*/ moveRangePos(node.expression, -1)),
                    createVariableDeclaration(rhsReference, /*type*/ undefined, expression, /*location*/ node.expression)
                ], /*location*/ node.expression),
                createLessThan(
                    counter,
                    createPropertyAccess(rhsReference, "length"),
                    /*location*/ node.expression
                ),
                createPostfixIncrement(counter, /*location*/ node.expression),
                body,
                /*location*/ node
            );

            // Disable trailing source maps for the OpenParenToken to align source map emit with the old emitter.
            setEmitFlags(forStatement, EmitFlags.NoTokenTrailingSourceMaps);
            return forStatement;
        }

        /**
         * Visits an ObjectLiteralExpression with computed propety names.
         *
         * @param node An ObjectLiteralExpression node.
         */
        function visitObjectLiteralExpression(node: ObjectLiteralExpression): Expression {
            // We are here because a ComputedPropertyName was used somewhere in the expression.
            const properties = node.properties;
            const numProperties = properties.length;

            // Find the first computed property.
            // Everything until that point can be emitted as part of the initial object literal.
            let numInitialProperties = numProperties;
            for (let i = 0; i < numProperties; i++) {
                const property = properties[i];
                if (property.transformFlags & TransformFlags.ContainsYield
                    || property.name.kind === SyntaxKind.ComputedPropertyName) {
                    numInitialProperties = i;
                    break;
                }
            }

            Debug.assert(numInitialProperties !== numProperties);

            // For computed properties, we need to create a unique handle to the object
            // literal so we can modify it without risking internal assignments tainting the object.
            const temp = createTempVariable(hoistVariableDeclaration);

            // Write out the first non-computed properties, then emit the rest through indexing on the temp variable.
            const expressions: Expression[] = [];
            const assignment = createAssignment(
                temp,
                setEmitFlags(
                    createObjectLiteral(
                        visitNodes(properties, visitor, isObjectLiteralElementLike, 0, numInitialProperties),
                        /*location*/ undefined,
                        node.multiLine
                    ),
                    EmitFlags.Indented
                )
            );
            if (node.multiLine) {
                assignment.startsOnNewLine = true;
            }
            expressions.push(assignment);

            addObjectLiteralMembers(expressions, node, temp, numInitialProperties);

            // We need to clone the temporary identifier so that we can write it on a
            // new line
            expressions.push(node.multiLine ? startOnNewLine(getMutableClone(temp)) : temp);
            return inlineExpressions(expressions);
        }

        function shouldConvertIterationStatementBody(node: IterationStatement): boolean {
            return (resolver.getNodeCheckFlags(node) & NodeCheckFlags.LoopWithCapturedBlockScopedBinding) !== 0;
        }

        /**
         * Records constituents of name for the given variable to be hoisted in the outer scope.
         */
        function hoistVariableDeclarationDeclaredInConvertedLoop(state: ConvertedLoopState, node: VariableDeclaration): void {
            if (!state.hoistedLocalVariables) {
                state.hoistedLocalVariables = [];
            }

            visit(node.name);

            function visit(node: Identifier | BindingPattern) {
                if (node.kind === SyntaxKind.Identifier) {
                    state.hoistedLocalVariables.push((<Identifier>node));
                }
                else {
                    for (const element of (<BindingPattern>node).elements) {
                        if (!isOmittedExpression(element)) {
                            visit(element.name);
                        }
                    }
                }
            }
        }

        function convertIterationStatementBodyIfNecessary(node: IterationStatement, convert?: (node: IterationStatement, convertedLoopBodyStatements: Statement[]) => IterationStatement): VisitResult<Statement> {
            if (!shouldConvertIterationStatementBody(node)) {
                let saveAllowedNonLabeledJumps: Jump;
                if (convertedLoopState) {
                    // we get here if we are trying to emit normal loop loop inside converted loop
                    // set allowedNonLabeledJumps to Break | Continue to mark that break\continue inside the loop should be emitted as is
                    saveAllowedNonLabeledJumps = convertedLoopState.allowedNonLabeledJumps;
                    convertedLoopState.allowedNonLabeledJumps = Jump.Break | Jump.Continue;
                }

                const result = convert ? convert(node, /*convertedLoopBodyStatements*/ undefined) : visitEachChild(node, visitor, context);

                if (convertedLoopState) {
                    convertedLoopState.allowedNonLabeledJumps = saveAllowedNonLabeledJumps;
                }
                return result;
            }

            const functionName = createUniqueName("_loop");
            let loopInitializer: VariableDeclarationList;
            switch (node.kind) {
                case SyntaxKind.ForStatement:
                case SyntaxKind.ForInStatement:
                case SyntaxKind.ForOfStatement:
                    const initializer = (<ForStatement | ForInStatement | ForOfStatement>node).initializer;
                    if (initializer && initializer.kind === SyntaxKind.VariableDeclarationList) {
                        loopInitializer = <VariableDeclarationList>initializer;
                    }
                    break;
            }
            // variables that will be passed to the loop as parameters
            const loopParameters: ParameterDeclaration[] = [];
            // variables declared in the loop initializer that will be changed inside the loop
            const loopOutParameters: LoopOutParameter[] = [];
            if (loopInitializer && (getCombinedNodeFlags(loopInitializer) & NodeFlags.BlockScoped)) {
                for (const decl of loopInitializer.declarations) {
                    processLoopVariableDeclaration(decl, loopParameters, loopOutParameters);
                }
            }

            const outerConvertedLoopState = convertedLoopState;
            convertedLoopState = { loopOutParameters };
            if (outerConvertedLoopState) {
                // convertedOuterLoopState !== undefined means that this converted loop is nested in another converted loop.
                // if outer converted loop has already accumulated some state - pass it through
                if (outerConvertedLoopState.argumentsName) {
                    // outer loop has already used 'arguments' so we've already have some name to alias it
                    // use the same name in all nested loops
                    convertedLoopState.argumentsName = outerConvertedLoopState.argumentsName;
                }
                if (outerConvertedLoopState.thisName) {
                    // outer loop has already used 'this' so we've already have some name to alias it
                    // use the same name in all nested loops
                    convertedLoopState.thisName = outerConvertedLoopState.thisName;
                }
                if (outerConvertedLoopState.hoistedLocalVariables) {
                    // we've already collected some non-block scoped variable declarations in enclosing loop
                    // use the same storage in nested loop
                    convertedLoopState.hoistedLocalVariables = outerConvertedLoopState.hoistedLocalVariables;
                }
            }

            let loopBody = visitNode(node.statement, visitor, isStatement);

            const currentState = convertedLoopState;
            convertedLoopState = outerConvertedLoopState;

            if (loopOutParameters.length) {
                const statements = isBlock(loopBody) ? (<Block>loopBody).statements.slice() : [loopBody];
                copyOutParameters(loopOutParameters, CopyDirection.ToOutParameter, statements);
                loopBody = createBlock(statements, /*location*/ undefined, /*multiline*/ true);
            }

            if (!isBlock(loopBody)) {
                loopBody = createBlock([loopBody], /*location*/ undefined, /*multiline*/ true);
            }

            const isAsyncBlockContainingAwait =
                enclosingNonArrowFunction
                && (getEmitFlags(enclosingNonArrowFunction) & EmitFlags.AsyncFunctionBody) !== 0
                && (node.statement.transformFlags & TransformFlags.ContainsYield) !== 0;

            let loopBodyFlags: EmitFlags = 0;
            if (currentState.containsLexicalThis) {
                loopBodyFlags |= EmitFlags.CapturesThis;
            }

            if (isAsyncBlockContainingAwait) {
                loopBodyFlags |= EmitFlags.AsyncFunctionBody;
            }

            const convertedLoopVariable =
                createVariableStatement(
                    /*modifiers*/ undefined,
                    createVariableDeclarationList(
                        [
                            createVariableDeclaration(
                                functionName,
                                /*type*/ undefined,
                                setEmitFlags(
                                    createFunctionExpression(
                                        isAsyncBlockContainingAwait ? createToken(SyntaxKind.AsteriskToken) : undefined,
                                        /*name*/ undefined,
                                        /*typeParameters*/ undefined,
                                        loopParameters,
                                        /*type*/ undefined,
                                        <Block>loopBody
                                    ),
                                    loopBodyFlags
                                )
                            )
                        ]
                    )
                );

            const statements: Statement[] = [convertedLoopVariable];

            let extraVariableDeclarations: VariableDeclaration[];
            // propagate state from the inner loop to the outer loop if necessary
            if (currentState.argumentsName) {
                // if alias for arguments is set
                if (outerConvertedLoopState) {
                    // pass it to outer converted loop
                    outerConvertedLoopState.argumentsName = currentState.argumentsName;
                }
                else {
                    // this is top level converted loop and we need to create an alias for 'arguments' object
                    (extraVariableDeclarations || (extraVariableDeclarations = [])).push(
                        createVariableDeclaration(
                            currentState.argumentsName,
                            /*type*/ undefined,
                            createIdentifier("arguments")
                        )
                    );
                }
            }

            if (currentState.thisName) {
                // if alias for this is set
                if (outerConvertedLoopState) {
                    // pass it to outer converted loop
                    outerConvertedLoopState.thisName = currentState.thisName;
                }
                else {
                    // this is top level converted loop so we need to create an alias for 'this' here
                    // NOTE:
                    // if converted loops were all nested in arrow function then we'll always emit '_this' so convertedLoopState.thisName will not be set.
                    // If it is set this means that all nested loops are not nested in arrow function and it is safe to capture 'this'.
                    (extraVariableDeclarations || (extraVariableDeclarations = [])).push(
                        createVariableDeclaration(
                            currentState.thisName,
                            /*type*/ undefined,
                            createIdentifier("this")
                        )
                    );
                }
            }

            if (currentState.hoistedLocalVariables) {
                // if hoistedLocalVariables !== undefined this means that we've possibly collected some variable declarations to be hoisted later
                if (outerConvertedLoopState) {
                    // pass them to outer converted loop
                    outerConvertedLoopState.hoistedLocalVariables = currentState.hoistedLocalVariables;
                }
                else {
                    if (!extraVariableDeclarations) {
                        extraVariableDeclarations = [];
                    }
                    // hoist collected variable declarations
                    for (const name in currentState.hoistedLocalVariables) {
                        const identifier = currentState.hoistedLocalVariables[name];
                        extraVariableDeclarations.push(createVariableDeclaration(identifier));
                    }
                }
            }

            // add extra variables to hold out parameters if necessary
            if (loopOutParameters.length) {
                if (!extraVariableDeclarations) {
                    extraVariableDeclarations = [];
                }
                for (const outParam of loopOutParameters) {
                    extraVariableDeclarations.push(createVariableDeclaration(outParam.outParamName));
                }
            }

            // create variable statement to hold all introduced variable declarations
            if (extraVariableDeclarations) {
                statements.push(createVariableStatement(
                    /*modifiers*/ undefined,
                    createVariableDeclarationList(extraVariableDeclarations)
                ));
            }

            const convertedLoopBodyStatements = generateCallToConvertedLoop(functionName, loopParameters, currentState, isAsyncBlockContainingAwait);
            let loop: IterationStatement;
            if (convert) {
                loop = convert(node, convertedLoopBodyStatements);
            }
            else {
                loop = <IterationStatement>getMutableClone(node);
                // clean statement part
                loop.statement = undefined;
                // visit childnodes to transform initializer/condition/incrementor parts
                loop = visitEachChild(loop, visitor, context);
                // set loop statement
                loop.statement = createBlock(
                    convertedLoopBodyStatements,
                    /*location*/ undefined,
                    /*multiline*/ true
                );

                // reset and re-aggregate the transform flags
                loop.transformFlags = 0;
                aggregateTransformFlags(loop);
            }


            statements.push(
                currentParent.kind === SyntaxKind.LabeledStatement
                    ? createLabel((<LabeledStatement>currentParent).label, loop)
                    : loop
                );
            return statements;
        }

        function copyOutParameter(outParam: LoopOutParameter, copyDirection: CopyDirection): BinaryExpression {
            const source = copyDirection === CopyDirection.ToOriginal ? outParam.outParamName : outParam.originalName;
            const target = copyDirection === CopyDirection.ToOriginal ? outParam.originalName : outParam.outParamName;
            return createBinary(target, SyntaxKind.EqualsToken, source);
        }

        function copyOutParameters(outParams: LoopOutParameter[], copyDirection: CopyDirection, statements: Statement[]): void {
            for (const outParam of outParams) {
                statements.push(createStatement(copyOutParameter(outParam, copyDirection)));
            }
        }

        function generateCallToConvertedLoop(loopFunctionExpressionName: Identifier, parameters: ParameterDeclaration[], state: ConvertedLoopState, isAsyncBlockContainingAwait: boolean): Statement[] {
            const outerConvertedLoopState = convertedLoopState;

            const statements: Statement[] = [];
            // loop is considered simple if it does not have any return statements or break\continue that transfer control outside of the loop
            // simple loops are emitted as just 'loop()';
            // NOTE: if loop uses only 'continue' it still will be emitted as simple loop
            const isSimpleLoop =
                !(state.nonLocalJumps & ~Jump.Continue) &&
                !state.labeledNonLocalBreaks &&
                !state.labeledNonLocalContinues;

            const call = createCall(loopFunctionExpressionName, /*typeArguments*/ undefined, map(parameters, p => <Identifier>p.name));
            const callResult = isAsyncBlockContainingAwait ? createYield(createToken(SyntaxKind.AsteriskToken), call) : call;
            if (isSimpleLoop) {
                statements.push(createStatement(callResult));
                copyOutParameters(state.loopOutParameters, CopyDirection.ToOriginal, statements);
            }
            else {
                const loopResultName = createUniqueName("state");
                const stateVariable = createVariableStatement(
                    /*modifiers*/ undefined,
                    createVariableDeclarationList(
                        [createVariableDeclaration(loopResultName, /*type*/ undefined, callResult)]
                    )
                );
                statements.push(stateVariable);
                copyOutParameters(state.loopOutParameters, CopyDirection.ToOriginal, statements);

                if (state.nonLocalJumps & Jump.Return) {
                    let returnStatement: ReturnStatement;
                    if (outerConvertedLoopState) {
                        outerConvertedLoopState.nonLocalJumps |= Jump.Return;
                        returnStatement = createReturn(loopResultName);
                    }
                    else {
                        returnStatement = createReturn(createPropertyAccess(loopResultName, "value"));
                    }
                    statements.push(
                        createIf(
                            createBinary(
                                createTypeOf(loopResultName),
                                SyntaxKind.EqualsEqualsEqualsToken,
                                createLiteral("object")
                            ),
                            returnStatement
                        )
                    );
                }

                if (state.nonLocalJumps & Jump.Break) {
                    statements.push(
                        createIf(
                            createBinary(
                                loopResultName,
                                SyntaxKind.EqualsEqualsEqualsToken,
                                createLiteral("break")
                            ),
                            createBreak()
                        )
                    );
                }

                if (state.labeledNonLocalBreaks || state.labeledNonLocalContinues) {
                    const caseClauses: CaseClause[] = [];
                    processLabeledJumps(state.labeledNonLocalBreaks, /*isBreak*/ true, loopResultName, outerConvertedLoopState, caseClauses);
                    processLabeledJumps(state.labeledNonLocalContinues, /*isBreak*/ false, loopResultName, outerConvertedLoopState, caseClauses);
                    statements.push(
                        createSwitch(
                            loopResultName,
                            createCaseBlock(caseClauses)
                        )
                    );
                }
            }
            return statements;
        }

        function setLabeledJump(state: ConvertedLoopState, isBreak: boolean, labelText: string, labelMarker: string): void {
            if (isBreak) {
                if (!state.labeledNonLocalBreaks) {
                    state.labeledNonLocalBreaks = createMap<string>();
                }
                state.labeledNonLocalBreaks[labelText] = labelMarker;
            }
            else {
                if (!state.labeledNonLocalContinues) {
                    state.labeledNonLocalContinues = createMap<string>();
                }
                state.labeledNonLocalContinues[labelText] = labelMarker;
            }
        }

        function processLabeledJumps(table: Map<string>, isBreak: boolean, loopResultName: Identifier, outerLoop: ConvertedLoopState, caseClauses: CaseClause[]): void {
            if (!table) {
                return;
            }
            for (const labelText in table) {
                const labelMarker = table[labelText];
                const statements: Statement[] = [];
                // if there are no outer converted loop or outer label in question is located inside outer converted loop
                // then emit labeled break\continue
                // otherwise propagate pair 'label -> marker' to outer converted loop and emit 'return labelMarker' so outer loop can later decide what to do
                if (!outerLoop || (outerLoop.labels && outerLoop.labels[labelText])) {
                    const label = createIdentifier(labelText);
                    statements.push(isBreak ? createBreak(label) : createContinue(label));
                }
                else {
                    setLabeledJump(outerLoop, isBreak, labelText, labelMarker);
                    statements.push(createReturn(loopResultName));
                }
                caseClauses.push(createCaseClause(createLiteral(labelMarker), statements));
            }
        }

        function processLoopVariableDeclaration(decl: VariableDeclaration | BindingElement, loopParameters: ParameterDeclaration[], loopOutParameters: LoopOutParameter[]) {
            const name = decl.name;
            if (isBindingPattern(name)) {
                for (const element of name.elements) {
                    if (!isOmittedExpression(element)) {
                        processLoopVariableDeclaration(element, loopParameters, loopOutParameters);
                    }
                }
            }
            else {
                loopParameters.push(createParameter(name));
                if (resolver.getNodeCheckFlags(decl) & NodeCheckFlags.NeedsLoopOutParameter) {
                    const outParamName = createUniqueName("out_" + name.text);
                    loopOutParameters.push({ originalName: name, outParamName });
                }
            }
        }

        /**
         * Adds the members of an object literal to an array of expressions.
         *
         * @param expressions An array of expressions.
         * @param node An ObjectLiteralExpression node.
         * @param receiver The receiver for members of the ObjectLiteralExpression.
         * @param numInitialNonComputedProperties The number of initial properties without
         *                                        computed property names.
         */
        function addObjectLiteralMembers(expressions: Expression[], node: ObjectLiteralExpression, receiver: Identifier, start: number) {
            const properties = node.properties;
            const numProperties = properties.length;
            for (let i = start; i < numProperties; i++) {
                const property = properties[i];
                switch (property.kind) {
                    case SyntaxKind.GetAccessor:
                    case SyntaxKind.SetAccessor:
                        const accessors = getAllAccessorDeclarations(node.properties, <AccessorDeclaration>property);
                        if (property === accessors.firstAccessor) {
                            expressions.push(transformAccessorsToExpression(receiver, accessors, node.multiLine));
                        }

                        break;

                    case SyntaxKind.PropertyAssignment:
                        expressions.push(transformPropertyAssignmentToExpression(node, <PropertyAssignment>property, receiver, node.multiLine));
                        break;

                    case SyntaxKind.ShorthandPropertyAssignment:
                        expressions.push(transformShorthandPropertyAssignmentToExpression(node, <ShorthandPropertyAssignment>property, receiver, node.multiLine));
                        break;

                    case SyntaxKind.MethodDeclaration:
                        expressions.push(transformObjectLiteralMethodDeclarationToExpression(node, <MethodDeclaration>property, receiver, node.multiLine));
                        break;

                    default:
                        Debug.failBadSyntaxKind(node);
                        break;
                }
            }
        }

        /**
         * Transforms a PropertyAssignment node into an expression.
         *
         * @param node The ObjectLiteralExpression that contains the PropertyAssignment.
         * @param property The PropertyAssignment node.
         * @param receiver The receiver for the assignment.
         */
        function transformPropertyAssignmentToExpression(node: ObjectLiteralExpression, property: PropertyAssignment, receiver: Expression, startsOnNewLine: boolean) {
            const expression = createAssignment(
                createMemberAccessForPropertyName(
                    receiver,
                    visitNode(property.name, visitor, isPropertyName)
                ),
                visitNode(property.initializer, visitor, isExpression),
                /*location*/ property
            );
            if (startsOnNewLine) {
                expression.startsOnNewLine = true;
            }
            return expression;
        }

        /**
         * Transforms a ShorthandPropertyAssignment node into an expression.
         *
         * @param node The ObjectLiteralExpression that contains the ShorthandPropertyAssignment.
         * @param property The ShorthandPropertyAssignment node.
         * @param receiver The receiver for the assignment.
         */
        function transformShorthandPropertyAssignmentToExpression(node: ObjectLiteralExpression, property: ShorthandPropertyAssignment, receiver: Expression, startsOnNewLine: boolean) {
            const expression = createAssignment(
                createMemberAccessForPropertyName(
                    receiver,
                    visitNode(property.name, visitor, isPropertyName)
                ),
                getSynthesizedClone(property.name),
                /*location*/ property
            );
            if (startsOnNewLine) {
                expression.startsOnNewLine = true;
            }
            return expression;
        }

        /**
         * Transforms a MethodDeclaration of an ObjectLiteralExpression into an expression.
         *
         * @param node The ObjectLiteralExpression that contains the MethodDeclaration.
         * @param method The MethodDeclaration node.
         * @param receiver The receiver for the assignment.
         */
        function transformObjectLiteralMethodDeclarationToExpression(node: ObjectLiteralExpression, method: MethodDeclaration, receiver: Expression, startsOnNewLine: boolean) {
            const expression = createAssignment(
                createMemberAccessForPropertyName(
                    receiver,
                    visitNode(method.name, visitor, isPropertyName)
                ),
                transformFunctionLikeToExpression(method, /*location*/ method, /*name*/ undefined),
                /*location*/ method
            );
            if (startsOnNewLine) {
                expression.startsOnNewLine = true;
            }
            return expression;
        }

        /**
         * Visits a MethodDeclaration of an ObjectLiteralExpression and transforms it into a
         * PropertyAssignment.
         *
         * @param node A MethodDeclaration node.
         */
        function visitMethodDeclaration(node: MethodDeclaration): ObjectLiteralElementLike {
            // We should only get here for methods on an object literal with regular identifier names.
            // Methods on classes are handled in visitClassDeclaration/visitClassExpression.
            // Methods with computed property names are handled in visitObjectLiteralExpression.
            Debug.assert(!isComputedPropertyName(node.name));
            const functionExpression = transformFunctionLikeToExpression(node, /*location*/ moveRangePos(node, -1), /*name*/ undefined);
            setEmitFlags(functionExpression, EmitFlags.NoLeadingComments | getEmitFlags(functionExpression));
            return createPropertyAssignment(
                node.name,
                functionExpression,
                /*location*/ node
            );
        }

        /**
         * Visits a ShorthandPropertyAssignment and transforms it into a PropertyAssignment.
         *
         * @param node A ShorthandPropertyAssignment node.
         */
        function visitShorthandPropertyAssignment(node: ShorthandPropertyAssignment): ObjectLiteralElementLike {
            return createPropertyAssignment(
                node.name,
                getSynthesizedClone(node.name),
                /*location*/ node
            );
        }

        /**
         * Visits a YieldExpression node.
         *
         * @param node A YieldExpression node.
         */
        function visitYieldExpression(node: YieldExpression): Expression {
            // `yield` expressions are transformed using the generators transformer.
            return visitEachChild(node, visitor, context);
        }

        /**
         * Visits an ArrayLiteralExpression that contains a spread element.
         *
         * @param node An ArrayLiteralExpression node.
         */
        function visitArrayLiteralExpression(node: ArrayLiteralExpression): Expression {
            // We are here because we contain a SpreadElementExpression.
            return transformAndSpreadElements(node.elements, /*needsUniqueCopy*/ true, node.multiLine, /*hasTrailingComma*/ node.elements.hasTrailingComma);
        }

        /**
         * Visits a CallExpression that contains either a spread element or `super`.
         *
         * @param node a CallExpression.
         */
        function visitCallExpression(node: CallExpression) {
            return visitCallExpressionWithPotentialCapturedThisAssignment(node, /*assignToCapturedThis*/ true);
        }

        function visitImmediateSuperCallInBody(node: CallExpression) {
            return visitCallExpressionWithPotentialCapturedThisAssignment(node, /*assignToCapturedThis*/ false);
        }

        function visitCallExpressionWithPotentialCapturedThisAssignment(node: CallExpression, assignToCapturedThis: boolean): CallExpression | BinaryExpression {
            // We are here either because SuperKeyword was used somewhere in the expression, or
            // because we contain a SpreadElementExpression.

            const { target, thisArg } = createCallBinding(node.expression, hoistVariableDeclaration);
            if (node.expression.kind === SyntaxKind.SuperKeyword) {
                setNodeEmitFlags(thisArg, NodeEmitFlags.NoSubstitution);
            }
            let resultingCall: CallExpression | BinaryExpression;
            if (node.transformFlags & TransformFlags.ContainsSpreadElementExpression) {
                // [source]
                //      f(...a, b)
                //      x.m(...a, b)
                //      super(...a, b)
                //      super.m(...a, b) // in static
                //      super.m(...a, b) // in instance
                //
                // [output]
                //      f.apply(void 0, a.concat([b]))
                //      (_a = x).m.apply(_a, a.concat([b]))
                //      _super.apply(this, a.concat([b]))
                //      _super.m.apply(this, a.concat([b]))
                //      _super.prototype.m.apply(this, a.concat([b]))

                resultingCall = createFunctionApply(
                    visitNode(target, visitor, isExpression),
                    visitNode(thisArg, visitor, isExpression),
                    transformAndSpreadElements(node.arguments, /*needsUniqueCopy*/ false, /*multiLine*/ false, /*hasTrailingComma*/ false)
                );
            }
            else {
                // [source]
                //      super(a)
                //      super.m(a) // in static
                //      super.m(a) // in instance
                //
                // [output]
                //      _super.call(this, a)
                //      _super.m.call(this, a)
                //      _super.prototype.m.call(this, a)

                resultingCall = createFunctionCall(
                    visitNode(target, visitor, isExpression),
                    visitNode(thisArg, visitor, isExpression),
                    visitNodes(node.arguments, visitor, isExpression),
                    /*location*/ node
                );
            }

            if (node.expression.kind === SyntaxKind.SuperKeyword) {
                const actualThis = createThis();
                setNodeEmitFlags(actualThis, NodeEmitFlags.NoSubstitution);
                const initializer =
                    createLogicalOr(
                        resultingCall,
                        actualThis
                    );
                return assignToCapturedThis
                    ? createAssignment(createIdentifier("_this"), initializer)
                    : initializer;
            }
            return resultingCall;
        }

        /**
         * Visits a NewExpression that contains a spread element.
         *
         * @param node A NewExpression node.
         */
        function visitNewExpression(node: NewExpression): LeftHandSideExpression {
            // We are here because we contain a SpreadElementExpression.
            Debug.assert((node.transformFlags & TransformFlags.ContainsSpreadElementExpression) !== 0);

            // [source]
            //      new C(...a)
            //
            // [output]
            //      new ((_a = C).bind.apply(_a, [void 0].concat(a)))()

            const { target, thisArg } = createCallBinding(createPropertyAccess(node.expression, "bind"), hoistVariableDeclaration);
            return createNew(
                createFunctionApply(
                    visitNode(target, visitor, isExpression),
                    thisArg,
                    transformAndSpreadElements(createNodeArray([createVoidZero(), ...node.arguments]), /*needsUniqueCopy*/ false, /*multiLine*/ false, /*hasTrailingComma*/ false)
                ),
                /*typeArguments*/ undefined,
                []
            );
        }

        /**
         * Transforms an array of Expression nodes that contains a SpreadElementExpression.
         *
         * @param elements The array of Expression nodes.
         * @param needsUniqueCopy A value indicating whether to ensure that the result is a fresh array.
         * @param multiLine A value indicating whether the result should be emitted on multiple lines.
         */
        function transformAndSpreadElements(elements: NodeArray<Expression>, needsUniqueCopy: boolean, multiLine: boolean, hasTrailingComma: boolean): Expression {
            // [source]
            //      [a, ...b, c]
            //
            // [output]
            //      [a].concat(b, [c])

            // Map spans of spread expressions into their expressions and spans of other
            // expressions into an array literal.
            const numElements = elements.length;
            const segments = flatten(
                spanMap(elements, partitionSpreadElement, (partition, visitPartition, start, end) =>
                    visitPartition(partition, multiLine, hasTrailingComma && end === numElements)
                )
            );

            if (segments.length === 1) {
                const firstElement = elements[0];
                return needsUniqueCopy && isSpreadElementExpression(firstElement) && firstElement.expression.kind !== SyntaxKind.ArrayLiteralExpression
                    ? createArraySlice(segments[0])
                    : segments[0];
            }

            // Rewrite using the pattern <segment0>.concat(<segment1>, <segment2>, ...)
            return createArrayConcat(segments.shift(), segments);
        }

        function partitionSpreadElement(node: Expression) {
            return isSpreadElementExpression(node)
                ? visitSpanOfSpreadElements
                : visitSpanOfNonSpreadElements;
        }

        function visitSpanOfSpreadElements(chunk: Expression[], multiLine: boolean, hasTrailingComma: boolean): VisitResult<Expression> {
            return map(chunk, visitExpressionOfSpreadElement);
        }

        function visitSpanOfNonSpreadElements(chunk: Expression[], multiLine: boolean, hasTrailingComma: boolean): VisitResult<Expression> {
            return createArrayLiteral(
                visitNodes(createNodeArray(chunk, /*location*/ undefined, hasTrailingComma), visitor, isExpression),
                /*location*/ undefined,
                multiLine
            );
        }

        /**
         * Transforms the expression of a SpreadElementExpression node.
         *
         * @param node A SpreadElementExpression node.
         */
        function visitExpressionOfSpreadElement(node: SpreadElementExpression) {
            return visitNode(node.expression, visitor, isExpression);
        }

        /**
         * Visits a template literal.
         *
         * @param node A template literal.
         */
        function visitTemplateLiteral(node: LiteralExpression): LeftHandSideExpression {
            return createLiteral(node.text, /*location*/ node);
        }

        /**
         * Visits a TaggedTemplateExpression node.
         *
         * @param node A TaggedTemplateExpression node.
         */
        function visitTaggedTemplateExpression(node: TaggedTemplateExpression) {
            // Visit the tag expression
            const tag = visitNode(node.tag, visitor, isExpression);

            // Allocate storage for the template site object
            const temp = createTempVariable(hoistVariableDeclaration);

            // Build up the template arguments and the raw and cooked strings for the template.
            const templateArguments: Expression[] = [temp];
            const cookedStrings: Expression[] = [];
            const rawStrings: Expression[] = [];
            const template = node.template;
            if (isNoSubstitutionTemplateLiteral(template)) {
                cookedStrings.push(createLiteral(template.text));
                rawStrings.push(getRawLiteral(template));
            }
            else {
                cookedStrings.push(createLiteral(template.head.text));
                rawStrings.push(getRawLiteral(template.head));
                for (const templateSpan of template.templateSpans) {
                    cookedStrings.push(createLiteral(templateSpan.literal.text));
                    rawStrings.push(getRawLiteral(templateSpan.literal));
                    templateArguments.push(visitNode(templateSpan.expression, visitor, isExpression));
                }
            }

            // NOTE: The parentheses here is entirely optional as we are now able to auto-
            //       parenthesize when rebuilding the tree. This should be removed in a
            //       future version. It is here for now to match our existing emit.
            return createParen(
                inlineExpressions([
                    createAssignment(temp, createArrayLiteral(cookedStrings)),
                    createAssignment(createPropertyAccess(temp, "raw"), createArrayLiteral(rawStrings)),
                    createCall(tag, /*typeArguments*/ undefined, templateArguments)
                ])
            );
        }

        /**
         * Creates an ES5 compatible literal from an ES6 template literal.
         *
         * @param node The ES6 template literal.
         */
        function getRawLiteral(node: LiteralLikeNode) {
            // Find original source text, since we need to emit the raw strings of the tagged template.
            // The raw strings contain the (escaped) strings of what the user wrote.
            // Examples: `\n` is converted to "\\n", a template string with a newline to "\n".
            let text = getSourceTextOfNodeFromSourceFile(currentSourceFile, node);

            // text contains the original source, it will also contain quotes ("`"), dolar signs and braces ("${" and "}"),
            // thus we need to remove those characters.
            // First template piece starts with "`", others with "}"
            // Last template piece ends with "`", others with "${"
            const isLast = node.kind === SyntaxKind.NoSubstitutionTemplateLiteral || node.kind === SyntaxKind.TemplateTail;
            text = text.substring(1, text.length - (isLast ? 1 : 2));

            // Newline normalization:
            // ES6 Spec 11.8.6.1 - Static Semantics of TV's and TRV's
            // <CR><LF> and <CR> LineTerminatorSequences are normalized to <LF> for both TV and TRV.
            text = text.replace(/\r\n?/g, "\n");
            return createLiteral(text, /*location*/ node);
        }

        /**
         * Visits a TemplateExpression node.
         *
         * @param node A TemplateExpression node.
         */
        function visitTemplateExpression(node: TemplateExpression): Expression {
            const expressions: Expression[] = [];
            addTemplateHead(expressions, node);
            addTemplateSpans(expressions, node);

            // createAdd will check if each expression binds less closely than binary '+'.
            // If it does, it wraps the expression in parentheses. Otherwise, something like
            //    `abc${ 1 << 2 }`
            // becomes
            //    "abc" + 1 << 2 + ""
            // which is really
            //    ("abc" + 1) << (2 + "")
            // rather than
            //    "abc" + (1 << 2) + ""
            const expression = reduceLeft(expressions, createAdd);
            if (nodeIsSynthesized(expression)) {
                setTextRange(expression, node);
            }

            return expression;
        }

        /**
         * Gets a value indicating whether we need to include the head of a TemplateExpression.
         *
         * @param node A TemplateExpression node.
         */
        function shouldAddTemplateHead(node: TemplateExpression) {
            // If this expression has an empty head literal and the first template span has a non-empty
            // literal, then emitting the empty head literal is not necessary.
            //     `${ foo } and ${ bar }`
            // can be emitted as
            //     foo + " and " + bar
            // This is because it is only required that one of the first two operands in the emit
            // output must be a string literal, so that the other operand and all following operands
            // are forced into strings.
            //
            // If the first template span has an empty literal, then the head must still be emitted.
            //     `${ foo }${ bar }`
            // must still be emitted as
            //     "" + foo + bar

            // There is always atleast one templateSpan in this code path, since
            // NoSubstitutionTemplateLiterals are directly emitted via emitLiteral()
            Debug.assert(node.templateSpans.length !== 0);

            return node.head.text.length !== 0 || node.templateSpans[0].literal.text.length === 0;
        }

        /**
         * Adds the head of a TemplateExpression to an array of expressions.
         *
         * @param expressions An array of expressions.
         * @param node A TemplateExpression node.
         */
        function addTemplateHead(expressions: Expression[], node: TemplateExpression): void {
            if (!shouldAddTemplateHead(node)) {
                return;
            }

            expressions.push(createLiteral(node.head.text));
        }

        /**
         * Visits and adds the template spans of a TemplateExpression to an array of expressions.
         *
         * @param expressions An array of expressions.
         * @param node A TemplateExpression node.
         */
        function addTemplateSpans(expressions: Expression[], node: TemplateExpression): void {
            for (const span of node.templateSpans) {
                expressions.push(visitNode(span.expression, visitor, isExpression));

                // Only emit if the literal is non-empty.
                // The binary '+' operator is left-associative, so the first string concatenation
                // with the head will force the result up to this point to be a string.
                // Emitting a '+ ""' has no semantic effect for middles and tails.
                if (span.literal.text.length !== 0) {
                    expressions.push(createLiteral(span.literal.text));
                }
            }
        }

        /**
         * Visits the `super` keyword
         */
        function visitSuperKeyword(node: PrimaryExpression): LeftHandSideExpression {
            return enclosingNonAsyncFunctionBody
                && isClassElement(enclosingNonAsyncFunctionBody)
                && !hasModifier(enclosingNonAsyncFunctionBody, ModifierFlags.Static)
                && currentParent.kind !== SyntaxKind.CallExpression
                    ? createPropertyAccess(createIdentifier("_super"), "prototype")
                    : createIdentifier("_super");
        }

        function visitSourceFileNode(node: SourceFile): SourceFile {
            const [prologue, remaining] = span(node.statements, isPrologueDirective);
            const statements: Statement[] = [];
            startLexicalEnvironment();
            addRange(statements, prologue);
            addCaptureThisForNodeIfNeeded(statements, node);
            addRange(statements, visitNodes(createNodeArray(remaining), visitor, isStatement));
            addRange(statements, endLexicalEnvironment());
            const clone = getMutableClone(node);
            clone.statements = createNodeArray(statements, /*location*/ node.statements);
            return clone;
        }

        /**
         * Called by the printer just before a node is printed.
         *
         * @param node The node to be printed.
         */
        function onEmitNode(emitContext: EmitContext, node: Node, emitCallback: (emitContext: EmitContext, node: Node) => void) {
            const savedEnclosingFunction = enclosingFunction;

            if (enabledSubstitutions & ES6SubstitutionFlags.CapturedThis && isFunctionLike(node)) {
                // If we are tracking a captured `this`, keep track of the enclosing function.
                enclosingFunction = node;
            }

            previousOnEmitNode(emitContext, node, emitCallback);

            enclosingFunction = savedEnclosingFunction;
        }

        /**
         * Enables a more costly code path for substitutions when we determine a source file
         * contains block-scoped bindings (e.g. `let` or `const`).
         */
        function enableSubstitutionsForBlockScopedBindings() {
            if ((enabledSubstitutions & ES6SubstitutionFlags.BlockScopedBindings) === 0) {
                enabledSubstitutions |= ES6SubstitutionFlags.BlockScopedBindings;
                context.enableSubstitution(SyntaxKind.Identifier);
            }
        }

        /**
         * Enables a more costly code path for substitutions when we determine a source file
         * contains a captured `this`.
         */
        function enableSubstitutionsForCapturedThis() {
            if ((enabledSubstitutions & ES6SubstitutionFlags.CapturedThis) === 0) {
                enabledSubstitutions |= ES6SubstitutionFlags.CapturedThis;
                context.enableSubstitution(SyntaxKind.ThisKeyword);
                context.enableEmitNotification(SyntaxKind.Constructor);
                context.enableEmitNotification(SyntaxKind.MethodDeclaration);
                context.enableEmitNotification(SyntaxKind.GetAccessor);
                context.enableEmitNotification(SyntaxKind.SetAccessor);
                context.enableEmitNotification(SyntaxKind.ArrowFunction);
                context.enableEmitNotification(SyntaxKind.FunctionExpression);
                context.enableEmitNotification(SyntaxKind.FunctionDeclaration);
            }
        }

        /**
         * Hooks node substitutions.
         *
         * @param node The node to substitute.
         * @param isExpression A value indicating whether the node is to be used in an expression
         *                     position.
         */
        function onSubstituteNode(emitContext: EmitContext, node: Node) {
            node = previousOnSubstituteNode(emitContext, node);

            if (emitContext === EmitContext.Expression) {
                return substituteExpression(node);
            }

            if (isIdentifier(node)) {
                return substituteIdentifier(node);
            }

            return node;
        }

        /**
         * Hooks substitutions for non-expression identifiers.
         */
        function substituteIdentifier(node: Identifier) {
            // Only substitute the identifier if we have enabled substitutions for block-scoped
            // bindings.
            if (enabledSubstitutions & ES6SubstitutionFlags.BlockScopedBindings) {
                const original = getParseTreeNode(node, isIdentifier);
                if (original && isNameOfDeclarationWithCollidingName(original)) {
                    return getGeneratedNameForNode(original);
                }
            }

            return node;
        }

        /**
         * Determines whether a name is the name of a declaration with a colliding name.
         * NOTE: This function expects to be called with an original source tree node.
         *
         * @param node An original source tree node.
         */
        function isNameOfDeclarationWithCollidingName(node: Identifier) {
            const parent = node.parent;
            switch (parent.kind) {
                case SyntaxKind.BindingElement:
                case SyntaxKind.ClassDeclaration:
                case SyntaxKind.EnumDeclaration:
                case SyntaxKind.VariableDeclaration:
                    return (<Declaration>parent).name === node
                        && resolver.isDeclarationWithCollidingName(<Declaration>parent);
            }

            return false;
        }

        /**
         * Substitutes an expression.
         *
         * @param node An Expression node.
         */
        function substituteExpression(node: Node) {
            switch (node.kind) {
                case SyntaxKind.Identifier:
                    return substituteExpressionIdentifier(<Identifier>node);

                case SyntaxKind.ThisKeyword:
                    return substituteThisKeyword(<PrimaryExpression>node);
            }

            return node;
        }

        /**
         * Substitutes an expression identifier.
         *
         * @param node An Identifier node.
         */
        function substituteExpressionIdentifier(node: Identifier): Identifier {
            if (enabledSubstitutions & ES6SubstitutionFlags.BlockScopedBindings) {
                const declaration = resolver.getReferencedDeclarationWithCollidingName(node);
                if (declaration) {
                    return getGeneratedNameForNode(declaration.name);
                }
            }

            return node;
        }

        /**
         * Substitutes `this` when contained within an arrow function.
         *
         * @param node The ThisKeyword node.
         */
        function substituteThisKeyword(node: PrimaryExpression): PrimaryExpression {
            if (enabledSubstitutions & ES6SubstitutionFlags.CapturedThis
                && enclosingFunction
                && getEmitFlags(enclosingFunction) & EmitFlags.CapturesThis) {
                return createIdentifier("_this", /*location*/ node);
            }

            return node;
        }

        /**
         * Gets the local name for a declaration for use in expressions.
         *
         * A local name will *never* be prefixed with an module or namespace export modifier like
         * "exports.".
         *
         * @param node The declaration.
         * @param allowComments A value indicating whether comments may be emitted for the name.
         * @param allowSourceMaps A value indicating whether source maps may be emitted for the name.
         */
        function getLocalName(node: ClassDeclaration | ClassExpression | FunctionDeclaration, allowComments?: boolean, allowSourceMaps?: boolean) {
            return getDeclarationName(node, allowComments, allowSourceMaps, EmitFlags.LocalName);
        }

        /**
         * Gets the name of a declaration, without source map or comments.
         *
         * @param node The declaration.
         * @param allowComments Allow comments for the name.
         */
        function getDeclarationName(node: DeclarationStatement | ClassExpression, allowComments?: boolean, allowSourceMaps?: boolean, emitFlags?: EmitFlags) {
            if (node.name && !isGeneratedIdentifier(node.name)) {
                const name = getMutableClone(node.name);
                emitFlags |= getEmitFlags(node.name);
                if (!allowSourceMaps) {
                    emitFlags |= EmitFlags.NoSourceMap;
                }
                if (!allowComments) {
                    emitFlags |= EmitFlags.NoComments;
                }
                if (emitFlags) {
                    setEmitFlags(name, emitFlags);
                }
                return name;
            }

            return getGeneratedNameForNode(node);
        }

        function getClassMemberPrefix(node: ClassExpression | ClassDeclaration, member: ClassElement) {
            const expression = getLocalName(node);
            return hasModifier(member, ModifierFlags.Static) ? expression : createPropertyAccess(expression, "prototype");
        }

        function hasSynthesizedDefaultSuperCall(constructor: ConstructorDeclaration, hasExtendsClause: boolean) {
            if (!constructor || !hasExtendsClause) {
                return false;
            }

            const parameter = singleOrUndefined(constructor.parameters);
            if (!parameter || !nodeIsSynthesized(parameter) || !parameter.dotDotDotToken) {
                return false;
            }

            const statement = firstOrUndefined(constructor.body.statements);
            if (!statement || !nodeIsSynthesized(statement) || statement.kind !== SyntaxKind.ExpressionStatement) {
                return false;
            }

            const statementExpression = (<ExpressionStatement>statement).expression;
            if (!nodeIsSynthesized(statementExpression) || statementExpression.kind !== SyntaxKind.CallExpression) {
                return false;
            }

            const callTarget = (<CallExpression>statementExpression).expression;
            if (!nodeIsSynthesized(callTarget) || callTarget.kind !== SyntaxKind.SuperKeyword) {
                return false;
            }

            const callArgument = singleOrUndefined((<CallExpression>statementExpression).arguments);
            if (!callArgument || !nodeIsSynthesized(callArgument) || callArgument.kind !== SyntaxKind.SpreadElementExpression) {
                return false;
            }

            const expression = (<SpreadElementExpression>callArgument).expression;
            return isIdentifier(expression) && expression === parameter.name;
        }
    }
}<|MERGE_RESOLUTION|>--- conflicted
+++ resolved
@@ -1,3278 +1,3260 @@
-/// <reference path="../factory.ts" />
-/// <reference path="../visitor.ts" />
-
-/*@internal*/
-namespace ts {
-
-    const enum ES6SubstitutionFlags {
-        /** Enables substitutions for captured `this` */
-        CapturedThis = 1 << 0,
-        /** Enables substitutions for block-scoped bindings. */
-        BlockScopedBindings = 1 << 1,
-    }
-
-    /**
-     * If loop contains block scoped binding captured in some function then loop body is converted to a function.
-     * Lexical bindings declared in loop initializer will be passed into the loop body function as parameters,
-     * however if this binding is modified inside the body - this new value should be propagated back to the original binding.
-     * This is done by declaring new variable (out parameter holder) outside of the loop for every binding that is reassigned inside the body.
-     * On every iteration this variable is initialized with value of corresponding binding.
-     * At every point where control flow leaves the loop either explicitly (break/continue) or implicitly (at the end of loop body)
-     * we copy the value inside the loop to the out parameter holder.
-     *
-     * for (let x;;) {
-     *     let a = 1;
-     *     let b = () => a;
-     *     x++
-     *     if (...) break;
-     *     ...
-     * }
-     *
-     * will be converted to
-     *
-     * var out_x;
-     * var loop = function(x) {
-     *     var a = 1;
-     *     var b = function() { return a; }
-     *     x++;
-     *     if (...) return out_x = x, "break";
-     *     ...
-     *     out_x = x;
-     * }
-     * for (var x;;) {
-     *     out_x = x;
-     *     var state = loop(x);
-     *     x = out_x;
-     *     if (state === "break") break;
-     * }
-     *
-     * NOTE: values to out parameters are not copies if loop is abrupted with 'return' - in this case this will end the entire enclosing function
-     * so nobody can observe this new value.
-     */
-    interface LoopOutParameter {
-        originalName: Identifier;
-        outParamName: Identifier;
-    }
-
-    const enum CopyDirection {
-        ToOriginal,
-        ToOutParameter
-    }
-
-    const enum Jump {
-        Break       = 1 << 1,
-        Continue    = 1 << 2,
-        Return      = 1 << 3
-    }
-
-    interface ConvertedLoopState {
-        /*
-         * set of labels that occurred inside the converted loop
-         * used to determine if labeled jump can be emitted as is or it should be dispatched to calling code
-         */
-        labels?: Map<string>;
-        /*
-         * collection of labeled jumps that transfer control outside the converted loop.
-         * maps store association 'label -> labelMarker' where
-         * - label - value of label as it appear in code
-         * - label marker - return value that should be interpreted by calling code as 'jump to <label>'
-         */
-        labeledNonLocalBreaks?: Map<string>;
-        labeledNonLocalContinues?: Map<string>;
-
-        /*
-         * set of non-labeled jumps that transfer control outside the converted loop
-         * used to emit dispatching logic in the caller of converted loop
-         */
-        nonLocalJumps?: Jump;
-
-        /*
-         * set of non-labeled jumps that should be interpreted as local
-         * i.e. if converted loop contains normal loop or switch statement then inside this loop break should be treated as local jump
-         */
-        allowedNonLabeledJumps?: Jump;
-
-        /*
-         * alias for 'arguments' object from the calling code stack frame
-         * i.e.
-         * for (let x;;) <statement that captures x in closure and uses 'arguments'>
-         * should be converted to
-         * var loop = function(x) { <code where 'arguments' is replaced with 'arguments_1'> }
-         * var arguments_1 = arguments
-         * for (var x;;) loop(x);
-         * otherwise semantics of the code will be different since 'arguments' inside converted loop body
-         * will refer to function that holds converted loop.
-         * This value is set on demand.
-         */
-        argumentsName?: Identifier;
-
-        /*
-         * alias for 'this' from the calling code stack frame in case if this was used inside the converted loop
-         */
-        thisName?: Identifier;
-
-        /*
-         * set to true if node contains lexical 'this' so we can mark function that wraps convered loop body as 'CapturedThis' for subsequent substitution.
-         */
-        containsLexicalThis?: boolean;
-
-        /*
-         * list of non-block scoped variable declarations that appear inside converted loop
-         * such variable declarations should be moved outside the loop body
-         * for (let x;;) {
-         *     var y = 1;
-         *     ...
-         * }
-         * should be converted to
-         * var loop = function(x) {
-         *    y = 1;
-         *    ...
-         * }
-         * var y;
-         * for (var x;;) loop(x);
-         */
-        hoistedLocalVariables?: Identifier[];
-
-        /**
-         * List of loop out parameters - detailed descripion can be found in the comment to LoopOutParameter
-         */
-        loopOutParameters?: LoopOutParameter[];
-    }
-
-    const enum SuperCaptureResult {
-        /**
-         * A capture may have been added for calls to 'super', but
-         * the caller should emit subsequent statements normally.
-         */
-        NoReplacement,
-        /**
-         * A call to 'super()' got replaced with a capturing statement like:
-         *
-         *  var _this = _super.call(...) || this;
-         *
-         * Callers should skip the current statement.
-         */
-        ReplaceSuperCapture,
-        /**
-         * A call to 'super()' got replaced with a capturing statement like:
-         *
-         *  return _super.call(...) || this;
-         *
-         * Callers should skip the current statement and avoid any returns of '_this'.
-         */
-        ReplaceWithReturn,
-    }
-
-    export function transformES6(context: TransformationContext) {
-        const {
-            startLexicalEnvironment,
-            endLexicalEnvironment,
-            hoistVariableDeclaration,
-        } = context;
-
-        const resolver = context.getEmitResolver();
-        const previousOnSubstituteNode = context.onSubstituteNode;
-        const previousOnEmitNode = context.onEmitNode;
-        context.onEmitNode = onEmitNode;
-        context.onSubstituteNode = onSubstituteNode;
-
-        let currentSourceFile: SourceFile;
-        let currentText: string;
-        let currentParent: Node;
-        let currentNode: Node;
-        let enclosingVariableStatement: VariableStatement;
-        let enclosingBlockScopeContainer: Node;
-        let enclosingBlockScopeContainerParent: Node;
-        let enclosingFunction: FunctionLikeDeclaration;
-        let enclosingNonArrowFunction: FunctionLikeDeclaration;
-        let enclosingNonAsyncFunctionBody: FunctionLikeDeclaration | ClassElement;
-
-        /**
-         * Used to track if we are emitting body of the converted loop
-         */
-        let convertedLoopState: ConvertedLoopState;
-
-        /**
-         * Keeps track of whether substitutions have been enabled for specific cases.
-         * They are persisted between each SourceFile transformation and should not
-         * be reset.
-         */
-        let enabledSubstitutions: ES6SubstitutionFlags;
-
-        return transformSourceFile;
-
-        function transformSourceFile(node: SourceFile) {
-            if (isDeclarationFile(node)) {
-                return node;
-            }
-
-            currentSourceFile = node;
-            currentText = node.text;
-            return visitNode(node, visitor, isSourceFile);
-        }
-
-        function visitor(node: Node): VisitResult<Node> {
-            return saveStateAndInvoke(node, dispatcher);
-        }
-
-        function dispatcher(node: Node): VisitResult<Node> {
-            return convertedLoopState
-                ? visitorForConvertedLoopWorker(node)
-                : visitorWorker(node);
-        }
-
-        function saveStateAndInvoke<T extends Node, U>(node: T, f: (node: T) => U): U {
-            const savedEnclosingFunction = enclosingFunction;
-            const savedEnclosingNonArrowFunction = enclosingNonArrowFunction;
-            const savedEnclosingNonAsyncFunctionBody = enclosingNonAsyncFunctionBody;
-            const savedEnclosingBlockScopeContainer = enclosingBlockScopeContainer;
-            const savedEnclosingBlockScopeContainerParent = enclosingBlockScopeContainerParent;
-            const savedEnclosingVariableStatement = enclosingVariableStatement;
-            const savedCurrentParent = currentParent;
-            const savedCurrentNode = currentNode;
-            const savedConvertedLoopState = convertedLoopState;
-            if (nodeStartsNewLexicalEnvironment(node)) {
-                // don't treat content of nodes that start new lexical environment as part of converted loop copy
-                convertedLoopState = undefined;
-            }
-
-            onBeforeVisitNode(node);
-            const visited = f(node);
-
-            convertedLoopState = savedConvertedLoopState;
-            enclosingFunction = savedEnclosingFunction;
-            enclosingNonArrowFunction = savedEnclosingNonArrowFunction;
-            enclosingNonAsyncFunctionBody = savedEnclosingNonAsyncFunctionBody;
-            enclosingBlockScopeContainer = savedEnclosingBlockScopeContainer;
-            enclosingBlockScopeContainerParent = savedEnclosingBlockScopeContainerParent;
-            enclosingVariableStatement = savedEnclosingVariableStatement;
-            currentParent = savedCurrentParent;
-            currentNode = savedCurrentNode;
-            return visited;
-        }
-
-        function shouldCheckNode(node: Node): boolean {
-            return (node.transformFlags & TransformFlags.ES6) !== 0 ||
-                node.kind === SyntaxKind.LabeledStatement ||
-                (isIterationStatement(node, /*lookInLabeledStatements*/ false) && shouldConvertIterationStatementBody(node));
-        }
-
-        function visitorWorker(node: Node): VisitResult<Node> {
-            if (shouldCheckNode(node)) {
-                return visitJavaScript(node);
-            }
-            else if (node.transformFlags & TransformFlags.ContainsES6) {
-                return visitEachChild(node, visitor, context);
-            }
-            else {
-                return node;
-            }
-        }
-
-        function visitorForConvertedLoopWorker(node: Node): VisitResult<Node> {
-            let result: VisitResult<Node>;
-            if (shouldCheckNode(node)) {
-                result = visitJavaScript(node);
-            }
-            else {
-                result = visitNodesInConvertedLoop(node);
-            }
-            return result;
-        }
-
-        function visitNodesInConvertedLoop(node: Node): VisitResult<Node> {
-            switch (node.kind) {
-                case SyntaxKind.ReturnStatement:
-                    return visitReturnStatement(<ReturnStatement>node);
-
-                case SyntaxKind.VariableStatement:
-                    return visitVariableStatement(<VariableStatement>node);
-
-                case SyntaxKind.SwitchStatement:
-                    return visitSwitchStatement(<SwitchStatement>node);
-
-                case SyntaxKind.BreakStatement:
-                case SyntaxKind.ContinueStatement:
-                    return visitBreakOrContinueStatement(<BreakOrContinueStatement>node);
-
-                case SyntaxKind.ThisKeyword:
-                    return visitThisKeyword(node);
-
-                case SyntaxKind.Identifier:
-                    return visitIdentifier(<Identifier>node);
-
-                default:
-                    return visitEachChild(node, visitor, context);
-            }
-        }
-
-        function visitJavaScript(node: Node): VisitResult<Node> {
-            switch (node.kind) {
-                case SyntaxKind.ExportKeyword:
-                    return node;
-
-                case SyntaxKind.ClassDeclaration:
-                    return visitClassDeclaration(<ClassDeclaration>node);
-
-                case SyntaxKind.ClassExpression:
-                    return visitClassExpression(<ClassExpression>node);
-
-                case SyntaxKind.Parameter:
-                    return visitParameter(<ParameterDeclaration>node);
-
-                case SyntaxKind.FunctionDeclaration:
-                    return visitFunctionDeclaration(<FunctionDeclaration>node);
-
-                case SyntaxKind.ArrowFunction:
-                    return visitArrowFunction(<ArrowFunction>node);
-
-                case SyntaxKind.FunctionExpression:
-                    return visitFunctionExpression(<FunctionExpression>node);
-
-                case SyntaxKind.VariableDeclaration:
-                    return visitVariableDeclaration(<VariableDeclaration>node);
-
-                case SyntaxKind.Identifier:
-                    return visitIdentifier(<Identifier>node);
-
-                case SyntaxKind.VariableDeclarationList:
-                    return visitVariableDeclarationList(<VariableDeclarationList>node);
-
-                case SyntaxKind.LabeledStatement:
-                    return visitLabeledStatement(<LabeledStatement>node);
-
-                case SyntaxKind.DoStatement:
-                    return visitDoStatement(<DoStatement>node);
-
-                case SyntaxKind.WhileStatement:
-                    return visitWhileStatement(<WhileStatement>node);
-
-                case SyntaxKind.ForStatement:
-                    return visitForStatement(<ForStatement>node);
-
-                case SyntaxKind.ForInStatement:
-                    return visitForInStatement(<ForInStatement>node);
-
-                case SyntaxKind.ForOfStatement:
-                    return visitForOfStatement(<ForOfStatement>node);
-
-                case SyntaxKind.ExpressionStatement:
-                    return visitExpressionStatement(<ExpressionStatement>node);
-
-                case SyntaxKind.ObjectLiteralExpression:
-                    return visitObjectLiteralExpression(<ObjectLiteralExpression>node);
-
-                case SyntaxKind.ShorthandPropertyAssignment:
-                    return visitShorthandPropertyAssignment(<ShorthandPropertyAssignment>node);
-
-                case SyntaxKind.ArrayLiteralExpression:
-                    return visitArrayLiteralExpression(<ArrayLiteralExpression>node);
-
-                case SyntaxKind.CallExpression:
-                    return visitCallExpression(<CallExpression>node);
-
-                case SyntaxKind.NewExpression:
-                    return visitNewExpression(<NewExpression>node);
-
-                case SyntaxKind.ParenthesizedExpression:
-                    return visitParenthesizedExpression(<ParenthesizedExpression>node, /*needsDestructuringValue*/ true);
-
-                case SyntaxKind.BinaryExpression:
-                    return visitBinaryExpression(<BinaryExpression>node, /*needsDestructuringValue*/ true);
-
-                case SyntaxKind.NoSubstitutionTemplateLiteral:
-                case SyntaxKind.TemplateHead:
-                case SyntaxKind.TemplateMiddle:
-                case SyntaxKind.TemplateTail:
-                    return visitTemplateLiteral(<LiteralExpression>node);
-
-                case SyntaxKind.TaggedTemplateExpression:
-                    return visitTaggedTemplateExpression(<TaggedTemplateExpression>node);
-
-                case SyntaxKind.TemplateExpression:
-                    return visitTemplateExpression(<TemplateExpression>node);
-
-                case SyntaxKind.YieldExpression:
-                    return visitYieldExpression(<YieldExpression>node);
-
-                case SyntaxKind.SuperKeyword:
-                    return visitSuperKeyword(<PrimaryExpression>node);
-
-                case SyntaxKind.YieldExpression:
-                    // `yield` will be handled by a generators transform.
-                    return visitEachChild(node, visitor, context);
-
-                case SyntaxKind.MethodDeclaration:
-                    return visitMethodDeclaration(<MethodDeclaration>node);
-
-                case SyntaxKind.SourceFile:
-                    return visitSourceFileNode(<SourceFile>node);
-
-                case SyntaxKind.VariableStatement:
-                    return visitVariableStatement(<VariableStatement>node);
-
-                default:
-                    Debug.failBadSyntaxKind(node);
-                    return visitEachChild(node, visitor, context);
-            }
-
-        }
-
-        function onBeforeVisitNode(node: Node) {
-            if (currentNode) {
-                if (isBlockScope(currentNode, currentParent)) {
-                    enclosingBlockScopeContainer = currentNode;
-                    enclosingBlockScopeContainerParent = currentParent;
-                }
-
-                if (isFunctionLike(currentNode)) {
-                    enclosingFunction = currentNode;
-                    if (currentNode.kind !== SyntaxKind.ArrowFunction) {
-                        enclosingNonArrowFunction = currentNode;
-                        if (!(getEmitFlags(currentNode) & EmitFlags.AsyncFunctionBody)) {
-                            enclosingNonAsyncFunctionBody = currentNode;
-                        }
-                    }
-                }
-
-                // keep track of the enclosing variable statement when in the context of
-                // variable statements, variable declarations, binding elements, and binding
-                // patterns.
-                switch (currentNode.kind) {
-                    case SyntaxKind.VariableStatement:
-                        enclosingVariableStatement = <VariableStatement>currentNode;
-                        break;
-
-                    case SyntaxKind.VariableDeclarationList:
-                    case SyntaxKind.VariableDeclaration:
-                    case SyntaxKind.BindingElement:
-                    case SyntaxKind.ObjectBindingPattern:
-                    case SyntaxKind.ArrayBindingPattern:
-                        break;
-
-                    default:
-                        enclosingVariableStatement = undefined;
-                }
-            }
-
-            currentParent = currentNode;
-            currentNode = node;
-        }
-
-        function visitSwitchStatement(node: SwitchStatement): SwitchStatement {
-            Debug.assert(convertedLoopState !== undefined);
-
-            const savedAllowedNonLabeledJumps = convertedLoopState.allowedNonLabeledJumps;
-            // for switch statement allow only non-labeled break
-            convertedLoopState.allowedNonLabeledJumps |= Jump.Break;
-
-            const result = visitEachChild(node, visitor, context);
-
-            convertedLoopState.allowedNonLabeledJumps = savedAllowedNonLabeledJumps;
-            return result;
-        }
-
-        function visitReturnStatement(node: ReturnStatement): Statement {
-            Debug.assert(convertedLoopState !== undefined);
-
-            convertedLoopState.nonLocalJumps |= Jump.Return;
-            return createReturn(
-                createObjectLiteral(
-                    [
-                        createPropertyAssignment(
-                            createIdentifier("value"),
-                            node.expression
-                                ? visitNode(node.expression, visitor, isExpression)
-                                : createVoidZero()
-                        )
-                    ]
-                )
-            );
-        }
-
-        function visitThisKeyword(node: Node): Node {
-            Debug.assert(convertedLoopState !== undefined);
-            if (enclosingFunction && enclosingFunction.kind === SyntaxKind.ArrowFunction) {
-                // if the enclosing function is an ArrowFunction is then we use the captured 'this' keyword.
-                convertedLoopState.containsLexicalThis = true;
-                return node;
-            }
-            return convertedLoopState.thisName || (convertedLoopState.thisName = createUniqueName("this"));
-        }
-
-        function visitIdentifier(node: Identifier): Identifier {
-            if (!convertedLoopState) {
-                return node;
-            }
-            if (isGeneratedIdentifier(node)) {
-                return node;
-            }
-            if (node.text !== "arguments" && !resolver.isArgumentsLocalBinding(node)) {
-                return node;
-            }
-            return convertedLoopState.argumentsName || (convertedLoopState.argumentsName = createUniqueName("arguments"));
-        }
-
-        function visitBreakOrContinueStatement(node: BreakOrContinueStatement): Statement {
-            if (convertedLoopState) {
-                // check if we can emit break/continue as is
-                // it is possible if either
-                //   - break/continue is labeled and label is located inside the converted loop
-                //   - break/continue is non-labeled and located in non-converted loop/switch statement
-                const jump = node.kind === SyntaxKind.BreakStatement ? Jump.Break : Jump.Continue;
-                const canUseBreakOrContinue =
-                    (node.label && convertedLoopState.labels && convertedLoopState.labels[node.label.text]) ||
-                    (!node.label && (convertedLoopState.allowedNonLabeledJumps & jump));
-
-                if (!canUseBreakOrContinue) {
-                    let labelMarker: string;
-                    if (!node.label) {
-                        if (node.kind === SyntaxKind.BreakStatement) {
-                            convertedLoopState.nonLocalJumps |= Jump.Break;
-                            labelMarker = "break";
-                        }
-                        else {
-                            convertedLoopState.nonLocalJumps |= Jump.Continue;
-                            // note: return value is emitted only to simplify debugging, call to converted loop body does not do any dispatching on it.
-                            labelMarker = "continue";
-                        }
-                    }
-                    else {
-                        if (node.kind === SyntaxKind.BreakStatement) {
-                            labelMarker = `break-${node.label.text}`;
-                            setLabeledJump(convertedLoopState, /*isBreak*/ true, node.label.text, labelMarker);
-                        }
-                        else {
-                            labelMarker = `continue-${node.label.text}`;
-                            setLabeledJump(convertedLoopState, /*isBreak*/ false, node.label.text, labelMarker);
-                        }
-                    }
-                    let returnExpression: Expression = createLiteral(labelMarker);
-                    if (convertedLoopState.loopOutParameters.length) {
-                        const outParams = convertedLoopState.loopOutParameters;
-                        let expr: Expression;
-                        for (let i = 0; i < outParams.length; i++) {
-                            const copyExpr = copyOutParameter(outParams[i], CopyDirection.ToOutParameter);
-                            if (i === 0) {
-                                expr = copyExpr;
-                            }
-                            else {
-                                expr = createBinary(expr, SyntaxKind.CommaToken, copyExpr);
-                            }
-                        }
-                        returnExpression = createBinary(expr, SyntaxKind.CommaToken, returnExpression);
-                    }
-                    return createReturn(returnExpression);
-                }
-            }
-            return visitEachChild(node, visitor, context);
-        }
-
-        /**
-         * Visits a ClassDeclaration and transforms it into a variable statement.
-         *
-         * @param node A ClassDeclaration node.
-         */
-        function visitClassDeclaration(node: ClassDeclaration): VisitResult<Statement> {
-            // [source]
-            //      class C { }
-            //
-            // [output]
-            //      var C = (function () {
-            //          function C() {
-            //          }
-            //          return C;
-            //      }());
-
-            const modifierFlags = getModifierFlags(node);
-            const isExported = modifierFlags & ModifierFlags.Export;
-            const isDefault = modifierFlags & ModifierFlags.Default;
-
-            // Add an `export` modifier to the statement if needed (for `--target es5 --module es6`)
-            const modifiers = isExported && !isDefault
-                ? filter(node.modifiers, isExportModifier)
-                : undefined;
-
-            const statement = createVariableStatement(
-                modifiers,
-                createVariableDeclarationList([
-                    createVariableDeclaration(
-                        getDeclarationName(node, /*allowComments*/ true),
-                        /*type*/ undefined,
-                        transformClassLikeDeclarationToExpression(node)
-                    )
-                ]),
-                /*location*/ node
-            );
-
-            setOriginalNode(statement, node);
-            startOnNewLine(statement);
-
-            // Add an `export default` statement for default exports (for `--target es5 --module es6`)
-            if (isExported && isDefault) {
-                const statements: Statement[] = [statement];
-                statements.push(createExportAssignment(
-                    /*decorators*/ undefined,
-                    /*modifiers*/ undefined,
-                    /*isExportEquals*/ false,
-                    getDeclarationName(node, /*allowComments*/ false)
-                ));
-                return statements;
-            }
-
-            return statement;
-        }
-
-        function isExportModifier(node: Modifier) {
-            return node.kind === SyntaxKind.ExportKeyword;
-        }
-
-        /**
-         * Visits a ClassExpression and transforms it into an expression.
-         *
-         * @param node A ClassExpression node.
-         */
-        function visitClassExpression(node: ClassExpression): Expression {
-            // [source]
-            //      C = class { }
-            //
-            // [output]
-            //      C = (function () {
-            //          function class_1() {
-            //          }
-            //          return class_1;
-            //      }())
-
-            return transformClassLikeDeclarationToExpression(node);
-        }
-
-        /**
-         * Transforms a ClassExpression or ClassDeclaration into an expression.
-         *
-         * @param node A ClassExpression or ClassDeclaration node.
-         */
-        function transformClassLikeDeclarationToExpression(node: ClassExpression | ClassDeclaration): Expression {
-            // [source]
-            //      class C extends D {
-            //          constructor() {}
-            //          method() {}
-            //          get prop() {}
-            //          set prop(v) {}
-            //      }
-            //
-            // [output]
-            //      (function (_super) {
-            //          __extends(C, _super);
-            //          function C() {
-            //          }
-            //          C.prototype.method = function () {}
-            //          Object.defineProperty(C.prototype, "prop", {
-            //              get: function() {},
-            //              set: function() {},
-            //              enumerable: true,
-            //              configurable: true
-            //          });
-            //          return C;
-            //      }(D))
-
-            if (node.name) {
-                enableSubstitutionsForBlockScopedBindings();
-            }
-
-            const extendsClauseElement = getClassExtendsHeritageClauseElement(node);
-            const classFunction = createFunctionExpression(
-                /*asteriskToken*/ undefined,
-                /*name*/ undefined,
-                /*typeParameters*/ undefined,
-                extendsClauseElement ? [createParameter("_super")] : [],
-                /*type*/ undefined,
-                transformClassBody(node, extendsClauseElement)
-            );
-
-            // To preserve the behavior of the old emitter, we explicitly indent
-            // the body of the function here if it was requested in an earlier
-            // transformation.
-            if (getEmitFlags(node) & EmitFlags.Indented) {
-                setEmitFlags(classFunction, EmitFlags.Indented);
-            }
-
-            // "inner" and "outer" below are added purely to preserve source map locations from
-            // the old emitter
-            const inner = createPartiallyEmittedExpression(classFunction);
-            inner.end = node.end;
-            setEmitFlags(inner, EmitFlags.NoComments);
-
-            const outer = createPartiallyEmittedExpression(inner);
-            outer.end = skipTrivia(currentText, node.pos);
-            setEmitFlags(outer, EmitFlags.NoComments);
-
-            return createParen(
-                createCall(
-                    outer,
-                    /*typeArguments*/ undefined,
-                    extendsClauseElement
-                        ? [visitNode(extendsClauseElement.expression, visitor, isExpression)]
-                        : []
-                )
-            );
-        }
-
-        /**
-         * Transforms a ClassExpression or ClassDeclaration into a function body.
-         *
-         * @param node A ClassExpression or ClassDeclaration node.
-         * @param extendsClauseElement The expression for the class `extends` clause.
-         */
-        function transformClassBody(node: ClassExpression | ClassDeclaration, extendsClauseElement: ExpressionWithTypeArguments): Block {
-            const statements: Statement[] = [];
-            startLexicalEnvironment();
-            addExtendsHelperIfNeeded(statements, node, extendsClauseElement);
-            addConstructor(statements, node, extendsClauseElement);
-            addClassMembers(statements, node);
-
-            // Create a synthetic text range for the return statement.
-            const closingBraceLocation = createTokenRange(skipTrivia(currentText, node.members.end), SyntaxKind.CloseBraceToken);
-            const localName = getLocalName(node);
-
-            // The following partially-emitted expression exists purely to align our sourcemap
-            // emit with the original emitter.
-            const outer = createPartiallyEmittedExpression(localName);
-            outer.end = closingBraceLocation.end;
-            setEmitFlags(outer, EmitFlags.NoComments);
-
-            const statement = createReturn(outer);
-            statement.pos = closingBraceLocation.pos;
-            setEmitFlags(statement, EmitFlags.NoComments | EmitFlags.NoTokenSourceMaps);
-            statements.push(statement);
-
-            addRange(statements, endLexicalEnvironment());
-
-            const block = createBlock(createNodeArray(statements, /*location*/ node.members), /*location*/ undefined, /*multiLine*/ true);
-            setEmitFlags(block, EmitFlags.NoComments);
-            return block;
-        }
-
-        /**
-         * Adds a call to the `__extends` helper if needed for a class.
-         *
-         * @param statements The statements of the class body function.
-         * @param node The ClassExpression or ClassDeclaration node.
-         * @param extendsClauseElement The expression for the class `extends` clause.
-         */
-        function addExtendsHelperIfNeeded(statements: Statement[], node: ClassExpression | ClassDeclaration, extendsClauseElement: ExpressionWithTypeArguments): void {
-            if (extendsClauseElement) {
-                statements.push(
-                    createStatement(
-                        createExtendsHelper(currentSourceFile.externalHelpersModuleName, getDeclarationName(node)),
-                        /*location*/ extendsClauseElement
-                    )
-                );
-            }
-        }
-
-        /**
-         * Adds the constructor of the class to a class body function.
-         *
-         * @param statements The statements of the class body function.
-         * @param node The ClassExpression or ClassDeclaration node.
-         * @param extendsClauseElement The expression for the class `extends` clause.
-         */
-        function addConstructor(statements: Statement[], node: ClassExpression | ClassDeclaration, extendsClauseElement: ExpressionWithTypeArguments): void {
-            const constructor = getFirstConstructorWithBody(node);
-            const hasSynthesizedSuper = hasSynthesizedDefaultSuperCall(constructor, extendsClauseElement !== undefined);
-
-            const constructorFunction =
-                createFunctionDeclaration(
-                    /*decorators*/ undefined,
-                    /*modifiers*/ undefined,
-                    /*asteriskToken*/ undefined,
-                    getDeclarationName(node),
-                    /*typeParameters*/ undefined,
-                    transformConstructorParameters(constructor, hasSynthesizedSuper),
-                    /*type*/ undefined,
-                    transformConstructorBody(constructor, node, extendsClauseElement, hasSynthesizedSuper),
-                    /*location*/ constructor || node
-                );
-
-            if (extendsClauseElement) {
-                setNodeEmitFlags(constructorFunction, NodeEmitFlags.CapturesThis);
-            }
-            statements.push(constructorFunction);
-        }
-
-        /**
-         * Transforms the parameters of the constructor declaration of a class.
-         *
-         * @param constructor The constructor for the class.
-         * @param hasSynthesizedSuper A value indicating whether the constructor starts with a
-         *                            synthesized `super` call.
-         */
-        function transformConstructorParameters(constructor: ConstructorDeclaration, hasSynthesizedSuper: boolean): ParameterDeclaration[] {
-            // If the TypeScript transformer needed to synthesize a constructor for property
-            // initializers, it would have also added a synthetic `...args` parameter and
-            // `super` call.
-            // If this is the case, we do not include the synthetic `...args` parameter and
-            // will instead use the `arguments` object in ES5/3.
-            if (constructor && !hasSynthesizedSuper) {
-                return visitNodes(constructor.parameters, visitor, isParameter);
-            }
-
-            return [];
-        }
-
-        /**
-         * Transforms the body of a constructor declaration of a class.
-         *
-         * @param constructor The constructor for the class.
-         * @param node The node which contains the constructor.
-         * @param extendsClauseElement The expression for the class `extends` clause.
-         * @param hasSynthesizedSuper A value indicating whether the constructor starts with a
-         *                            synthesized `super` call.
-         */
-        function transformConstructorBody(constructor: ConstructorDeclaration | undefined, node: ClassDeclaration | ClassExpression, extendsClauseElement: ExpressionWithTypeArguments, hasSynthesizedSuper: boolean) {
-            const statements: Statement[] = [];
-            startLexicalEnvironment();
-
-            let statementOffset = -1;
-            if (hasSynthesizedSuper) {
-                // If a super call has already been synthesized,
-                // we're going to assume that we should just transform everything after that.
-                // The assumption is that no prior step in the pipeline has added any prologue directives.
-                statementOffset = 1;
-            }
-            else if (constructor) {
-                // Otherwise, try to emit all potential prologue directives first.
-                statementOffset = addPrologueDirectives(statements, constructor.body.statements, /*ensureUseStrict*/ false, visitor);
-            }
-
-            if (constructor) {
-                addDefaultValueAssignmentsIfNeeded(statements, constructor);
-                addRestParameterIfNeeded(statements, constructor, hasSynthesizedSuper);
-                Debug.assert(statementOffset >= 0, "statementOffset not initialized correctly!");
-
-            }
-
-            const superCaptureStatus = declareOrCaptureOrReturnThisForConstructorIfNeeded(statements, constructor, !!extendsClauseElement, hasSynthesizedSuper, statementOffset);
-
-            // The last statement expression was replaced. Skip it.
-            if (superCaptureStatus === SuperCaptureResult.ReplaceSuperCapture || superCaptureStatus === SuperCaptureResult.ReplaceWithReturn) {
-                statementOffset++;
-            }
-
-            if (constructor) {
-                const body = saveStateAndInvoke(constructor, constructor => visitNodes(constructor.body.statements, visitor, isStatement, /*start*/ statementOffset));
-                addRange(statements, body);
-            }
-
-            // Return `_this` unless we're sure enough that it would be pointless to add a return statement.
-            // If there's a constructor that we can tell returns in enough places, then we *do not* want to add a return.
-            if (extendsClauseElement
-                && superCaptureStatus !== SuperCaptureResult.ReplaceWithReturn
-                && !(constructor && isSufficientlyCoveredByReturnStatements(constructor.body))) {
-                statements.push(
-                    createReturn(
-                        createIdentifier("_this")
-                    )
-                );
-            }
-
-            addRange(statements, endLexicalEnvironment());
-            const block = createBlock(
-                createNodeArray(
-                    statements,
-                    /*location*/ constructor ? constructor.body.statements : node.members
-                ),
-                /*location*/ constructor ? constructor.body : node,
-                /*multiLine*/ true
-            );
-
-            if (!constructor) {
-                setEmitFlags(block, EmitFlags.NoComments);
-            }
-
-            return block;
-        }
-
-        /**
-         * We want to try to avoid emitting a return statement in certain cases if a user already returned something.
-         * It would generate obviously dead code, so we'll try to make things a little bit prettier
-         * by doing a minimal check on whether some common patterns always explicitly return.
-         */
-        function isSufficientlyCoveredByReturnStatements(statement: Statement): boolean {
-            // A return statement is considered covered.
-            if (statement.kind === SyntaxKind.ReturnStatement) {
-                return true;
-            }
-            // An if-statement with two covered branches is covered.
-            else if (statement.kind === SyntaxKind.IfStatement) {
-                const ifStatement = statement as IfStatement;
-                if (ifStatement.elseStatement) {
-                    return isSufficientlyCoveredByReturnStatements(ifStatement.thenStatement) &&
-                        isSufficientlyCoveredByReturnStatements(ifStatement.elseStatement);
-                }
-            }
-            // A block is covered if it has a last statement which is covered.
-            else if (statement.kind === SyntaxKind.Block) {
-                const lastStatement = lastOrUndefined((statement as Block).statements);
-                if (lastStatement && isSufficientlyCoveredByReturnStatements(lastStatement)) {
-                    return true;
-                }
-            }
-
-            return false;
-        }
-
-        /**
-         * Declares a `_this` variable for derived classes and for when arrow functions capture `this`.
-         *
-         * @returns The new statement offset into the `statements` array.
-         */
-        function declareOrCaptureOrReturnThisForConstructorIfNeeded(
-                    statements: Statement[],
-                    ctor: ConstructorDeclaration | undefined,
-                    hasExtendsClause: boolean,
-                    hasSynthesizedSuper: boolean,
-                    statementOffset: number) {
-            // If this isn't a derived class, just capture 'this' for arrow functions if necessary.
-            if (!hasExtendsClause) {
-                if (ctor) {
-                    addCaptureThisForNodeIfNeeded(statements, ctor);
-                }
-                return SuperCaptureResult.NoReplacement;
-            }
-
-            // We must be here because the user didn't write a constructor
-            // but we needed to call 'super(...args)' anyway as per 14.5.14 of the ES2016 spec.
-            // If that's the case we can just immediately return the result of a 'super()' call.
-            if (!ctor) {
-                statements.push(createReturn(createDefaultSuperCallOrThis()));
-                return SuperCaptureResult.ReplaceWithReturn;
-            }
-
-            // The constructor exists, but it and the 'super()' call it contains were generated
-            // for something like property initializers.
-            // Create a captured '_this' variable and assume it will subsequently be used.
-            if (hasSynthesizedSuper) {
-                captureThisForNode(statements, ctor, createDefaultSuperCallOrThis());
-                enableSubstitutionsForCapturedThis();
-                return SuperCaptureResult.ReplaceSuperCapture;
-            }
-
-            // Most of the time, a 'super' call will be the first real statement in a constructor body.
-            // In these cases, we'd like to transform these into a *single* statement instead of a declaration
-            // followed by an assignment statement for '_this'. For instance, if we emitted without an initializer,
-            // we'd get:
-            //
-            //      var _this;
-            //      _this = _super.call(...) || this;
-            //
-            // instead of
-            //
-            //      var _this = _super.call(...) || this;
-            //
-            // Additionally, if the 'super()' call is the last statement, we should just avoid capturing
-            // entirely and immediately return the result like so:
-            //
-            //      return _super.call(...) || this;
-            //
-            let firstStatement: Statement;
-            let superCallExpression: Expression;
-
-            const ctorStatements = ctor.body.statements;
-            if (statementOffset < ctorStatements.length) {
-                firstStatement = ctorStatements[statementOffset];
-
-                if (firstStatement.kind === SyntaxKind.ExpressionStatement && isSuperCallExpression((firstStatement as ExpressionStatement).expression)) {
-                    const superCall = (firstStatement as ExpressionStatement).expression as CallExpression;
-                    superCallExpression = setOriginalNode(
-                        saveStateAndInvoke(superCall, visitImmediateSuperCallInBody),
-                        superCall
-                    );
-                }
-            }
-
-            // Return the result if we have an immediate super() call on the last statement.
-            if (superCallExpression && statementOffset === ctorStatements.length - 1) {
-                statements.push(createReturn(superCallExpression));
-                return SuperCaptureResult.ReplaceWithReturn;
-            }
-
-            // Perform the capture.
-            captureThisForNode(statements, ctor, superCallExpression, firstStatement);
-
-            // If we're actually replacing the original statement, we need to signal this to the caller.
-            if (superCallExpression) {
-                return SuperCaptureResult.ReplaceSuperCapture;
-            }
-
-            return SuperCaptureResult.NoReplacement;
-        }
-
-        function createDefaultSuperCallOrThis() {
-            const actualThis = createThis();
-            setNodeEmitFlags(actualThis, NodeEmitFlags.NoSubstitution);
-            const superCall = createFunctionApply(
-                createIdentifier("_super"),
-                actualThis,
-                createIdentifier("arguments"),
-            );
-            return createLogicalOr(superCall, actualThis);
-        }
-
-        /**
-         * Visits a parameter declaration.
-         *
-         * @param node A ParameterDeclaration node.
-         */
-        function visitParameter(node: ParameterDeclaration): ParameterDeclaration {
-            if (node.dotDotDotToken) {
-                // rest parameters are elided
-                return undefined;
-            }
-            else if (isBindingPattern(node.name)) {
-                // Binding patterns are converted into a generated name and are
-                // evaluated inside the function body.
-                return setOriginalNode(
-                    createParameter(
-                        getGeneratedNameForNode(node),
-                        /*initializer*/ undefined,
-                        /*location*/ node
-                    ),
-                    /*original*/ node
-                );
-            }
-            else if (node.initializer) {
-                // Initializers are elided
-                return setOriginalNode(
-                    createParameter(
-                        node.name,
-                        /*initializer*/ undefined,
-                        /*location*/ node
-                    ),
-                    /*original*/ node
-                );
-            }
-            else {
-                return node;
-            }
-        }
-
-        /**
-         * Gets a value indicating whether we need to add default value assignments for a
-         * function-like node.
-         *
-         * @param node A function-like node.
-         */
-        function shouldAddDefaultValueAssignments(node: FunctionLikeDeclaration): boolean {
-            return (node.transformFlags & TransformFlags.ContainsDefaultValueAssignments) !== 0;
-        }
-
-        /**
-         * Adds statements to the body of a function-like node if it contains parameters with
-         * binding patterns or initializers.
-         *
-         * @param statements The statements for the new function body.
-         * @param node A function-like node.
-         */
-        function addDefaultValueAssignmentsIfNeeded(statements: Statement[], node: FunctionLikeDeclaration): void {
-            if (!shouldAddDefaultValueAssignments(node)) {
-                return;
-            }
-
-            for (const parameter of node.parameters) {
-                const { name, initializer, dotDotDotToken } = parameter;
-
-                // A rest parameter cannot have a binding pattern or an initializer,
-                // so let's just ignore it.
-                if (dotDotDotToken) {
-                    continue;
-                }
-
-                if (isBindingPattern(name)) {
-                    addDefaultValueAssignmentForBindingPattern(statements, parameter, name, initializer);
-                }
-                else if (initializer) {
-                    addDefaultValueAssignmentForInitializer(statements, parameter, name, initializer);
-                }
-            }
-        }
-
-        /**
-         * Adds statements to the body of a function-like node for parameters with binding patterns
-         *
-         * @param statements The statements for the new function body.
-         * @param parameter The parameter for the function.
-         * @param name The name of the parameter.
-         * @param initializer The initializer for the parameter.
-         */
-        function addDefaultValueAssignmentForBindingPattern(statements: Statement[], parameter: ParameterDeclaration, name: BindingPattern, initializer: Expression): void {
-            const temp = getGeneratedNameForNode(parameter);
-
-            // In cases where a binding pattern is simply '[]' or '{}',
-            // we usually don't want to emit a var declaration; however, in the presence
-            // of an initializer, we must emit that expression to preserve side effects.
-            if (name.elements.length > 0) {
-                statements.push(
-                    setEmitFlags(
-                        createVariableStatement(
-                            /*modifiers*/ undefined,
-                            createVariableDeclarationList(
-                                flattenParameterDestructuring(context, parameter, temp, visitor)
-                            )
-                        ),
-                        EmitFlags.CustomPrologue
-                    )
-                );
-            }
-            else if (initializer) {
-                statements.push(
-                    setEmitFlags(
-                        createStatement(
-                            createAssignment(
-                                temp,
-                                visitNode(initializer, visitor, isExpression)
-                            )
-                        ),
-                        EmitFlags.CustomPrologue
-                    )
-                );
-            }
-        }
-
-        /**
-         * Adds statements to the body of a function-like node for parameters with initializers.
-         *
-         * @param statements The statements for the new function body.
-         * @param parameter The parameter for the function.
-         * @param name The name of the parameter.
-         * @param initializer The initializer for the parameter.
-         */
-        function addDefaultValueAssignmentForInitializer(statements: Statement[], parameter: ParameterDeclaration, name: Identifier, initializer: Expression): void {
-            initializer = visitNode(initializer, visitor, isExpression);
-            const statement = createIf(
-                createStrictEquality(
-                    getSynthesizedClone(name),
-                    createVoidZero()
-                ),
-                setEmitFlags(
-                    createBlock([
-                        createStatement(
-                            createAssignment(
-                                setEmitFlags(getMutableClone(name), EmitFlags.NoSourceMap),
-                                setEmitFlags(initializer, EmitFlags.NoSourceMap | getEmitFlags(initializer)),
-                                /*location*/ parameter
-                            )
-                        )
-                    ], /*location*/ parameter),
-                    EmitFlags.SingleLine | EmitFlags.NoTrailingSourceMap | EmitFlags.NoTokenSourceMaps
-                ),
-                /*elseStatement*/ undefined,
-                /*location*/ parameter
-            );
-            statement.startsOnNewLine = true;
-            setEmitFlags(statement, EmitFlags.NoTokenSourceMaps | EmitFlags.NoTrailingSourceMap | EmitFlags.CustomPrologue);
-            statements.push(statement);
-        }
-
-        /**
-         * Gets a value indicating whether we need to add statements to handle a rest parameter.
-         *
-         * @param node A ParameterDeclaration node.
-         * @param inConstructorWithSynthesizedSuper A value indicating whether the parameter is
-         *                                          part of a constructor declaration with a
-         *                                          synthesized call to `super`
-         */
-        function shouldAddRestParameter(node: ParameterDeclaration, inConstructorWithSynthesizedSuper: boolean) {
-            return node && node.dotDotDotToken && node.name.kind === SyntaxKind.Identifier && !inConstructorWithSynthesizedSuper;
-        }
-
-        /**
-         * Adds statements to the body of a function-like node if it contains a rest parameter.
-         *
-         * @param statements The statements for the new function body.
-         * @param node A function-like node.
-         * @param inConstructorWithSynthesizedSuper A value indicating whether the parameter is
-         *                                          part of a constructor declaration with a
-         *                                          synthesized call to `super`
-         */
-        function addRestParameterIfNeeded(statements: Statement[], node: FunctionLikeDeclaration, inConstructorWithSynthesizedSuper: boolean): void {
-            const parameter = lastOrUndefined(node.parameters);
-            if (!shouldAddRestParameter(parameter, inConstructorWithSynthesizedSuper)) {
-                return;
-            }
-
-            // `declarationName` is the name of the local declaration for the parameter.
-            const declarationName = getMutableClone(<Identifier>parameter.name);
-            setEmitFlags(declarationName, EmitFlags.NoSourceMap);
-
-            // `expressionName` is the name of the parameter used in expressions.
-            const expressionName = getSynthesizedClone(<Identifier>parameter.name);
-            const restIndex = node.parameters.length - 1;
-            const temp = createLoopVariable();
-
-            // var param = [];
-            statements.push(
-                setEmitFlags(
-                    createVariableStatement(
-                        /*modifiers*/ undefined,
-                        createVariableDeclarationList([
-                            createVariableDeclaration(
-                                declarationName,
-                                /*type*/ undefined,
-                                createArrayLiteral([])
-                            )
-                        ]),
-                        /*location*/ parameter
-                    ),
-                    EmitFlags.CustomPrologue
-                )
-            );
-
-            // for (var _i = restIndex; _i < arguments.length; _i++) {
-            //   param[_i - restIndex] = arguments[_i];
-            // }
-            const forStatement = createFor(
-                createVariableDeclarationList([
-                    createVariableDeclaration(temp, /*type*/ undefined, createLiteral(restIndex))
-                ], /*location*/ parameter),
-                createLessThan(
-                    temp,
-                    createPropertyAccess(createIdentifier("arguments"), "length"),
-                    /*location*/ parameter
-                ),
-                createPostfixIncrement(temp, /*location*/ parameter),
-                createBlock([
-                    startOnNewLine(
-                        createStatement(
-                            createAssignment(
-                                createElementAccess(
-                                    expressionName,
-                                    createSubtract(temp, createLiteral(restIndex))
-                                ),
-                                createElementAccess(createIdentifier("arguments"), temp)
-                            ),
-                            /*location*/ parameter
-                        )
-                    )
-                ])
-            );
-
-            setEmitFlags(forStatement, EmitFlags.CustomPrologue);
-            startOnNewLine(forStatement);
-            statements.push(forStatement);
-        }
-
-        /**
-         * Adds a statement to capture the `this` of a function declaration if it is needed.
-         *
-         * @param statements The statements for the new function body.
-         * @param node A node.
-         */
-        function addCaptureThisForNodeIfNeeded(statements: Statement[], node: Node): void {
-            if (node.transformFlags & TransformFlags.ContainsCapturedLexicalThis && node.kind !== SyntaxKind.ArrowFunction) {
-<<<<<<< HEAD
-                captureThisForNode(statements, node, createThis());
-=======
-                enableSubstitutionsForCapturedThis();
-                const captureThisStatement = createVariableStatement(
-                    /*modifiers*/ undefined,
-                    createVariableDeclarationList([
-                        createVariableDeclaration(
-                            "_this",
-                            /*type*/ undefined,
-                            createThis()
-                        )
-                    ])
-                );
-
-                setEmitFlags(captureThisStatement, EmitFlags.NoComments | EmitFlags.CustomPrologue);
-                setSourceMapRange(captureThisStatement, node);
-                statements.push(captureThisStatement);
->>>>>>> edd8eb87
-            }
-        }
-
-        function captureThisForNode(statements: Statement[], node: Node, initializer: Expression | undefined, originalStatement?: Statement): void {
-            enableSubstitutionsForCapturedThis();
-            const captureThisStatement = createVariableStatement(
-                /*modifiers*/ undefined,
-                createVariableDeclarationList([
-                    createVariableDeclaration(
-                        "_this",
-                        /*type*/ undefined,
-                        initializer
-                    )
-                ]),
-                originalStatement
-            );
-
-            setNodeEmitFlags(captureThisStatement, NodeEmitFlags.NoComments | NodeEmitFlags.CustomPrologue);
-            setSourceMapRange(captureThisStatement, node);
-            statements.push(captureThisStatement);
-        }
-
-        /**
-         * Adds statements to the class body function for a class to define the members of the
-         * class.
-         *
-         * @param statements The statements for the class body function.
-         * @param node The ClassExpression or ClassDeclaration node.
-         */
-        function addClassMembers(statements: Statement[], node: ClassExpression | ClassDeclaration): void {
-            for (const member of node.members) {
-                switch (member.kind) {
-                    case SyntaxKind.SemicolonClassElement:
-                        statements.push(transformSemicolonClassElementToStatement(<SemicolonClassElement>member));
-                        break;
-
-                    case SyntaxKind.MethodDeclaration:
-                        statements.push(transformClassMethodDeclarationToStatement(getClassMemberPrefix(node, member), <MethodDeclaration>member));
-                        break;
-
-                    case SyntaxKind.GetAccessor:
-                    case SyntaxKind.SetAccessor:
-                        const accessors = getAllAccessorDeclarations(node.members, <AccessorDeclaration>member);
-                        if (member === accessors.firstAccessor) {
-                            statements.push(transformAccessorsToStatement(getClassMemberPrefix(node, member), accessors));
-                        }
-
-                        break;
-
-                    case SyntaxKind.Constructor:
-                        // Constructors are handled in visitClassExpression/visitClassDeclaration
-                        break;
-
-                    default:
-                        Debug.failBadSyntaxKind(node);
-                        break;
-                }
-            }
-        }
-
-        /**
-         * Transforms a SemicolonClassElement into a statement for a class body function.
-         *
-         * @param member The SemicolonClassElement node.
-         */
-        function transformSemicolonClassElementToStatement(member: SemicolonClassElement) {
-            return createEmptyStatement(/*location*/ member);
-        }
-
-        /**
-         * Transforms a MethodDeclaration into a statement for a class body function.
-         *
-         * @param receiver The receiver for the member.
-         * @param member The MethodDeclaration node.
-         */
-        function transformClassMethodDeclarationToStatement(receiver: LeftHandSideExpression, member: MethodDeclaration) {
-            const commentRange = getCommentRange(member);
-            const sourceMapRange = getSourceMapRange(member);
-
-            const func = transformFunctionLikeToExpression(member, /*location*/ member, /*name*/ undefined);
-            setEmitFlags(func, EmitFlags.NoComments);
-            setSourceMapRange(func, sourceMapRange);
-
-            const statement = createStatement(
-                createAssignment(
-                    createMemberAccessForPropertyName(
-                        receiver,
-                        visitNode(member.name, visitor, isPropertyName),
-                        /*location*/ member.name
-                    ),
-                    func
-                ),
-                /*location*/ member
-            );
-
-            setOriginalNode(statement, member);
-            setCommentRange(statement, commentRange);
-
-            // The location for the statement is used to emit comments only.
-            // No source map should be emitted for this statement to align with the
-            // old emitter.
-            setEmitFlags(statement, EmitFlags.NoSourceMap);
-            return statement;
-        }
-
-        /**
-         * Transforms a set of related of get/set accessors into a statement for a class body function.
-         *
-         * @param receiver The receiver for the member.
-         * @param accessors The set of related get/set accessors.
-         */
-        function transformAccessorsToStatement(receiver: LeftHandSideExpression, accessors: AllAccessorDeclarations): Statement {
-            const statement = createStatement(
-                transformAccessorsToExpression(receiver, accessors, /*startsOnNewLine*/ false),
-                /*location*/ getSourceMapRange(accessors.firstAccessor)
-            );
-
-            // The location for the statement is used to emit source maps only.
-            // No comments should be emitted for this statement to align with the
-            // old emitter.
-            setEmitFlags(statement, EmitFlags.NoComments);
-            return statement;
-        }
-
-        /**
-         * Transforms a set of related get/set accessors into an expression for either a class
-         * body function or an ObjectLiteralExpression with computed properties.
-         *
-         * @param receiver The receiver for the member.
-         */
-        function transformAccessorsToExpression(receiver: LeftHandSideExpression, { firstAccessor, getAccessor, setAccessor }: AllAccessorDeclarations, startsOnNewLine: boolean): Expression {
-            // To align with source maps in the old emitter, the receiver and property name
-            // arguments are both mapped contiguously to the accessor name.
-            const target = getMutableClone(receiver);
-            setEmitFlags(target, EmitFlags.NoComments | EmitFlags.NoTrailingSourceMap);
-            setSourceMapRange(target, firstAccessor.name);
-
-            const propertyName = createExpressionForPropertyName(visitNode(firstAccessor.name, visitor, isPropertyName));
-            setEmitFlags(propertyName, EmitFlags.NoComments | EmitFlags.NoLeadingSourceMap);
-            setSourceMapRange(propertyName, firstAccessor.name);
-
-            const properties: ObjectLiteralElementLike[] = [];
-            if (getAccessor) {
-                const getterFunction = transformFunctionLikeToExpression(getAccessor, /*location*/ undefined, /*name*/ undefined);
-                setSourceMapRange(getterFunction, getSourceMapRange(getAccessor));
-                const getter = createPropertyAssignment("get", getterFunction);
-                setCommentRange(getter, getCommentRange(getAccessor));
-                properties.push(getter);
-            }
-
-            if (setAccessor) {
-                const setterFunction = transformFunctionLikeToExpression(setAccessor, /*location*/ undefined, /*name*/ undefined);
-                setSourceMapRange(setterFunction, getSourceMapRange(setAccessor));
-                const setter = createPropertyAssignment("set", setterFunction);
-                setCommentRange(setter, getCommentRange(setAccessor));
-                properties.push(setter);
-            }
-
-            properties.push(
-                createPropertyAssignment("enumerable", createLiteral(true)),
-                createPropertyAssignment("configurable", createLiteral(true))
-            );
-
-            const call = createCall(
-                createPropertyAccess(createIdentifier("Object"), "defineProperty"),
-                /*typeArguments*/ undefined,
-                [
-                    target,
-                    propertyName,
-                    createObjectLiteral(properties, /*location*/ undefined, /*multiLine*/ true)
-                ]
-            );
-            if (startsOnNewLine) {
-                call.startsOnNewLine = true;
-            }
-            return call;
-        }
-
-        /**
-         * Visits an ArrowFunction and transforms it into a FunctionExpression.
-         *
-         * @param node An ArrowFunction node.
-         */
-        function visitArrowFunction(node: ArrowFunction) {
-            if (node.transformFlags & TransformFlags.ContainsLexicalThis) {
-                enableSubstitutionsForCapturedThis();
-            }
-
-            const func = transformFunctionLikeToExpression(node, /*location*/ node, /*name*/ undefined);
-            setEmitFlags(func, EmitFlags.CapturesThis);
-            return func;
-        }
-
-        /**
-         * Visits a FunctionExpression node.
-         *
-         * @param node a FunctionExpression node.
-         */
-        function visitFunctionExpression(node: FunctionExpression): Expression {
-            return transformFunctionLikeToExpression(node, /*location*/ node, node.name);
-        }
-
-        /**
-         * Visits a FunctionDeclaration node.
-         *
-         * @param node a FunctionDeclaration node.
-         */
-        function visitFunctionDeclaration(node: FunctionDeclaration): FunctionDeclaration {
-            return setOriginalNode(
-                createFunctionDeclaration(
-                    /*decorators*/ undefined,
-                    node.modifiers,
-                    node.asteriskToken,
-                    node.name,
-                    /*typeParameters*/ undefined,
-                    visitNodes(node.parameters, visitor, isParameter),
-                    /*type*/ undefined,
-                    transformFunctionBody(node),
-                    /*location*/ node
-                ),
-                /*original*/ node);
-        }
-
-        /**
-         * Transforms a function-like node into a FunctionExpression.
-         *
-         * @param node The function-like node to transform.
-         * @param location The source-map location for the new FunctionExpression.
-         * @param name The name of the new FunctionExpression.
-         */
-        function transformFunctionLikeToExpression(node: FunctionLikeDeclaration, location: TextRange, name: Identifier): FunctionExpression {
-            const savedContainingNonArrowFunction = enclosingNonArrowFunction;
-            if (node.kind !== SyntaxKind.ArrowFunction) {
-                enclosingNonArrowFunction = node;
-            }
-
-            const expression = setOriginalNode(
-                createFunctionExpression(
-                    node.asteriskToken,
-                    name,
-                    /*typeParameters*/ undefined,
-                    visitNodes(node.parameters, visitor, isParameter),
-                    /*type*/ undefined,
-                    saveStateAndInvoke(node, transformFunctionBody),
-                    location
-                ),
-                /*original*/ node
-            );
-
-            enclosingNonArrowFunction = savedContainingNonArrowFunction;
-            return expression;
-        }
-
-        /**
-         * Transforms the body of a function-like node.
-         *
-         * @param node A function-like node.
-         */
-        function transformFunctionBody(node: FunctionLikeDeclaration) {
-            let multiLine = false; // indicates whether the block *must* be emitted as multiple lines
-            let singleLine = false; // indicates whether the block *may* be emitted as a single line
-            let statementsLocation: TextRange;
-            let closeBraceLocation: TextRange;
-
-            const statements: Statement[] = [];
-            const body = node.body;
-            let statementOffset: number;
-
-            startLexicalEnvironment();
-            if (isBlock(body)) {
-                // ensureUseStrict is false because no new prologue-directive should be added.
-                // addPrologueDirectives will simply put already-existing directives at the beginning of the target statement-array
-                statementOffset = addPrologueDirectives(statements, body.statements, /*ensureUseStrict*/ false, visitor);
-            }
-
-            addCaptureThisForNodeIfNeeded(statements, node);
-            addDefaultValueAssignmentsIfNeeded(statements, node);
-            addRestParameterIfNeeded(statements, node, /*inConstructorWithSynthesizedSuper*/ false);
-
-            // If we added any generated statements, this must be a multi-line block.
-            if (!multiLine && statements.length > 0) {
-                multiLine = true;
-            }
-
-            if (isBlock(body)) {
-                statementsLocation = body.statements;
-                addRange(statements, visitNodes(body.statements, visitor, isStatement, statementOffset));
-
-                // If the original body was a multi-line block, this must be a multi-line block.
-                if (!multiLine && body.multiLine) {
-                    multiLine = true;
-                }
-            }
-            else {
-                Debug.assert(node.kind === SyntaxKind.ArrowFunction);
-
-                // To align with the old emitter, we use a synthetic end position on the location
-                // for the statement list we synthesize when we down-level an arrow function with
-                // an expression function body. This prevents both comments and source maps from
-                // being emitted for the end position only.
-                statementsLocation = moveRangeEnd(body, -1);
-
-                const equalsGreaterThanToken = (<ArrowFunction>node).equalsGreaterThanToken;
-                if (!nodeIsSynthesized(equalsGreaterThanToken) && !nodeIsSynthesized(body)) {
-                    if (rangeEndIsOnSameLineAsRangeStart(equalsGreaterThanToken, body, currentSourceFile)) {
-                        singleLine = true;
-                    }
-                    else {
-                        multiLine = true;
-                    }
-                }
-
-                const expression = visitNode(body, visitor, isExpression);
-                const returnStatement = createReturn(expression, /*location*/ body);
-                setEmitFlags(returnStatement, EmitFlags.NoTokenSourceMaps | EmitFlags.NoTrailingSourceMap | EmitFlags.NoTrailingComments);
-                statements.push(returnStatement);
-
-                // To align with the source map emit for the old emitter, we set a custom
-                // source map location for the close brace.
-                closeBraceLocation = body;
-            }
-
-            const lexicalEnvironment = endLexicalEnvironment();
-            addRange(statements, lexicalEnvironment);
-
-            // If we added any final generated statements, this must be a multi-line block
-            if (!multiLine && lexicalEnvironment && lexicalEnvironment.length) {
-                multiLine = true;
-            }
-
-            const block = createBlock(createNodeArray(statements, statementsLocation), node.body, multiLine);
-            if (!multiLine && singleLine) {
-                setEmitFlags(block, EmitFlags.SingleLine);
-            }
-
-            if (closeBraceLocation) {
-                setTokenSourceMapRange(block, SyntaxKind.CloseBraceToken, closeBraceLocation);
-            }
-
-            setOriginalNode(block, node.body);
-            return block;
-        }
-
-        /**
-         * Visits an ExpressionStatement that contains a destructuring assignment.
-         *
-         * @param node An ExpressionStatement node.
-         */
-        function visitExpressionStatement(node: ExpressionStatement): ExpressionStatement {
-            // If we are here it is most likely because our expression is a destructuring assignment.
-            switch (node.expression.kind) {
-                case SyntaxKind.ParenthesizedExpression:
-                    return updateStatement(node,
-                        visitParenthesizedExpression(<ParenthesizedExpression>node.expression, /*needsDestructuringValue*/ false)
-                    );
-
-                case SyntaxKind.BinaryExpression:
-                    return updateStatement(node,
-                        visitBinaryExpression(<BinaryExpression>node.expression, /*needsDestructuringValue*/ false)
-                    );
-            }
-
-            return visitEachChild(node, visitor, context);
-        }
-
-        /**
-         * Visits a ParenthesizedExpression that may contain a destructuring assignment.
-         *
-         * @param node A ParenthesizedExpression node.
-         * @param needsDestructuringValue A value indicating whether we need to hold onto the rhs
-         *                                of a destructuring assignment.
-         */
-        function visitParenthesizedExpression(node: ParenthesizedExpression, needsDestructuringValue: boolean): ParenthesizedExpression {
-            // If we are here it is most likely because our expression is a destructuring assignment.
-            if (needsDestructuringValue) {
-                switch (node.expression.kind) {
-                    case SyntaxKind.ParenthesizedExpression:
-                        return createParen(
-                            visitParenthesizedExpression(<ParenthesizedExpression>node.expression, /*needsDestructuringValue*/ true),
-                            /*location*/ node
-                        );
-
-                    case SyntaxKind.BinaryExpression:
-                        return createParen(
-                            visitBinaryExpression(<BinaryExpression>node.expression, /*needsDestructuringValue*/ true),
-                            /*location*/ node
-                        );
-                }
-            }
-
-            return visitEachChild(node, visitor, context);
-        }
-
-        /**
-         * Visits a BinaryExpression that contains a destructuring assignment.
-         *
-         * @param node A BinaryExpression node.
-         * @param needsDestructuringValue A value indicating whether we need to hold onto the rhs
-         *                                of a destructuring assignment.
-         */
-        function visitBinaryExpression(node: BinaryExpression, needsDestructuringValue: boolean): Expression {
-            // If we are here it is because this is a destructuring assignment.
-            Debug.assert(isDestructuringAssignment(node));
-            return flattenDestructuringAssignment(context, node, needsDestructuringValue, hoistVariableDeclaration, visitor);
-        }
-
-        function visitVariableStatement(node: VariableStatement): Statement {
-            if (convertedLoopState && (getCombinedNodeFlags(node.declarationList) & NodeFlags.BlockScoped) == 0) {
-                // we are inside a converted loop - hoist variable declarations
-                let assignments: Expression[];
-                for (const decl of node.declarationList.declarations) {
-                    hoistVariableDeclarationDeclaredInConvertedLoop(convertedLoopState, decl);
-                    if (decl.initializer) {
-                        let assignment: Expression;
-                        if (isBindingPattern(decl.name)) {
-                            assignment = flattenVariableDestructuringToExpression(context, decl, hoistVariableDeclaration, /*nameSubstitution*/ undefined, visitor);
-                        }
-                        else {
-                            assignment = createBinary(<Identifier>decl.name, SyntaxKind.EqualsToken, decl.initializer);
-                        }
-                        (assignments || (assignments = [])).push(assignment);
-                    }
-                }
-                if (assignments) {
-                    return createStatement(reduceLeft(assignments, (acc, v) => createBinary(v, SyntaxKind.CommaToken, acc)), node);
-                }
-                else {
-                    // none of declarations has initializer - the entire variable statement can be deleted
-                    return undefined;
-                }
-            }
-
-            return visitEachChild(node, visitor, context);
-        }
-
-        /**
-         * Visits a VariableDeclarationList that is block scoped (e.g. `let` or `const`).
-         *
-         * @param node A VariableDeclarationList node.
-         */
-        function visitVariableDeclarationList(node: VariableDeclarationList): VariableDeclarationList {
-            if (node.flags & NodeFlags.BlockScoped) {
-                enableSubstitutionsForBlockScopedBindings();
-            }
-
-            const declarations = flatten(map(node.declarations, node.flags & NodeFlags.Let
-                ? visitVariableDeclarationInLetDeclarationList
-                : visitVariableDeclaration));
-
-            const declarationList = createVariableDeclarationList(declarations, /*location*/ node);
-            setOriginalNode(declarationList, node);
-            setCommentRange(declarationList, node);
-
-            if (node.transformFlags & TransformFlags.ContainsBindingPattern
-                && (isBindingPattern(node.declarations[0].name)
-                    || isBindingPattern(lastOrUndefined(node.declarations).name))) {
-                // If the first or last declaration is a binding pattern, we need to modify
-                // the source map range for the declaration list.
-                const firstDeclaration = firstOrUndefined(declarations);
-                const lastDeclaration = lastOrUndefined(declarations);
-                setSourceMapRange(declarationList, createRange(firstDeclaration.pos, lastDeclaration.end));
-            }
-
-            return declarationList;
-        }
-
-        /**
-         * Gets a value indicating whether we should emit an explicit initializer for a variable
-         * declaration in a `let` declaration list.
-         *
-         * @param node A VariableDeclaration node.
-         */
-        function shouldEmitExplicitInitializerForLetDeclaration(node: VariableDeclaration) {
-            // Nested let bindings might need to be initialized explicitly to preserve
-            // ES6 semantic:
-            //
-            //  { let x = 1; }
-            //  { let x; } // x here should be undefined. not 1
-            //
-            // Top level bindings never collide with anything and thus don't require
-            // explicit initialization. As for nested let bindings there are two cases:
-            //
-            // - Nested let bindings that were not renamed definitely should be
-            //   initialized explicitly:
-            //
-            //    { let x = 1; }
-            //    { let x; if (some-condition) { x = 1}; if (x) { /*1*/ } }
-            //
-            //   Without explicit initialization code in /*1*/ can be executed even if
-            //   some-condition is evaluated to false.
-            //
-            // - Renaming introduces fresh name that should not collide with any
-            //   existing names, however renamed bindings sometimes also should be
-            //   explicitly initialized. One particular case: non-captured binding
-            //   declared inside loop body (but not in loop initializer):
-            //
-            //    let x;
-            //    for (;;) {
-            //        let x;
-            //    }
-            //
-            //   In downlevel codegen inner 'x' will be renamed so it won't collide
-            //   with outer 'x' however it will should be reset on every iteration as
-            //   if it was declared anew.
-            //
-            //   * Why non-captured binding?
-            //     - Because if loop contains block scoped binding captured in some
-            //       function then loop body will be rewritten to have a fresh scope
-            //       on every iteration so everything will just work.
-            //
-            //   * Why loop initializer is excluded?
-            //     - Since we've introduced a fresh name it already will be undefined.
-
-            const flags = resolver.getNodeCheckFlags(node);
-            const isCapturedInFunction = flags & NodeCheckFlags.CapturedBlockScopedBinding;
-            const isDeclaredInLoop = flags & NodeCheckFlags.BlockScopedBindingInLoop;
-            const emittedAsTopLevel =
-                isBlockScopedContainerTopLevel(enclosingBlockScopeContainer)
-                || (isCapturedInFunction
-                    && isDeclaredInLoop
-                    && isBlock(enclosingBlockScopeContainer)
-                    && isIterationStatement(enclosingBlockScopeContainerParent, /*lookInLabeledStatements*/ false));
-
-            const emitExplicitInitializer =
-                !emittedAsTopLevel
-                && enclosingBlockScopeContainer.kind !== SyntaxKind.ForInStatement
-                && enclosingBlockScopeContainer.kind !== SyntaxKind.ForOfStatement
-                && (!resolver.isDeclarationWithCollidingName(node)
-                    || (isDeclaredInLoop
-                        && !isCapturedInFunction
-                        && !isIterationStatement(enclosingBlockScopeContainer, /*lookInLabeledStatements*/ false)));
-
-            return emitExplicitInitializer;
-        }
-
-        /**
-         * Visits a VariableDeclaration in a `let` declaration list.
-         *
-         * @param node A VariableDeclaration node.
-         */
-        function visitVariableDeclarationInLetDeclarationList(node: VariableDeclaration) {
-            // For binding pattern names that lack initializers there is no point to emit
-            // explicit initializer since downlevel codegen for destructuring will fail
-            // in the absence of initializer so all binding elements will say uninitialized
-            const name = node.name;
-            if (isBindingPattern(name)) {
-                return visitVariableDeclaration(node);
-            }
-
-            if (!node.initializer && shouldEmitExplicitInitializerForLetDeclaration(node)) {
-                const clone = getMutableClone(node);
-                clone.initializer = createVoidZero();
-                return clone;
-            }
-
-            return visitEachChild(node, visitor, context);
-        }
-
-        /**
-         * Visits a VariableDeclaration node with a binding pattern.
-         *
-         * @param node A VariableDeclaration node.
-         */
-        function visitVariableDeclaration(node: VariableDeclaration): VisitResult<VariableDeclaration> {
-            // If we are here it is because the name contains a binding pattern.
-            if (isBindingPattern(node.name)) {
-                const recordTempVariablesInLine = !enclosingVariableStatement
-                    || !hasModifier(enclosingVariableStatement, ModifierFlags.Export);
-                return flattenVariableDestructuring(context, node, /*value*/ undefined, visitor,
-                    recordTempVariablesInLine ? undefined : hoistVariableDeclaration);
-            }
-
-            return visitEachChild(node, visitor, context);
-        }
-
-        function visitLabeledStatement(node: LabeledStatement): VisitResult<Statement> {
-            if (convertedLoopState) {
-                if (!convertedLoopState.labels) {
-                    convertedLoopState.labels = createMap<string>();
-                }
-                convertedLoopState.labels[node.label.text] = node.label.text;
-            }
-
-            let result: VisitResult<Statement>;
-            if (isIterationStatement(node.statement, /*lookInLabeledStatements*/ false) && shouldConvertIterationStatementBody(<IterationStatement>node.statement)) {
-                result = visitNodes(createNodeArray([node.statement]), visitor, isStatement);
-            }
-            else {
-                result = visitEachChild(node, visitor, context);
-            }
-
-            if (convertedLoopState) {
-                convertedLoopState.labels[node.label.text] = undefined;
-            }
-
-            return result;
-        }
-
-        function visitDoStatement(node: DoStatement) {
-            return convertIterationStatementBodyIfNecessary(node);
-        }
-
-        function visitWhileStatement(node: WhileStatement) {
-            return convertIterationStatementBodyIfNecessary(node);
-        }
-
-        function visitForStatement(node: ForStatement) {
-            return convertIterationStatementBodyIfNecessary(node);
-        }
-
-        function visitForInStatement(node: ForInStatement) {
-            return convertIterationStatementBodyIfNecessary(node);
-        }
-
-        /**
-         * Visits a ForOfStatement and converts it into a compatible ForStatement.
-         *
-         * @param node A ForOfStatement.
-         */
-        function visitForOfStatement(node: ForOfStatement): VisitResult<Statement> {
-            return convertIterationStatementBodyIfNecessary(node, convertForOfToFor);
-        }
-
-        function convertForOfToFor(node: ForOfStatement, convertedLoopBodyStatements: Statement[]): ForStatement {
-            // The following ES6 code:
-            //
-            //    for (let v of expr) { }
-            //
-            // should be emitted as
-            //
-            //    for (var _i = 0, _a = expr; _i < _a.length; _i++) {
-            //        var v = _a[_i];
-            //    }
-            //
-            // where _a and _i are temps emitted to capture the RHS and the counter,
-            // respectively.
-            // When the left hand side is an expression instead of a let declaration,
-            // the "let v" is not emitted.
-            // When the left hand side is a let/const, the v is renamed if there is
-            // another v in scope.
-            // Note that all assignments to the LHS are emitted in the body, including
-            // all destructuring.
-            // Note also that because an extra statement is needed to assign to the LHS,
-            // for-of bodies are always emitted as blocks.
-
-            const expression = visitNode(node.expression, visitor, isExpression);
-            const initializer = node.initializer;
-            const statements: Statement[] = [];
-
-            // In the case where the user wrote an identifier as the RHS, like this:
-            //
-            //     for (let v of arr) { }
-            //
-            // we don't want to emit a temporary variable for the RHS, just use it directly.
-            const counter = createLoopVariable();
-            const rhsReference = expression.kind === SyntaxKind.Identifier
-                ? createUniqueName((<Identifier>expression).text)
-                : createTempVariable(/*recordTempVariable*/ undefined);
-
-            // Initialize LHS
-            // var v = _a[_i];
-            if (isVariableDeclarationList(initializer)) {
-                if (initializer.flags & NodeFlags.BlockScoped) {
-                    enableSubstitutionsForBlockScopedBindings();
-                }
-
-                const firstOriginalDeclaration = firstOrUndefined(initializer.declarations);
-                if (firstOriginalDeclaration && isBindingPattern(firstOriginalDeclaration.name)) {
-                    // This works whether the declaration is a var, let, or const.
-                    // It will use rhsIterationValue _a[_i] as the initializer.
-                    const declarations = flattenVariableDestructuring(
-                        context,
-                        firstOriginalDeclaration,
-                        createElementAccess(rhsReference, counter),
-                        visitor
-                    );
-
-                    const declarationList = createVariableDeclarationList(declarations, /*location*/ initializer);
-                    setOriginalNode(declarationList, initializer);
-
-                    // Adjust the source map range for the first declaration to align with the old
-                    // emitter.
-                    const firstDeclaration = declarations[0];
-                    const lastDeclaration = lastOrUndefined(declarations);
-                    setSourceMapRange(declarationList, createRange(firstDeclaration.pos, lastDeclaration.end));
-
-                    statements.push(
-                        createVariableStatement(
-                            /*modifiers*/ undefined,
-                            declarationList
-                        )
-                    );
-                }
-                else {
-                    // The following call does not include the initializer, so we have
-                    // to emit it separately.
-                    statements.push(
-                        createVariableStatement(
-                            /*modifiers*/ undefined,
-                            createVariableDeclarationList([
-                                createVariableDeclaration(
-                                    firstOriginalDeclaration ? firstOriginalDeclaration.name : createTempVariable(/*recordTempVariable*/ undefined),
-                                    /*type*/ undefined,
-                                    createElementAccess(rhsReference, counter)
-                                )
-                            ], /*location*/ moveRangePos(initializer, -1)),
-                            /*location*/ moveRangeEnd(initializer, -1)
-                        )
-                    );
-                }
-            }
-            else {
-                // Initializer is an expression. Emit the expression in the body, so that it's
-                // evaluated on every iteration.
-                const assignment = createAssignment(initializer, createElementAccess(rhsReference, counter));
-                if (isDestructuringAssignment(assignment)) {
-                    // This is a destructuring pattern, so we flatten the destructuring instead.
-                    statements.push(
-                        createStatement(
-                            flattenDestructuringAssignment(
-                                context,
-                                assignment,
-                                /*needsValue*/ false,
-                                hoistVariableDeclaration,
-                                visitor
-                            )
-                        )
-                    );
-                }
-                else {
-                    // Currently there is not way to check that assignment is binary expression of destructing assignment
-                    // so we have to cast never type to binaryExpression
-                    (<BinaryExpression>assignment).end = initializer.end;
-                    statements.push(createStatement(assignment, /*location*/ moveRangeEnd(initializer, -1)));
-                }
-            }
-
-            let bodyLocation: TextRange;
-            let statementsLocation: TextRange;
-            if (convertedLoopBodyStatements) {
-                addRange(statements, convertedLoopBodyStatements);
-            }
-            else {
-                const statement = visitNode(node.statement, visitor, isStatement);
-                if (isBlock(statement)) {
-                    addRange(statements, statement.statements);
-                    bodyLocation = statement;
-                    statementsLocation = statement.statements;
-                }
-                else {
-                    statements.push(statement);
-                }
-            }
-
-            // The old emitter does not emit source maps for the expression
-            setEmitFlags(expression, EmitFlags.NoSourceMap | getEmitFlags(expression));
-
-            // The old emitter does not emit source maps for the block.
-            // We add the location to preserve comments.
-            const body = createBlock(
-                createNodeArray(statements, /*location*/ statementsLocation),
-                /*location*/ bodyLocation
-            );
-
-            setEmitFlags(body, EmitFlags.NoSourceMap | EmitFlags.NoTokenSourceMaps);
-
-            const forStatement = createFor(
-                createVariableDeclarationList([
-                    createVariableDeclaration(counter, /*type*/ undefined, createLiteral(0), /*location*/ moveRangePos(node.expression, -1)),
-                    createVariableDeclaration(rhsReference, /*type*/ undefined, expression, /*location*/ node.expression)
-                ], /*location*/ node.expression),
-                createLessThan(
-                    counter,
-                    createPropertyAccess(rhsReference, "length"),
-                    /*location*/ node.expression
-                ),
-                createPostfixIncrement(counter, /*location*/ node.expression),
-                body,
-                /*location*/ node
-            );
-
-            // Disable trailing source maps for the OpenParenToken to align source map emit with the old emitter.
-            setEmitFlags(forStatement, EmitFlags.NoTokenTrailingSourceMaps);
-            return forStatement;
-        }
-
-        /**
-         * Visits an ObjectLiteralExpression with computed propety names.
-         *
-         * @param node An ObjectLiteralExpression node.
-         */
-        function visitObjectLiteralExpression(node: ObjectLiteralExpression): Expression {
-            // We are here because a ComputedPropertyName was used somewhere in the expression.
-            const properties = node.properties;
-            const numProperties = properties.length;
-
-            // Find the first computed property.
-            // Everything until that point can be emitted as part of the initial object literal.
-            let numInitialProperties = numProperties;
-            for (let i = 0; i < numProperties; i++) {
-                const property = properties[i];
-                if (property.transformFlags & TransformFlags.ContainsYield
-                    || property.name.kind === SyntaxKind.ComputedPropertyName) {
-                    numInitialProperties = i;
-                    break;
-                }
-            }
-
-            Debug.assert(numInitialProperties !== numProperties);
-
-            // For computed properties, we need to create a unique handle to the object
-            // literal so we can modify it without risking internal assignments tainting the object.
-            const temp = createTempVariable(hoistVariableDeclaration);
-
-            // Write out the first non-computed properties, then emit the rest through indexing on the temp variable.
-            const expressions: Expression[] = [];
-            const assignment = createAssignment(
-                temp,
-                setEmitFlags(
-                    createObjectLiteral(
-                        visitNodes(properties, visitor, isObjectLiteralElementLike, 0, numInitialProperties),
-                        /*location*/ undefined,
-                        node.multiLine
-                    ),
-                    EmitFlags.Indented
-                )
-            );
-            if (node.multiLine) {
-                assignment.startsOnNewLine = true;
-            }
-            expressions.push(assignment);
-
-            addObjectLiteralMembers(expressions, node, temp, numInitialProperties);
-
-            // We need to clone the temporary identifier so that we can write it on a
-            // new line
-            expressions.push(node.multiLine ? startOnNewLine(getMutableClone(temp)) : temp);
-            return inlineExpressions(expressions);
-        }
-
-        function shouldConvertIterationStatementBody(node: IterationStatement): boolean {
-            return (resolver.getNodeCheckFlags(node) & NodeCheckFlags.LoopWithCapturedBlockScopedBinding) !== 0;
-        }
-
-        /**
-         * Records constituents of name for the given variable to be hoisted in the outer scope.
-         */
-        function hoistVariableDeclarationDeclaredInConvertedLoop(state: ConvertedLoopState, node: VariableDeclaration): void {
-            if (!state.hoistedLocalVariables) {
-                state.hoistedLocalVariables = [];
-            }
-
-            visit(node.name);
-
-            function visit(node: Identifier | BindingPattern) {
-                if (node.kind === SyntaxKind.Identifier) {
-                    state.hoistedLocalVariables.push((<Identifier>node));
-                }
-                else {
-                    for (const element of (<BindingPattern>node).elements) {
-                        if (!isOmittedExpression(element)) {
-                            visit(element.name);
-                        }
-                    }
-                }
-            }
-        }
-
-        function convertIterationStatementBodyIfNecessary(node: IterationStatement, convert?: (node: IterationStatement, convertedLoopBodyStatements: Statement[]) => IterationStatement): VisitResult<Statement> {
-            if (!shouldConvertIterationStatementBody(node)) {
-                let saveAllowedNonLabeledJumps: Jump;
-                if (convertedLoopState) {
-                    // we get here if we are trying to emit normal loop loop inside converted loop
-                    // set allowedNonLabeledJumps to Break | Continue to mark that break\continue inside the loop should be emitted as is
-                    saveAllowedNonLabeledJumps = convertedLoopState.allowedNonLabeledJumps;
-                    convertedLoopState.allowedNonLabeledJumps = Jump.Break | Jump.Continue;
-                }
-
-                const result = convert ? convert(node, /*convertedLoopBodyStatements*/ undefined) : visitEachChild(node, visitor, context);
-
-                if (convertedLoopState) {
-                    convertedLoopState.allowedNonLabeledJumps = saveAllowedNonLabeledJumps;
-                }
-                return result;
-            }
-
-            const functionName = createUniqueName("_loop");
-            let loopInitializer: VariableDeclarationList;
-            switch (node.kind) {
-                case SyntaxKind.ForStatement:
-                case SyntaxKind.ForInStatement:
-                case SyntaxKind.ForOfStatement:
-                    const initializer = (<ForStatement | ForInStatement | ForOfStatement>node).initializer;
-                    if (initializer && initializer.kind === SyntaxKind.VariableDeclarationList) {
-                        loopInitializer = <VariableDeclarationList>initializer;
-                    }
-                    break;
-            }
-            // variables that will be passed to the loop as parameters
-            const loopParameters: ParameterDeclaration[] = [];
-            // variables declared in the loop initializer that will be changed inside the loop
-            const loopOutParameters: LoopOutParameter[] = [];
-            if (loopInitializer && (getCombinedNodeFlags(loopInitializer) & NodeFlags.BlockScoped)) {
-                for (const decl of loopInitializer.declarations) {
-                    processLoopVariableDeclaration(decl, loopParameters, loopOutParameters);
-                }
-            }
-
-            const outerConvertedLoopState = convertedLoopState;
-            convertedLoopState = { loopOutParameters };
-            if (outerConvertedLoopState) {
-                // convertedOuterLoopState !== undefined means that this converted loop is nested in another converted loop.
-                // if outer converted loop has already accumulated some state - pass it through
-                if (outerConvertedLoopState.argumentsName) {
-                    // outer loop has already used 'arguments' so we've already have some name to alias it
-                    // use the same name in all nested loops
-                    convertedLoopState.argumentsName = outerConvertedLoopState.argumentsName;
-                }
-                if (outerConvertedLoopState.thisName) {
-                    // outer loop has already used 'this' so we've already have some name to alias it
-                    // use the same name in all nested loops
-                    convertedLoopState.thisName = outerConvertedLoopState.thisName;
-                }
-                if (outerConvertedLoopState.hoistedLocalVariables) {
-                    // we've already collected some non-block scoped variable declarations in enclosing loop
-                    // use the same storage in nested loop
-                    convertedLoopState.hoistedLocalVariables = outerConvertedLoopState.hoistedLocalVariables;
-                }
-            }
-
-            let loopBody = visitNode(node.statement, visitor, isStatement);
-
-            const currentState = convertedLoopState;
-            convertedLoopState = outerConvertedLoopState;
-
-            if (loopOutParameters.length) {
-                const statements = isBlock(loopBody) ? (<Block>loopBody).statements.slice() : [loopBody];
-                copyOutParameters(loopOutParameters, CopyDirection.ToOutParameter, statements);
-                loopBody = createBlock(statements, /*location*/ undefined, /*multiline*/ true);
-            }
-
-            if (!isBlock(loopBody)) {
-                loopBody = createBlock([loopBody], /*location*/ undefined, /*multiline*/ true);
-            }
-
-            const isAsyncBlockContainingAwait =
-                enclosingNonArrowFunction
-                && (getEmitFlags(enclosingNonArrowFunction) & EmitFlags.AsyncFunctionBody) !== 0
-                && (node.statement.transformFlags & TransformFlags.ContainsYield) !== 0;
-
-            let loopBodyFlags: EmitFlags = 0;
-            if (currentState.containsLexicalThis) {
-                loopBodyFlags |= EmitFlags.CapturesThis;
-            }
-
-            if (isAsyncBlockContainingAwait) {
-                loopBodyFlags |= EmitFlags.AsyncFunctionBody;
-            }
-
-            const convertedLoopVariable =
-                createVariableStatement(
-                    /*modifiers*/ undefined,
-                    createVariableDeclarationList(
-                        [
-                            createVariableDeclaration(
-                                functionName,
-                                /*type*/ undefined,
-                                setEmitFlags(
-                                    createFunctionExpression(
-                                        isAsyncBlockContainingAwait ? createToken(SyntaxKind.AsteriskToken) : undefined,
-                                        /*name*/ undefined,
-                                        /*typeParameters*/ undefined,
-                                        loopParameters,
-                                        /*type*/ undefined,
-                                        <Block>loopBody
-                                    ),
-                                    loopBodyFlags
-                                )
-                            )
-                        ]
-                    )
-                );
-
-            const statements: Statement[] = [convertedLoopVariable];
-
-            let extraVariableDeclarations: VariableDeclaration[];
-            // propagate state from the inner loop to the outer loop if necessary
-            if (currentState.argumentsName) {
-                // if alias for arguments is set
-                if (outerConvertedLoopState) {
-                    // pass it to outer converted loop
-                    outerConvertedLoopState.argumentsName = currentState.argumentsName;
-                }
-                else {
-                    // this is top level converted loop and we need to create an alias for 'arguments' object
-                    (extraVariableDeclarations || (extraVariableDeclarations = [])).push(
-                        createVariableDeclaration(
-                            currentState.argumentsName,
-                            /*type*/ undefined,
-                            createIdentifier("arguments")
-                        )
-                    );
-                }
-            }
-
-            if (currentState.thisName) {
-                // if alias for this is set
-                if (outerConvertedLoopState) {
-                    // pass it to outer converted loop
-                    outerConvertedLoopState.thisName = currentState.thisName;
-                }
-                else {
-                    // this is top level converted loop so we need to create an alias for 'this' here
-                    // NOTE:
-                    // if converted loops were all nested in arrow function then we'll always emit '_this' so convertedLoopState.thisName will not be set.
-                    // If it is set this means that all nested loops are not nested in arrow function and it is safe to capture 'this'.
-                    (extraVariableDeclarations || (extraVariableDeclarations = [])).push(
-                        createVariableDeclaration(
-                            currentState.thisName,
-                            /*type*/ undefined,
-                            createIdentifier("this")
-                        )
-                    );
-                }
-            }
-
-            if (currentState.hoistedLocalVariables) {
-                // if hoistedLocalVariables !== undefined this means that we've possibly collected some variable declarations to be hoisted later
-                if (outerConvertedLoopState) {
-                    // pass them to outer converted loop
-                    outerConvertedLoopState.hoistedLocalVariables = currentState.hoistedLocalVariables;
-                }
-                else {
-                    if (!extraVariableDeclarations) {
-                        extraVariableDeclarations = [];
-                    }
-                    // hoist collected variable declarations
-                    for (const name in currentState.hoistedLocalVariables) {
-                        const identifier = currentState.hoistedLocalVariables[name];
-                        extraVariableDeclarations.push(createVariableDeclaration(identifier));
-                    }
-                }
-            }
-
-            // add extra variables to hold out parameters if necessary
-            if (loopOutParameters.length) {
-                if (!extraVariableDeclarations) {
-                    extraVariableDeclarations = [];
-                }
-                for (const outParam of loopOutParameters) {
-                    extraVariableDeclarations.push(createVariableDeclaration(outParam.outParamName));
-                }
-            }
-
-            // create variable statement to hold all introduced variable declarations
-            if (extraVariableDeclarations) {
-                statements.push(createVariableStatement(
-                    /*modifiers*/ undefined,
-                    createVariableDeclarationList(extraVariableDeclarations)
-                ));
-            }
-
-            const convertedLoopBodyStatements = generateCallToConvertedLoop(functionName, loopParameters, currentState, isAsyncBlockContainingAwait);
-            let loop: IterationStatement;
-            if (convert) {
-                loop = convert(node, convertedLoopBodyStatements);
-            }
-            else {
-                loop = <IterationStatement>getMutableClone(node);
-                // clean statement part
-                loop.statement = undefined;
-                // visit childnodes to transform initializer/condition/incrementor parts
-                loop = visitEachChild(loop, visitor, context);
-                // set loop statement
-                loop.statement = createBlock(
-                    convertedLoopBodyStatements,
-                    /*location*/ undefined,
-                    /*multiline*/ true
-                );
-
-                // reset and re-aggregate the transform flags
-                loop.transformFlags = 0;
-                aggregateTransformFlags(loop);
-            }
-
-
-            statements.push(
-                currentParent.kind === SyntaxKind.LabeledStatement
-                    ? createLabel((<LabeledStatement>currentParent).label, loop)
-                    : loop
-                );
-            return statements;
-        }
-
-        function copyOutParameter(outParam: LoopOutParameter, copyDirection: CopyDirection): BinaryExpression {
-            const source = copyDirection === CopyDirection.ToOriginal ? outParam.outParamName : outParam.originalName;
-            const target = copyDirection === CopyDirection.ToOriginal ? outParam.originalName : outParam.outParamName;
-            return createBinary(target, SyntaxKind.EqualsToken, source);
-        }
-
-        function copyOutParameters(outParams: LoopOutParameter[], copyDirection: CopyDirection, statements: Statement[]): void {
-            for (const outParam of outParams) {
-                statements.push(createStatement(copyOutParameter(outParam, copyDirection)));
-            }
-        }
-
-        function generateCallToConvertedLoop(loopFunctionExpressionName: Identifier, parameters: ParameterDeclaration[], state: ConvertedLoopState, isAsyncBlockContainingAwait: boolean): Statement[] {
-            const outerConvertedLoopState = convertedLoopState;
-
-            const statements: Statement[] = [];
-            // loop is considered simple if it does not have any return statements or break\continue that transfer control outside of the loop
-            // simple loops are emitted as just 'loop()';
-            // NOTE: if loop uses only 'continue' it still will be emitted as simple loop
-            const isSimpleLoop =
-                !(state.nonLocalJumps & ~Jump.Continue) &&
-                !state.labeledNonLocalBreaks &&
-                !state.labeledNonLocalContinues;
-
-            const call = createCall(loopFunctionExpressionName, /*typeArguments*/ undefined, map(parameters, p => <Identifier>p.name));
-            const callResult = isAsyncBlockContainingAwait ? createYield(createToken(SyntaxKind.AsteriskToken), call) : call;
-            if (isSimpleLoop) {
-                statements.push(createStatement(callResult));
-                copyOutParameters(state.loopOutParameters, CopyDirection.ToOriginal, statements);
-            }
-            else {
-                const loopResultName = createUniqueName("state");
-                const stateVariable = createVariableStatement(
-                    /*modifiers*/ undefined,
-                    createVariableDeclarationList(
-                        [createVariableDeclaration(loopResultName, /*type*/ undefined, callResult)]
-                    )
-                );
-                statements.push(stateVariable);
-                copyOutParameters(state.loopOutParameters, CopyDirection.ToOriginal, statements);
-
-                if (state.nonLocalJumps & Jump.Return) {
-                    let returnStatement: ReturnStatement;
-                    if (outerConvertedLoopState) {
-                        outerConvertedLoopState.nonLocalJumps |= Jump.Return;
-                        returnStatement = createReturn(loopResultName);
-                    }
-                    else {
-                        returnStatement = createReturn(createPropertyAccess(loopResultName, "value"));
-                    }
-                    statements.push(
-                        createIf(
-                            createBinary(
-                                createTypeOf(loopResultName),
-                                SyntaxKind.EqualsEqualsEqualsToken,
-                                createLiteral("object")
-                            ),
-                            returnStatement
-                        )
-                    );
-                }
-
-                if (state.nonLocalJumps & Jump.Break) {
-                    statements.push(
-                        createIf(
-                            createBinary(
-                                loopResultName,
-                                SyntaxKind.EqualsEqualsEqualsToken,
-                                createLiteral("break")
-                            ),
-                            createBreak()
-                        )
-                    );
-                }
-
-                if (state.labeledNonLocalBreaks || state.labeledNonLocalContinues) {
-                    const caseClauses: CaseClause[] = [];
-                    processLabeledJumps(state.labeledNonLocalBreaks, /*isBreak*/ true, loopResultName, outerConvertedLoopState, caseClauses);
-                    processLabeledJumps(state.labeledNonLocalContinues, /*isBreak*/ false, loopResultName, outerConvertedLoopState, caseClauses);
-                    statements.push(
-                        createSwitch(
-                            loopResultName,
-                            createCaseBlock(caseClauses)
-                        )
-                    );
-                }
-            }
-            return statements;
-        }
-
-        function setLabeledJump(state: ConvertedLoopState, isBreak: boolean, labelText: string, labelMarker: string): void {
-            if (isBreak) {
-                if (!state.labeledNonLocalBreaks) {
-                    state.labeledNonLocalBreaks = createMap<string>();
-                }
-                state.labeledNonLocalBreaks[labelText] = labelMarker;
-            }
-            else {
-                if (!state.labeledNonLocalContinues) {
-                    state.labeledNonLocalContinues = createMap<string>();
-                }
-                state.labeledNonLocalContinues[labelText] = labelMarker;
-            }
-        }
-
-        function processLabeledJumps(table: Map<string>, isBreak: boolean, loopResultName: Identifier, outerLoop: ConvertedLoopState, caseClauses: CaseClause[]): void {
-            if (!table) {
-                return;
-            }
-            for (const labelText in table) {
-                const labelMarker = table[labelText];
-                const statements: Statement[] = [];
-                // if there are no outer converted loop or outer label in question is located inside outer converted loop
-                // then emit labeled break\continue
-                // otherwise propagate pair 'label -> marker' to outer converted loop and emit 'return labelMarker' so outer loop can later decide what to do
-                if (!outerLoop || (outerLoop.labels && outerLoop.labels[labelText])) {
-                    const label = createIdentifier(labelText);
-                    statements.push(isBreak ? createBreak(label) : createContinue(label));
-                }
-                else {
-                    setLabeledJump(outerLoop, isBreak, labelText, labelMarker);
-                    statements.push(createReturn(loopResultName));
-                }
-                caseClauses.push(createCaseClause(createLiteral(labelMarker), statements));
-            }
-        }
-
-        function processLoopVariableDeclaration(decl: VariableDeclaration | BindingElement, loopParameters: ParameterDeclaration[], loopOutParameters: LoopOutParameter[]) {
-            const name = decl.name;
-            if (isBindingPattern(name)) {
-                for (const element of name.elements) {
-                    if (!isOmittedExpression(element)) {
-                        processLoopVariableDeclaration(element, loopParameters, loopOutParameters);
-                    }
-                }
-            }
-            else {
-                loopParameters.push(createParameter(name));
-                if (resolver.getNodeCheckFlags(decl) & NodeCheckFlags.NeedsLoopOutParameter) {
-                    const outParamName = createUniqueName("out_" + name.text);
-                    loopOutParameters.push({ originalName: name, outParamName });
-                }
-            }
-        }
-
-        /**
-         * Adds the members of an object literal to an array of expressions.
-         *
-         * @param expressions An array of expressions.
-         * @param node An ObjectLiteralExpression node.
-         * @param receiver The receiver for members of the ObjectLiteralExpression.
-         * @param numInitialNonComputedProperties The number of initial properties without
-         *                                        computed property names.
-         */
-        function addObjectLiteralMembers(expressions: Expression[], node: ObjectLiteralExpression, receiver: Identifier, start: number) {
-            const properties = node.properties;
-            const numProperties = properties.length;
-            for (let i = start; i < numProperties; i++) {
-                const property = properties[i];
-                switch (property.kind) {
-                    case SyntaxKind.GetAccessor:
-                    case SyntaxKind.SetAccessor:
-                        const accessors = getAllAccessorDeclarations(node.properties, <AccessorDeclaration>property);
-                        if (property === accessors.firstAccessor) {
-                            expressions.push(transformAccessorsToExpression(receiver, accessors, node.multiLine));
-                        }
-
-                        break;
-
-                    case SyntaxKind.PropertyAssignment:
-                        expressions.push(transformPropertyAssignmentToExpression(node, <PropertyAssignment>property, receiver, node.multiLine));
-                        break;
-
-                    case SyntaxKind.ShorthandPropertyAssignment:
-                        expressions.push(transformShorthandPropertyAssignmentToExpression(node, <ShorthandPropertyAssignment>property, receiver, node.multiLine));
-                        break;
-
-                    case SyntaxKind.MethodDeclaration:
-                        expressions.push(transformObjectLiteralMethodDeclarationToExpression(node, <MethodDeclaration>property, receiver, node.multiLine));
-                        break;
-
-                    default:
-                        Debug.failBadSyntaxKind(node);
-                        break;
-                }
-            }
-        }
-
-        /**
-         * Transforms a PropertyAssignment node into an expression.
-         *
-         * @param node The ObjectLiteralExpression that contains the PropertyAssignment.
-         * @param property The PropertyAssignment node.
-         * @param receiver The receiver for the assignment.
-         */
-        function transformPropertyAssignmentToExpression(node: ObjectLiteralExpression, property: PropertyAssignment, receiver: Expression, startsOnNewLine: boolean) {
-            const expression = createAssignment(
-                createMemberAccessForPropertyName(
-                    receiver,
-                    visitNode(property.name, visitor, isPropertyName)
-                ),
-                visitNode(property.initializer, visitor, isExpression),
-                /*location*/ property
-            );
-            if (startsOnNewLine) {
-                expression.startsOnNewLine = true;
-            }
-            return expression;
-        }
-
-        /**
-         * Transforms a ShorthandPropertyAssignment node into an expression.
-         *
-         * @param node The ObjectLiteralExpression that contains the ShorthandPropertyAssignment.
-         * @param property The ShorthandPropertyAssignment node.
-         * @param receiver The receiver for the assignment.
-         */
-        function transformShorthandPropertyAssignmentToExpression(node: ObjectLiteralExpression, property: ShorthandPropertyAssignment, receiver: Expression, startsOnNewLine: boolean) {
-            const expression = createAssignment(
-                createMemberAccessForPropertyName(
-                    receiver,
-                    visitNode(property.name, visitor, isPropertyName)
-                ),
-                getSynthesizedClone(property.name),
-                /*location*/ property
-            );
-            if (startsOnNewLine) {
-                expression.startsOnNewLine = true;
-            }
-            return expression;
-        }
-
-        /**
-         * Transforms a MethodDeclaration of an ObjectLiteralExpression into an expression.
-         *
-         * @param node The ObjectLiteralExpression that contains the MethodDeclaration.
-         * @param method The MethodDeclaration node.
-         * @param receiver The receiver for the assignment.
-         */
-        function transformObjectLiteralMethodDeclarationToExpression(node: ObjectLiteralExpression, method: MethodDeclaration, receiver: Expression, startsOnNewLine: boolean) {
-            const expression = createAssignment(
-                createMemberAccessForPropertyName(
-                    receiver,
-                    visitNode(method.name, visitor, isPropertyName)
-                ),
-                transformFunctionLikeToExpression(method, /*location*/ method, /*name*/ undefined),
-                /*location*/ method
-            );
-            if (startsOnNewLine) {
-                expression.startsOnNewLine = true;
-            }
-            return expression;
-        }
-
-        /**
-         * Visits a MethodDeclaration of an ObjectLiteralExpression and transforms it into a
-         * PropertyAssignment.
-         *
-         * @param node A MethodDeclaration node.
-         */
-        function visitMethodDeclaration(node: MethodDeclaration): ObjectLiteralElementLike {
-            // We should only get here for methods on an object literal with regular identifier names.
-            // Methods on classes are handled in visitClassDeclaration/visitClassExpression.
-            // Methods with computed property names are handled in visitObjectLiteralExpression.
-            Debug.assert(!isComputedPropertyName(node.name));
-            const functionExpression = transformFunctionLikeToExpression(node, /*location*/ moveRangePos(node, -1), /*name*/ undefined);
-            setEmitFlags(functionExpression, EmitFlags.NoLeadingComments | getEmitFlags(functionExpression));
-            return createPropertyAssignment(
-                node.name,
-                functionExpression,
-                /*location*/ node
-            );
-        }
-
-        /**
-         * Visits a ShorthandPropertyAssignment and transforms it into a PropertyAssignment.
-         *
-         * @param node A ShorthandPropertyAssignment node.
-         */
-        function visitShorthandPropertyAssignment(node: ShorthandPropertyAssignment): ObjectLiteralElementLike {
-            return createPropertyAssignment(
-                node.name,
-                getSynthesizedClone(node.name),
-                /*location*/ node
-            );
-        }
-
-        /**
-         * Visits a YieldExpression node.
-         *
-         * @param node A YieldExpression node.
-         */
-        function visitYieldExpression(node: YieldExpression): Expression {
-            // `yield` expressions are transformed using the generators transformer.
-            return visitEachChild(node, visitor, context);
-        }
-
-        /**
-         * Visits an ArrayLiteralExpression that contains a spread element.
-         *
-         * @param node An ArrayLiteralExpression node.
-         */
-        function visitArrayLiteralExpression(node: ArrayLiteralExpression): Expression {
-            // We are here because we contain a SpreadElementExpression.
-            return transformAndSpreadElements(node.elements, /*needsUniqueCopy*/ true, node.multiLine, /*hasTrailingComma*/ node.elements.hasTrailingComma);
-        }
-
-        /**
-         * Visits a CallExpression that contains either a spread element or `super`.
-         *
-         * @param node a CallExpression.
-         */
-        function visitCallExpression(node: CallExpression) {
-            return visitCallExpressionWithPotentialCapturedThisAssignment(node, /*assignToCapturedThis*/ true);
-        }
-
-        function visitImmediateSuperCallInBody(node: CallExpression) {
-            return visitCallExpressionWithPotentialCapturedThisAssignment(node, /*assignToCapturedThis*/ false);
-        }
-
-        function visitCallExpressionWithPotentialCapturedThisAssignment(node: CallExpression, assignToCapturedThis: boolean): CallExpression | BinaryExpression {
-            // We are here either because SuperKeyword was used somewhere in the expression, or
-            // because we contain a SpreadElementExpression.
-
-            const { target, thisArg } = createCallBinding(node.expression, hoistVariableDeclaration);
-            if (node.expression.kind === SyntaxKind.SuperKeyword) {
-                setNodeEmitFlags(thisArg, NodeEmitFlags.NoSubstitution);
-            }
-            let resultingCall: CallExpression | BinaryExpression;
-            if (node.transformFlags & TransformFlags.ContainsSpreadElementExpression) {
-                // [source]
-                //      f(...a, b)
-                //      x.m(...a, b)
-                //      super(...a, b)
-                //      super.m(...a, b) // in static
-                //      super.m(...a, b) // in instance
-                //
-                // [output]
-                //      f.apply(void 0, a.concat([b]))
-                //      (_a = x).m.apply(_a, a.concat([b]))
-                //      _super.apply(this, a.concat([b]))
-                //      _super.m.apply(this, a.concat([b]))
-                //      _super.prototype.m.apply(this, a.concat([b]))
-
-                resultingCall = createFunctionApply(
-                    visitNode(target, visitor, isExpression),
-                    visitNode(thisArg, visitor, isExpression),
-                    transformAndSpreadElements(node.arguments, /*needsUniqueCopy*/ false, /*multiLine*/ false, /*hasTrailingComma*/ false)
-                );
-            }
-            else {
-                // [source]
-                //      super(a)
-                //      super.m(a) // in static
-                //      super.m(a) // in instance
-                //
-                // [output]
-                //      _super.call(this, a)
-                //      _super.m.call(this, a)
-                //      _super.prototype.m.call(this, a)
-
-                resultingCall = createFunctionCall(
-                    visitNode(target, visitor, isExpression),
-                    visitNode(thisArg, visitor, isExpression),
-                    visitNodes(node.arguments, visitor, isExpression),
-                    /*location*/ node
-                );
-            }
-
-            if (node.expression.kind === SyntaxKind.SuperKeyword) {
-                const actualThis = createThis();
-                setNodeEmitFlags(actualThis, NodeEmitFlags.NoSubstitution);
-                const initializer =
-                    createLogicalOr(
-                        resultingCall,
-                        actualThis
-                    );
-                return assignToCapturedThis
-                    ? createAssignment(createIdentifier("_this"), initializer)
-                    : initializer;
-            }
-            return resultingCall;
-        }
-
-        /**
-         * Visits a NewExpression that contains a spread element.
-         *
-         * @param node A NewExpression node.
-         */
-        function visitNewExpression(node: NewExpression): LeftHandSideExpression {
-            // We are here because we contain a SpreadElementExpression.
-            Debug.assert((node.transformFlags & TransformFlags.ContainsSpreadElementExpression) !== 0);
-
-            // [source]
-            //      new C(...a)
-            //
-            // [output]
-            //      new ((_a = C).bind.apply(_a, [void 0].concat(a)))()
-
-            const { target, thisArg } = createCallBinding(createPropertyAccess(node.expression, "bind"), hoistVariableDeclaration);
-            return createNew(
-                createFunctionApply(
-                    visitNode(target, visitor, isExpression),
-                    thisArg,
-                    transformAndSpreadElements(createNodeArray([createVoidZero(), ...node.arguments]), /*needsUniqueCopy*/ false, /*multiLine*/ false, /*hasTrailingComma*/ false)
-                ),
-                /*typeArguments*/ undefined,
-                []
-            );
-        }
-
-        /**
-         * Transforms an array of Expression nodes that contains a SpreadElementExpression.
-         *
-         * @param elements The array of Expression nodes.
-         * @param needsUniqueCopy A value indicating whether to ensure that the result is a fresh array.
-         * @param multiLine A value indicating whether the result should be emitted on multiple lines.
-         */
-        function transformAndSpreadElements(elements: NodeArray<Expression>, needsUniqueCopy: boolean, multiLine: boolean, hasTrailingComma: boolean): Expression {
-            // [source]
-            //      [a, ...b, c]
-            //
-            // [output]
-            //      [a].concat(b, [c])
-
-            // Map spans of spread expressions into their expressions and spans of other
-            // expressions into an array literal.
-            const numElements = elements.length;
-            const segments = flatten(
-                spanMap(elements, partitionSpreadElement, (partition, visitPartition, start, end) =>
-                    visitPartition(partition, multiLine, hasTrailingComma && end === numElements)
-                )
-            );
-
-            if (segments.length === 1) {
-                const firstElement = elements[0];
-                return needsUniqueCopy && isSpreadElementExpression(firstElement) && firstElement.expression.kind !== SyntaxKind.ArrayLiteralExpression
-                    ? createArraySlice(segments[0])
-                    : segments[0];
-            }
-
-            // Rewrite using the pattern <segment0>.concat(<segment1>, <segment2>, ...)
-            return createArrayConcat(segments.shift(), segments);
-        }
-
-        function partitionSpreadElement(node: Expression) {
-            return isSpreadElementExpression(node)
-                ? visitSpanOfSpreadElements
-                : visitSpanOfNonSpreadElements;
-        }
-
-        function visitSpanOfSpreadElements(chunk: Expression[], multiLine: boolean, hasTrailingComma: boolean): VisitResult<Expression> {
-            return map(chunk, visitExpressionOfSpreadElement);
-        }
-
-        function visitSpanOfNonSpreadElements(chunk: Expression[], multiLine: boolean, hasTrailingComma: boolean): VisitResult<Expression> {
-            return createArrayLiteral(
-                visitNodes(createNodeArray(chunk, /*location*/ undefined, hasTrailingComma), visitor, isExpression),
-                /*location*/ undefined,
-                multiLine
-            );
-        }
-
-        /**
-         * Transforms the expression of a SpreadElementExpression node.
-         *
-         * @param node A SpreadElementExpression node.
-         */
-        function visitExpressionOfSpreadElement(node: SpreadElementExpression) {
-            return visitNode(node.expression, visitor, isExpression);
-        }
-
-        /**
-         * Visits a template literal.
-         *
-         * @param node A template literal.
-         */
-        function visitTemplateLiteral(node: LiteralExpression): LeftHandSideExpression {
-            return createLiteral(node.text, /*location*/ node);
-        }
-
-        /**
-         * Visits a TaggedTemplateExpression node.
-         *
-         * @param node A TaggedTemplateExpression node.
-         */
-        function visitTaggedTemplateExpression(node: TaggedTemplateExpression) {
-            // Visit the tag expression
-            const tag = visitNode(node.tag, visitor, isExpression);
-
-            // Allocate storage for the template site object
-            const temp = createTempVariable(hoistVariableDeclaration);
-
-            // Build up the template arguments and the raw and cooked strings for the template.
-            const templateArguments: Expression[] = [temp];
-            const cookedStrings: Expression[] = [];
-            const rawStrings: Expression[] = [];
-            const template = node.template;
-            if (isNoSubstitutionTemplateLiteral(template)) {
-                cookedStrings.push(createLiteral(template.text));
-                rawStrings.push(getRawLiteral(template));
-            }
-            else {
-                cookedStrings.push(createLiteral(template.head.text));
-                rawStrings.push(getRawLiteral(template.head));
-                for (const templateSpan of template.templateSpans) {
-                    cookedStrings.push(createLiteral(templateSpan.literal.text));
-                    rawStrings.push(getRawLiteral(templateSpan.literal));
-                    templateArguments.push(visitNode(templateSpan.expression, visitor, isExpression));
-                }
-            }
-
-            // NOTE: The parentheses here is entirely optional as we are now able to auto-
-            //       parenthesize when rebuilding the tree. This should be removed in a
-            //       future version. It is here for now to match our existing emit.
-            return createParen(
-                inlineExpressions([
-                    createAssignment(temp, createArrayLiteral(cookedStrings)),
-                    createAssignment(createPropertyAccess(temp, "raw"), createArrayLiteral(rawStrings)),
-                    createCall(tag, /*typeArguments*/ undefined, templateArguments)
-                ])
-            );
-        }
-
-        /**
-         * Creates an ES5 compatible literal from an ES6 template literal.
-         *
-         * @param node The ES6 template literal.
-         */
-        function getRawLiteral(node: LiteralLikeNode) {
-            // Find original source text, since we need to emit the raw strings of the tagged template.
-            // The raw strings contain the (escaped) strings of what the user wrote.
-            // Examples: `\n` is converted to "\\n", a template string with a newline to "\n".
-            let text = getSourceTextOfNodeFromSourceFile(currentSourceFile, node);
-
-            // text contains the original source, it will also contain quotes ("`"), dolar signs and braces ("${" and "}"),
-            // thus we need to remove those characters.
-            // First template piece starts with "`", others with "}"
-            // Last template piece ends with "`", others with "${"
-            const isLast = node.kind === SyntaxKind.NoSubstitutionTemplateLiteral || node.kind === SyntaxKind.TemplateTail;
-            text = text.substring(1, text.length - (isLast ? 1 : 2));
-
-            // Newline normalization:
-            // ES6 Spec 11.8.6.1 - Static Semantics of TV's and TRV's
-            // <CR><LF> and <CR> LineTerminatorSequences are normalized to <LF> for both TV and TRV.
-            text = text.replace(/\r\n?/g, "\n");
-            return createLiteral(text, /*location*/ node);
-        }
-
-        /**
-         * Visits a TemplateExpression node.
-         *
-         * @param node A TemplateExpression node.
-         */
-        function visitTemplateExpression(node: TemplateExpression): Expression {
-            const expressions: Expression[] = [];
-            addTemplateHead(expressions, node);
-            addTemplateSpans(expressions, node);
-
-            // createAdd will check if each expression binds less closely than binary '+'.
-            // If it does, it wraps the expression in parentheses. Otherwise, something like
-            //    `abc${ 1 << 2 }`
-            // becomes
-            //    "abc" + 1 << 2 + ""
-            // which is really
-            //    ("abc" + 1) << (2 + "")
-            // rather than
-            //    "abc" + (1 << 2) + ""
-            const expression = reduceLeft(expressions, createAdd);
-            if (nodeIsSynthesized(expression)) {
-                setTextRange(expression, node);
-            }
-
-            return expression;
-        }
-
-        /**
-         * Gets a value indicating whether we need to include the head of a TemplateExpression.
-         *
-         * @param node A TemplateExpression node.
-         */
-        function shouldAddTemplateHead(node: TemplateExpression) {
-            // If this expression has an empty head literal and the first template span has a non-empty
-            // literal, then emitting the empty head literal is not necessary.
-            //     `${ foo } and ${ bar }`
-            // can be emitted as
-            //     foo + " and " + bar
-            // This is because it is only required that one of the first two operands in the emit
-            // output must be a string literal, so that the other operand and all following operands
-            // are forced into strings.
-            //
-            // If the first template span has an empty literal, then the head must still be emitted.
-            //     `${ foo }${ bar }`
-            // must still be emitted as
-            //     "" + foo + bar
-
-            // There is always atleast one templateSpan in this code path, since
-            // NoSubstitutionTemplateLiterals are directly emitted via emitLiteral()
-            Debug.assert(node.templateSpans.length !== 0);
-
-            return node.head.text.length !== 0 || node.templateSpans[0].literal.text.length === 0;
-        }
-
-        /**
-         * Adds the head of a TemplateExpression to an array of expressions.
-         *
-         * @param expressions An array of expressions.
-         * @param node A TemplateExpression node.
-         */
-        function addTemplateHead(expressions: Expression[], node: TemplateExpression): void {
-            if (!shouldAddTemplateHead(node)) {
-                return;
-            }
-
-            expressions.push(createLiteral(node.head.text));
-        }
-
-        /**
-         * Visits and adds the template spans of a TemplateExpression to an array of expressions.
-         *
-         * @param expressions An array of expressions.
-         * @param node A TemplateExpression node.
-         */
-        function addTemplateSpans(expressions: Expression[], node: TemplateExpression): void {
-            for (const span of node.templateSpans) {
-                expressions.push(visitNode(span.expression, visitor, isExpression));
-
-                // Only emit if the literal is non-empty.
-                // The binary '+' operator is left-associative, so the first string concatenation
-                // with the head will force the result up to this point to be a string.
-                // Emitting a '+ ""' has no semantic effect for middles and tails.
-                if (span.literal.text.length !== 0) {
-                    expressions.push(createLiteral(span.literal.text));
-                }
-            }
-        }
-
-        /**
-         * Visits the `super` keyword
-         */
-        function visitSuperKeyword(node: PrimaryExpression): LeftHandSideExpression {
-            return enclosingNonAsyncFunctionBody
-                && isClassElement(enclosingNonAsyncFunctionBody)
-                && !hasModifier(enclosingNonAsyncFunctionBody, ModifierFlags.Static)
-                && currentParent.kind !== SyntaxKind.CallExpression
-                    ? createPropertyAccess(createIdentifier("_super"), "prototype")
-                    : createIdentifier("_super");
-        }
-
-        function visitSourceFileNode(node: SourceFile): SourceFile {
-            const [prologue, remaining] = span(node.statements, isPrologueDirective);
-            const statements: Statement[] = [];
-            startLexicalEnvironment();
-            addRange(statements, prologue);
-            addCaptureThisForNodeIfNeeded(statements, node);
-            addRange(statements, visitNodes(createNodeArray(remaining), visitor, isStatement));
-            addRange(statements, endLexicalEnvironment());
-            const clone = getMutableClone(node);
-            clone.statements = createNodeArray(statements, /*location*/ node.statements);
-            return clone;
-        }
-
-        /**
-         * Called by the printer just before a node is printed.
-         *
-         * @param node The node to be printed.
-         */
-        function onEmitNode(emitContext: EmitContext, node: Node, emitCallback: (emitContext: EmitContext, node: Node) => void) {
-            const savedEnclosingFunction = enclosingFunction;
-
-            if (enabledSubstitutions & ES6SubstitutionFlags.CapturedThis && isFunctionLike(node)) {
-                // If we are tracking a captured `this`, keep track of the enclosing function.
-                enclosingFunction = node;
-            }
-
-            previousOnEmitNode(emitContext, node, emitCallback);
-
-            enclosingFunction = savedEnclosingFunction;
-        }
-
-        /**
-         * Enables a more costly code path for substitutions when we determine a source file
-         * contains block-scoped bindings (e.g. `let` or `const`).
-         */
-        function enableSubstitutionsForBlockScopedBindings() {
-            if ((enabledSubstitutions & ES6SubstitutionFlags.BlockScopedBindings) === 0) {
-                enabledSubstitutions |= ES6SubstitutionFlags.BlockScopedBindings;
-                context.enableSubstitution(SyntaxKind.Identifier);
-            }
-        }
-
-        /**
-         * Enables a more costly code path for substitutions when we determine a source file
-         * contains a captured `this`.
-         */
-        function enableSubstitutionsForCapturedThis() {
-            if ((enabledSubstitutions & ES6SubstitutionFlags.CapturedThis) === 0) {
-                enabledSubstitutions |= ES6SubstitutionFlags.CapturedThis;
-                context.enableSubstitution(SyntaxKind.ThisKeyword);
-                context.enableEmitNotification(SyntaxKind.Constructor);
-                context.enableEmitNotification(SyntaxKind.MethodDeclaration);
-                context.enableEmitNotification(SyntaxKind.GetAccessor);
-                context.enableEmitNotification(SyntaxKind.SetAccessor);
-                context.enableEmitNotification(SyntaxKind.ArrowFunction);
-                context.enableEmitNotification(SyntaxKind.FunctionExpression);
-                context.enableEmitNotification(SyntaxKind.FunctionDeclaration);
-            }
-        }
-
-        /**
-         * Hooks node substitutions.
-         *
-         * @param node The node to substitute.
-         * @param isExpression A value indicating whether the node is to be used in an expression
-         *                     position.
-         */
-        function onSubstituteNode(emitContext: EmitContext, node: Node) {
-            node = previousOnSubstituteNode(emitContext, node);
-
-            if (emitContext === EmitContext.Expression) {
-                return substituteExpression(node);
-            }
-
-            if (isIdentifier(node)) {
-                return substituteIdentifier(node);
-            }
-
-            return node;
-        }
-
-        /**
-         * Hooks substitutions for non-expression identifiers.
-         */
-        function substituteIdentifier(node: Identifier) {
-            // Only substitute the identifier if we have enabled substitutions for block-scoped
-            // bindings.
-            if (enabledSubstitutions & ES6SubstitutionFlags.BlockScopedBindings) {
-                const original = getParseTreeNode(node, isIdentifier);
-                if (original && isNameOfDeclarationWithCollidingName(original)) {
-                    return getGeneratedNameForNode(original);
-                }
-            }
-
-            return node;
-        }
-
-        /**
-         * Determines whether a name is the name of a declaration with a colliding name.
-         * NOTE: This function expects to be called with an original source tree node.
-         *
-         * @param node An original source tree node.
-         */
-        function isNameOfDeclarationWithCollidingName(node: Identifier) {
-            const parent = node.parent;
-            switch (parent.kind) {
-                case SyntaxKind.BindingElement:
-                case SyntaxKind.ClassDeclaration:
-                case SyntaxKind.EnumDeclaration:
-                case SyntaxKind.VariableDeclaration:
-                    return (<Declaration>parent).name === node
-                        && resolver.isDeclarationWithCollidingName(<Declaration>parent);
-            }
-
-            return false;
-        }
-
-        /**
-         * Substitutes an expression.
-         *
-         * @param node An Expression node.
-         */
-        function substituteExpression(node: Node) {
-            switch (node.kind) {
-                case SyntaxKind.Identifier:
-                    return substituteExpressionIdentifier(<Identifier>node);
-
-                case SyntaxKind.ThisKeyword:
-                    return substituteThisKeyword(<PrimaryExpression>node);
-            }
-
-            return node;
-        }
-
-        /**
-         * Substitutes an expression identifier.
-         *
-         * @param node An Identifier node.
-         */
-        function substituteExpressionIdentifier(node: Identifier): Identifier {
-            if (enabledSubstitutions & ES6SubstitutionFlags.BlockScopedBindings) {
-                const declaration = resolver.getReferencedDeclarationWithCollidingName(node);
-                if (declaration) {
-                    return getGeneratedNameForNode(declaration.name);
-                }
-            }
-
-            return node;
-        }
-
-        /**
-         * Substitutes `this` when contained within an arrow function.
-         *
-         * @param node The ThisKeyword node.
-         */
-        function substituteThisKeyword(node: PrimaryExpression): PrimaryExpression {
-            if (enabledSubstitutions & ES6SubstitutionFlags.CapturedThis
-                && enclosingFunction
-                && getEmitFlags(enclosingFunction) & EmitFlags.CapturesThis) {
-                return createIdentifier("_this", /*location*/ node);
-            }
-
-            return node;
-        }
-
-        /**
-         * Gets the local name for a declaration for use in expressions.
-         *
-         * A local name will *never* be prefixed with an module or namespace export modifier like
-         * "exports.".
-         *
-         * @param node The declaration.
-         * @param allowComments A value indicating whether comments may be emitted for the name.
-         * @param allowSourceMaps A value indicating whether source maps may be emitted for the name.
-         */
-        function getLocalName(node: ClassDeclaration | ClassExpression | FunctionDeclaration, allowComments?: boolean, allowSourceMaps?: boolean) {
-            return getDeclarationName(node, allowComments, allowSourceMaps, EmitFlags.LocalName);
-        }
-
-        /**
-         * Gets the name of a declaration, without source map or comments.
-         *
-         * @param node The declaration.
-         * @param allowComments Allow comments for the name.
-         */
-        function getDeclarationName(node: DeclarationStatement | ClassExpression, allowComments?: boolean, allowSourceMaps?: boolean, emitFlags?: EmitFlags) {
-            if (node.name && !isGeneratedIdentifier(node.name)) {
-                const name = getMutableClone(node.name);
-                emitFlags |= getEmitFlags(node.name);
-                if (!allowSourceMaps) {
-                    emitFlags |= EmitFlags.NoSourceMap;
-                }
-                if (!allowComments) {
-                    emitFlags |= EmitFlags.NoComments;
-                }
-                if (emitFlags) {
-                    setEmitFlags(name, emitFlags);
-                }
-                return name;
-            }
-
-            return getGeneratedNameForNode(node);
-        }
-
-        function getClassMemberPrefix(node: ClassExpression | ClassDeclaration, member: ClassElement) {
-            const expression = getLocalName(node);
-            return hasModifier(member, ModifierFlags.Static) ? expression : createPropertyAccess(expression, "prototype");
-        }
-
-        function hasSynthesizedDefaultSuperCall(constructor: ConstructorDeclaration, hasExtendsClause: boolean) {
-            if (!constructor || !hasExtendsClause) {
-                return false;
-            }
-
-            const parameter = singleOrUndefined(constructor.parameters);
-            if (!parameter || !nodeIsSynthesized(parameter) || !parameter.dotDotDotToken) {
-                return false;
-            }
-
-            const statement = firstOrUndefined(constructor.body.statements);
-            if (!statement || !nodeIsSynthesized(statement) || statement.kind !== SyntaxKind.ExpressionStatement) {
-                return false;
-            }
-
-            const statementExpression = (<ExpressionStatement>statement).expression;
-            if (!nodeIsSynthesized(statementExpression) || statementExpression.kind !== SyntaxKind.CallExpression) {
-                return false;
-            }
-
-            const callTarget = (<CallExpression>statementExpression).expression;
-            if (!nodeIsSynthesized(callTarget) || callTarget.kind !== SyntaxKind.SuperKeyword) {
-                return false;
-            }
-
-            const callArgument = singleOrUndefined((<CallExpression>statementExpression).arguments);
-            if (!callArgument || !nodeIsSynthesized(callArgument) || callArgument.kind !== SyntaxKind.SpreadElementExpression) {
-                return false;
-            }
-
-            const expression = (<SpreadElementExpression>callArgument).expression;
-            return isIdentifier(expression) && expression === parameter.name;
-        }
-    }
+/// <reference path="../factory.ts" />
+/// <reference path="../visitor.ts" />
+
+/*@internal*/
+namespace ts {
+
+    const enum ES6SubstitutionFlags {
+        /** Enables substitutions for captured `this` */
+        CapturedThis = 1 << 0,
+        /** Enables substitutions for block-scoped bindings. */
+        BlockScopedBindings = 1 << 1,
+    }
+
+    /**
+     * If loop contains block scoped binding captured in some function then loop body is converted to a function.
+     * Lexical bindings declared in loop initializer will be passed into the loop body function as parameters,
+     * however if this binding is modified inside the body - this new value should be propagated back to the original binding.
+     * This is done by declaring new variable (out parameter holder) outside of the loop for every binding that is reassigned inside the body.
+     * On every iteration this variable is initialized with value of corresponding binding.
+     * At every point where control flow leaves the loop either explicitly (break/continue) or implicitly (at the end of loop body)
+     * we copy the value inside the loop to the out parameter holder.
+     *
+     * for (let x;;) {
+     *     let a = 1;
+     *     let b = () => a;
+     *     x++
+     *     if (...) break;
+     *     ...
+     * }
+     *
+     * will be converted to
+     *
+     * var out_x;
+     * var loop = function(x) {
+     *     var a = 1;
+     *     var b = function() { return a; }
+     *     x++;
+     *     if (...) return out_x = x, "break";
+     *     ...
+     *     out_x = x;
+     * }
+     * for (var x;;) {
+     *     out_x = x;
+     *     var state = loop(x);
+     *     x = out_x;
+     *     if (state === "break") break;
+     * }
+     *
+     * NOTE: values to out parameters are not copies if loop is abrupted with 'return' - in this case this will end the entire enclosing function
+     * so nobody can observe this new value.
+     */
+    interface LoopOutParameter {
+        originalName: Identifier;
+        outParamName: Identifier;
+    }
+
+    const enum CopyDirection {
+        ToOriginal,
+        ToOutParameter
+    }
+
+    const enum Jump {
+        Break       = 1 << 1,
+        Continue    = 1 << 2,
+        Return      = 1 << 3
+    }
+
+    interface ConvertedLoopState {
+        /*
+         * set of labels that occurred inside the converted loop
+         * used to determine if labeled jump can be emitted as is or it should be dispatched to calling code
+         */
+        labels?: Map<string>;
+        /*
+         * collection of labeled jumps that transfer control outside the converted loop.
+         * maps store association 'label -> labelMarker' where
+         * - label - value of label as it appear in code
+         * - label marker - return value that should be interpreted by calling code as 'jump to <label>'
+         */
+        labeledNonLocalBreaks?: Map<string>;
+        labeledNonLocalContinues?: Map<string>;
+
+        /*
+         * set of non-labeled jumps that transfer control outside the converted loop
+         * used to emit dispatching logic in the caller of converted loop
+         */
+        nonLocalJumps?: Jump;
+
+        /*
+         * set of non-labeled jumps that should be interpreted as local
+         * i.e. if converted loop contains normal loop or switch statement then inside this loop break should be treated as local jump
+         */
+        allowedNonLabeledJumps?: Jump;
+
+        /*
+         * alias for 'arguments' object from the calling code stack frame
+         * i.e.
+         * for (let x;;) <statement that captures x in closure and uses 'arguments'>
+         * should be converted to
+         * var loop = function(x) { <code where 'arguments' is replaced with 'arguments_1'> }
+         * var arguments_1 = arguments
+         * for (var x;;) loop(x);
+         * otherwise semantics of the code will be different since 'arguments' inside converted loop body
+         * will refer to function that holds converted loop.
+         * This value is set on demand.
+         */
+        argumentsName?: Identifier;
+
+        /*
+         * alias for 'this' from the calling code stack frame in case if this was used inside the converted loop
+         */
+        thisName?: Identifier;
+
+        /*
+         * set to true if node contains lexical 'this' so we can mark function that wraps convered loop body as 'CapturedThis' for subsequent substitution.
+         */
+        containsLexicalThis?: boolean;
+
+        /*
+         * list of non-block scoped variable declarations that appear inside converted loop
+         * such variable declarations should be moved outside the loop body
+         * for (let x;;) {
+         *     var y = 1;
+         *     ...
+         * }
+         * should be converted to
+         * var loop = function(x) {
+         *    y = 1;
+         *    ...
+         * }
+         * var y;
+         * for (var x;;) loop(x);
+         */
+        hoistedLocalVariables?: Identifier[];
+
+        /**
+         * List of loop out parameters - detailed descripion can be found in the comment to LoopOutParameter
+         */
+        loopOutParameters?: LoopOutParameter[];
+    }
+
+    const enum SuperCaptureResult {
+        /**
+         * A capture may have been added for calls to 'super', but
+         * the caller should emit subsequent statements normally.
+         */
+        NoReplacement,
+        /**
+         * A call to 'super()' got replaced with a capturing statement like:
+         *
+         *  var _this = _super.call(...) || this;
+         *
+         * Callers should skip the current statement.
+         */
+        ReplaceSuperCapture,
+        /**
+         * A call to 'super()' got replaced with a capturing statement like:
+         *
+         *  return _super.call(...) || this;
+         *
+         * Callers should skip the current statement and avoid any returns of '_this'.
+         */
+        ReplaceWithReturn,
+    }
+
+    export function transformES6(context: TransformationContext) {
+        const {
+            startLexicalEnvironment,
+            endLexicalEnvironment,
+            hoistVariableDeclaration,
+        } = context;
+
+        const resolver = context.getEmitResolver();
+        const previousOnSubstituteNode = context.onSubstituteNode;
+        const previousOnEmitNode = context.onEmitNode;
+        context.onEmitNode = onEmitNode;
+        context.onSubstituteNode = onSubstituteNode;
+
+        let currentSourceFile: SourceFile;
+        let currentText: string;
+        let currentParent: Node;
+        let currentNode: Node;
+        let enclosingVariableStatement: VariableStatement;
+        let enclosingBlockScopeContainer: Node;
+        let enclosingBlockScopeContainerParent: Node;
+        let enclosingFunction: FunctionLikeDeclaration;
+        let enclosingNonArrowFunction: FunctionLikeDeclaration;
+        let enclosingNonAsyncFunctionBody: FunctionLikeDeclaration | ClassElement;
+
+        /**
+         * Used to track if we are emitting body of the converted loop
+         */
+        let convertedLoopState: ConvertedLoopState;
+
+        /**
+         * Keeps track of whether substitutions have been enabled for specific cases.
+         * They are persisted between each SourceFile transformation and should not
+         * be reset.
+         */
+        let enabledSubstitutions: ES6SubstitutionFlags;
+
+        return transformSourceFile;
+
+        function transformSourceFile(node: SourceFile) {
+            if (isDeclarationFile(node)) {
+                return node;
+            }
+
+            currentSourceFile = node;
+            currentText = node.text;
+            return visitNode(node, visitor, isSourceFile);
+        }
+
+        function visitor(node: Node): VisitResult<Node> {
+            return saveStateAndInvoke(node, dispatcher);
+        }
+
+        function dispatcher(node: Node): VisitResult<Node> {
+            return convertedLoopState
+                ? visitorForConvertedLoopWorker(node)
+                : visitorWorker(node);
+        }
+
+        function saveStateAndInvoke<T extends Node, U>(node: T, f: (node: T) => U): U {
+            const savedEnclosingFunction = enclosingFunction;
+            const savedEnclosingNonArrowFunction = enclosingNonArrowFunction;
+            const savedEnclosingNonAsyncFunctionBody = enclosingNonAsyncFunctionBody;
+            const savedEnclosingBlockScopeContainer = enclosingBlockScopeContainer;
+            const savedEnclosingBlockScopeContainerParent = enclosingBlockScopeContainerParent;
+            const savedEnclosingVariableStatement = enclosingVariableStatement;
+            const savedCurrentParent = currentParent;
+            const savedCurrentNode = currentNode;
+            const savedConvertedLoopState = convertedLoopState;
+            if (nodeStartsNewLexicalEnvironment(node)) {
+                // don't treat content of nodes that start new lexical environment as part of converted loop copy
+                convertedLoopState = undefined;
+            }
+
+            onBeforeVisitNode(node);
+            const visited = f(node);
+
+            convertedLoopState = savedConvertedLoopState;
+            enclosingFunction = savedEnclosingFunction;
+            enclosingNonArrowFunction = savedEnclosingNonArrowFunction;
+            enclosingNonAsyncFunctionBody = savedEnclosingNonAsyncFunctionBody;
+            enclosingBlockScopeContainer = savedEnclosingBlockScopeContainer;
+            enclosingBlockScopeContainerParent = savedEnclosingBlockScopeContainerParent;
+            enclosingVariableStatement = savedEnclosingVariableStatement;
+            currentParent = savedCurrentParent;
+            currentNode = savedCurrentNode;
+            return visited;
+        }
+
+        function shouldCheckNode(node: Node): boolean {
+            return (node.transformFlags & TransformFlags.ES6) !== 0 ||
+                node.kind === SyntaxKind.LabeledStatement ||
+                (isIterationStatement(node, /*lookInLabeledStatements*/ false) && shouldConvertIterationStatementBody(node));
+        }
+
+        function visitorWorker(node: Node): VisitResult<Node> {
+            if (shouldCheckNode(node)) {
+                return visitJavaScript(node);
+            }
+            else if (node.transformFlags & TransformFlags.ContainsES6) {
+                return visitEachChild(node, visitor, context);
+            }
+            else {
+                return node;
+            }
+        }
+
+        function visitorForConvertedLoopWorker(node: Node): VisitResult<Node> {
+            let result: VisitResult<Node>;
+            if (shouldCheckNode(node)) {
+                result = visitJavaScript(node);
+            }
+            else {
+                result = visitNodesInConvertedLoop(node);
+            }
+            return result;
+        }
+
+        function visitNodesInConvertedLoop(node: Node): VisitResult<Node> {
+            switch (node.kind) {
+                case SyntaxKind.ReturnStatement:
+                    return visitReturnStatement(<ReturnStatement>node);
+
+                case SyntaxKind.VariableStatement:
+                    return visitVariableStatement(<VariableStatement>node);
+
+                case SyntaxKind.SwitchStatement:
+                    return visitSwitchStatement(<SwitchStatement>node);
+
+                case SyntaxKind.BreakStatement:
+                case SyntaxKind.ContinueStatement:
+                    return visitBreakOrContinueStatement(<BreakOrContinueStatement>node);
+
+                case SyntaxKind.ThisKeyword:
+                    return visitThisKeyword(node);
+
+                case SyntaxKind.Identifier:
+                    return visitIdentifier(<Identifier>node);
+
+                default:
+                    return visitEachChild(node, visitor, context);
+            }
+        }
+
+        function visitJavaScript(node: Node): VisitResult<Node> {
+            switch (node.kind) {
+                case SyntaxKind.ExportKeyword:
+                    return node;
+
+                case SyntaxKind.ClassDeclaration:
+                    return visitClassDeclaration(<ClassDeclaration>node);
+
+                case SyntaxKind.ClassExpression:
+                    return visitClassExpression(<ClassExpression>node);
+
+                case SyntaxKind.Parameter:
+                    return visitParameter(<ParameterDeclaration>node);
+
+                case SyntaxKind.FunctionDeclaration:
+                    return visitFunctionDeclaration(<FunctionDeclaration>node);
+
+                case SyntaxKind.ArrowFunction:
+                    return visitArrowFunction(<ArrowFunction>node);
+
+                case SyntaxKind.FunctionExpression:
+                    return visitFunctionExpression(<FunctionExpression>node);
+
+                case SyntaxKind.VariableDeclaration:
+                    return visitVariableDeclaration(<VariableDeclaration>node);
+
+                case SyntaxKind.Identifier:
+                    return visitIdentifier(<Identifier>node);
+
+                case SyntaxKind.VariableDeclarationList:
+                    return visitVariableDeclarationList(<VariableDeclarationList>node);
+
+                case SyntaxKind.LabeledStatement:
+                    return visitLabeledStatement(<LabeledStatement>node);
+
+                case SyntaxKind.DoStatement:
+                    return visitDoStatement(<DoStatement>node);
+
+                case SyntaxKind.WhileStatement:
+                    return visitWhileStatement(<WhileStatement>node);
+
+                case SyntaxKind.ForStatement:
+                    return visitForStatement(<ForStatement>node);
+
+                case SyntaxKind.ForInStatement:
+                    return visitForInStatement(<ForInStatement>node);
+
+                case SyntaxKind.ForOfStatement:
+                    return visitForOfStatement(<ForOfStatement>node);
+
+                case SyntaxKind.ExpressionStatement:
+                    return visitExpressionStatement(<ExpressionStatement>node);
+
+                case SyntaxKind.ObjectLiteralExpression:
+                    return visitObjectLiteralExpression(<ObjectLiteralExpression>node);
+
+                case SyntaxKind.ShorthandPropertyAssignment:
+                    return visitShorthandPropertyAssignment(<ShorthandPropertyAssignment>node);
+
+                case SyntaxKind.ArrayLiteralExpression:
+                    return visitArrayLiteralExpression(<ArrayLiteralExpression>node);
+
+                case SyntaxKind.CallExpression:
+                    return visitCallExpression(<CallExpression>node);
+
+                case SyntaxKind.NewExpression:
+                    return visitNewExpression(<NewExpression>node);
+
+                case SyntaxKind.ParenthesizedExpression:
+                    return visitParenthesizedExpression(<ParenthesizedExpression>node, /*needsDestructuringValue*/ true);
+
+                case SyntaxKind.BinaryExpression:
+                    return visitBinaryExpression(<BinaryExpression>node, /*needsDestructuringValue*/ true);
+
+                case SyntaxKind.NoSubstitutionTemplateLiteral:
+                case SyntaxKind.TemplateHead:
+                case SyntaxKind.TemplateMiddle:
+                case SyntaxKind.TemplateTail:
+                    return visitTemplateLiteral(<LiteralExpression>node);
+
+                case SyntaxKind.TaggedTemplateExpression:
+                    return visitTaggedTemplateExpression(<TaggedTemplateExpression>node);
+
+                case SyntaxKind.TemplateExpression:
+                    return visitTemplateExpression(<TemplateExpression>node);
+
+                case SyntaxKind.YieldExpression:
+                    return visitYieldExpression(<YieldExpression>node);
+
+                case SyntaxKind.SuperKeyword:
+                    return visitSuperKeyword(<PrimaryExpression>node);
+
+                case SyntaxKind.YieldExpression:
+                    // `yield` will be handled by a generators transform.
+                    return visitEachChild(node, visitor, context);
+
+                case SyntaxKind.MethodDeclaration:
+                    return visitMethodDeclaration(<MethodDeclaration>node);
+
+                case SyntaxKind.SourceFile:
+                    return visitSourceFileNode(<SourceFile>node);
+
+                case SyntaxKind.VariableStatement:
+                    return visitVariableStatement(<VariableStatement>node);
+
+                default:
+                    Debug.failBadSyntaxKind(node);
+                    return visitEachChild(node, visitor, context);
+            }
+
+        }
+
+        function onBeforeVisitNode(node: Node) {
+            if (currentNode) {
+                if (isBlockScope(currentNode, currentParent)) {
+                    enclosingBlockScopeContainer = currentNode;
+                    enclosingBlockScopeContainerParent = currentParent;
+                }
+
+                if (isFunctionLike(currentNode)) {
+                    enclosingFunction = currentNode;
+                    if (currentNode.kind !== SyntaxKind.ArrowFunction) {
+                        enclosingNonArrowFunction = currentNode;
+                        if (!(getEmitFlags(currentNode) & EmitFlags.AsyncFunctionBody)) {
+                            enclosingNonAsyncFunctionBody = currentNode;
+                        }
+                    }
+                }
+
+                // keep track of the enclosing variable statement when in the context of
+                // variable statements, variable declarations, binding elements, and binding
+                // patterns.
+                switch (currentNode.kind) {
+                    case SyntaxKind.VariableStatement:
+                        enclosingVariableStatement = <VariableStatement>currentNode;
+                        break;
+
+                    case SyntaxKind.VariableDeclarationList:
+                    case SyntaxKind.VariableDeclaration:
+                    case SyntaxKind.BindingElement:
+                    case SyntaxKind.ObjectBindingPattern:
+                    case SyntaxKind.ArrayBindingPattern:
+                        break;
+
+                    default:
+                        enclosingVariableStatement = undefined;
+                }
+            }
+
+            currentParent = currentNode;
+            currentNode = node;
+        }
+
+        function visitSwitchStatement(node: SwitchStatement): SwitchStatement {
+            Debug.assert(convertedLoopState !== undefined);
+
+            const savedAllowedNonLabeledJumps = convertedLoopState.allowedNonLabeledJumps;
+            // for switch statement allow only non-labeled break
+            convertedLoopState.allowedNonLabeledJumps |= Jump.Break;
+
+            const result = visitEachChild(node, visitor, context);
+
+            convertedLoopState.allowedNonLabeledJumps = savedAllowedNonLabeledJumps;
+            return result;
+        }
+
+        function visitReturnStatement(node: ReturnStatement): Statement {
+            Debug.assert(convertedLoopState !== undefined);
+
+            convertedLoopState.nonLocalJumps |= Jump.Return;
+            return createReturn(
+                createObjectLiteral(
+                    [
+                        createPropertyAssignment(
+                            createIdentifier("value"),
+                            node.expression
+                                ? visitNode(node.expression, visitor, isExpression)
+                                : createVoidZero()
+                        )
+                    ]
+                )
+            );
+        }
+
+        function visitThisKeyword(node: Node): Node {
+            Debug.assert(convertedLoopState !== undefined);
+            if (enclosingFunction && enclosingFunction.kind === SyntaxKind.ArrowFunction) {
+                // if the enclosing function is an ArrowFunction is then we use the captured 'this' keyword.
+                convertedLoopState.containsLexicalThis = true;
+                return node;
+            }
+            return convertedLoopState.thisName || (convertedLoopState.thisName = createUniqueName("this"));
+        }
+
+        function visitIdentifier(node: Identifier): Identifier {
+            if (!convertedLoopState) {
+                return node;
+            }
+            if (isGeneratedIdentifier(node)) {
+                return node;
+            }
+            if (node.text !== "arguments" && !resolver.isArgumentsLocalBinding(node)) {
+                return node;
+            }
+            return convertedLoopState.argumentsName || (convertedLoopState.argumentsName = createUniqueName("arguments"));
+        }
+
+        function visitBreakOrContinueStatement(node: BreakOrContinueStatement): Statement {
+            if (convertedLoopState) {
+                // check if we can emit break/continue as is
+                // it is possible if either
+                //   - break/continue is labeled and label is located inside the converted loop
+                //   - break/continue is non-labeled and located in non-converted loop/switch statement
+                const jump = node.kind === SyntaxKind.BreakStatement ? Jump.Break : Jump.Continue;
+                const canUseBreakOrContinue =
+                    (node.label && convertedLoopState.labels && convertedLoopState.labels[node.label.text]) ||
+                    (!node.label && (convertedLoopState.allowedNonLabeledJumps & jump));
+
+                if (!canUseBreakOrContinue) {
+                    let labelMarker: string;
+                    if (!node.label) {
+                        if (node.kind === SyntaxKind.BreakStatement) {
+                            convertedLoopState.nonLocalJumps |= Jump.Break;
+                            labelMarker = "break";
+                        }
+                        else {
+                            convertedLoopState.nonLocalJumps |= Jump.Continue;
+                            // note: return value is emitted only to simplify debugging, call to converted loop body does not do any dispatching on it.
+                            labelMarker = "continue";
+                        }
+                    }
+                    else {
+                        if (node.kind === SyntaxKind.BreakStatement) {
+                            labelMarker = `break-${node.label.text}`;
+                            setLabeledJump(convertedLoopState, /*isBreak*/ true, node.label.text, labelMarker);
+                        }
+                        else {
+                            labelMarker = `continue-${node.label.text}`;
+                            setLabeledJump(convertedLoopState, /*isBreak*/ false, node.label.text, labelMarker);
+                        }
+                    }
+                    let returnExpression: Expression = createLiteral(labelMarker);
+                    if (convertedLoopState.loopOutParameters.length) {
+                        const outParams = convertedLoopState.loopOutParameters;
+                        let expr: Expression;
+                        for (let i = 0; i < outParams.length; i++) {
+                            const copyExpr = copyOutParameter(outParams[i], CopyDirection.ToOutParameter);
+                            if (i === 0) {
+                                expr = copyExpr;
+                            }
+                            else {
+                                expr = createBinary(expr, SyntaxKind.CommaToken, copyExpr);
+                            }
+                        }
+                        returnExpression = createBinary(expr, SyntaxKind.CommaToken, returnExpression);
+                    }
+                    return createReturn(returnExpression);
+                }
+            }
+            return visitEachChild(node, visitor, context);
+        }
+
+        /**
+         * Visits a ClassDeclaration and transforms it into a variable statement.
+         *
+         * @param node A ClassDeclaration node.
+         */
+        function visitClassDeclaration(node: ClassDeclaration): VisitResult<Statement> {
+            // [source]
+            //      class C { }
+            //
+            // [output]
+            //      var C = (function () {
+            //          function C() {
+            //          }
+            //          return C;
+            //      }());
+
+            const modifierFlags = getModifierFlags(node);
+            const isExported = modifierFlags & ModifierFlags.Export;
+            const isDefault = modifierFlags & ModifierFlags.Default;
+
+            // Add an `export` modifier to the statement if needed (for `--target es5 --module es6`)
+            const modifiers = isExported && !isDefault
+                ? filter(node.modifiers, isExportModifier)
+                : undefined;
+
+            const statement = createVariableStatement(
+                modifiers,
+                createVariableDeclarationList([
+                    createVariableDeclaration(
+                        getDeclarationName(node, /*allowComments*/ true),
+                        /*type*/ undefined,
+                        transformClassLikeDeclarationToExpression(node)
+                    )
+                ]),
+                /*location*/ node
+            );
+
+            setOriginalNode(statement, node);
+            startOnNewLine(statement);
+
+            // Add an `export default` statement for default exports (for `--target es5 --module es6`)
+            if (isExported && isDefault) {
+                const statements: Statement[] = [statement];
+                statements.push(createExportAssignment(
+                    /*decorators*/ undefined,
+                    /*modifiers*/ undefined,
+                    /*isExportEquals*/ false,
+                    getDeclarationName(node, /*allowComments*/ false)
+                ));
+                return statements;
+            }
+
+            return statement;
+        }
+
+        function isExportModifier(node: Modifier) {
+            return node.kind === SyntaxKind.ExportKeyword;
+        }
+
+        /**
+         * Visits a ClassExpression and transforms it into an expression.
+         *
+         * @param node A ClassExpression node.
+         */
+        function visitClassExpression(node: ClassExpression): Expression {
+            // [source]
+            //      C = class { }
+            //
+            // [output]
+            //      C = (function () {
+            //          function class_1() {
+            //          }
+            //          return class_1;
+            //      }())
+
+            return transformClassLikeDeclarationToExpression(node);
+        }
+
+        /**
+         * Transforms a ClassExpression or ClassDeclaration into an expression.
+         *
+         * @param node A ClassExpression or ClassDeclaration node.
+         */
+        function transformClassLikeDeclarationToExpression(node: ClassExpression | ClassDeclaration): Expression {
+            // [source]
+            //      class C extends D {
+            //          constructor() {}
+            //          method() {}
+            //          get prop() {}
+            //          set prop(v) {}
+            //      }
+            //
+            // [output]
+            //      (function (_super) {
+            //          __extends(C, _super);
+            //          function C() {
+            //          }
+            //          C.prototype.method = function () {}
+            //          Object.defineProperty(C.prototype, "prop", {
+            //              get: function() {},
+            //              set: function() {},
+            //              enumerable: true,
+            //              configurable: true
+            //          });
+            //          return C;
+            //      }(D))
+
+            if (node.name) {
+                enableSubstitutionsForBlockScopedBindings();
+            }
+
+            const extendsClauseElement = getClassExtendsHeritageClauseElement(node);
+            const classFunction = createFunctionExpression(
+                /*asteriskToken*/ undefined,
+                /*name*/ undefined,
+                /*typeParameters*/ undefined,
+                extendsClauseElement ? [createParameter("_super")] : [],
+                /*type*/ undefined,
+                transformClassBody(node, extendsClauseElement)
+            );
+
+            // To preserve the behavior of the old emitter, we explicitly indent
+            // the body of the function here if it was requested in an earlier
+            // transformation.
+            if (getEmitFlags(node) & EmitFlags.Indented) {
+                setEmitFlags(classFunction, EmitFlags.Indented);
+            }
+
+            // "inner" and "outer" below are added purely to preserve source map locations from
+            // the old emitter
+            const inner = createPartiallyEmittedExpression(classFunction);
+            inner.end = node.end;
+            setEmitFlags(inner, EmitFlags.NoComments);
+
+            const outer = createPartiallyEmittedExpression(inner);
+            outer.end = skipTrivia(currentText, node.pos);
+            setEmitFlags(outer, EmitFlags.NoComments);
+
+            return createParen(
+                createCall(
+                    outer,
+                    /*typeArguments*/ undefined,
+                    extendsClauseElement
+                        ? [visitNode(extendsClauseElement.expression, visitor, isExpression)]
+                        : []
+                )
+            );
+        }
+
+        /**
+         * Transforms a ClassExpression or ClassDeclaration into a function body.
+         *
+         * @param node A ClassExpression or ClassDeclaration node.
+         * @param extendsClauseElement The expression for the class `extends` clause.
+         */
+        function transformClassBody(node: ClassExpression | ClassDeclaration, extendsClauseElement: ExpressionWithTypeArguments): Block {
+            const statements: Statement[] = [];
+            startLexicalEnvironment();
+            addExtendsHelperIfNeeded(statements, node, extendsClauseElement);
+            addConstructor(statements, node, extendsClauseElement);
+            addClassMembers(statements, node);
+
+            // Create a synthetic text range for the return statement.
+            const closingBraceLocation = createTokenRange(skipTrivia(currentText, node.members.end), SyntaxKind.CloseBraceToken);
+            const localName = getLocalName(node);
+
+            // The following partially-emitted expression exists purely to align our sourcemap
+            // emit with the original emitter.
+            const outer = createPartiallyEmittedExpression(localName);
+            outer.end = closingBraceLocation.end;
+            setEmitFlags(outer, EmitFlags.NoComments);
+
+            const statement = createReturn(outer);
+            statement.pos = closingBraceLocation.pos;
+            setEmitFlags(statement, EmitFlags.NoComments | EmitFlags.NoTokenSourceMaps);
+            statements.push(statement);
+
+            addRange(statements, endLexicalEnvironment());
+
+            const block = createBlock(createNodeArray(statements, /*location*/ node.members), /*location*/ undefined, /*multiLine*/ true);
+            setEmitFlags(block, EmitFlags.NoComments);
+            return block;
+        }
+
+        /**
+         * Adds a call to the `__extends` helper if needed for a class.
+         *
+         * @param statements The statements of the class body function.
+         * @param node The ClassExpression or ClassDeclaration node.
+         * @param extendsClauseElement The expression for the class `extends` clause.
+         */
+        function addExtendsHelperIfNeeded(statements: Statement[], node: ClassExpression | ClassDeclaration, extendsClauseElement: ExpressionWithTypeArguments): void {
+            if (extendsClauseElement) {
+                statements.push(
+                    createStatement(
+                        createExtendsHelper(currentSourceFile.externalHelpersModuleName, getDeclarationName(node)),
+                        /*location*/ extendsClauseElement
+                    )
+                );
+            }
+        }
+
+        /**
+         * Adds the constructor of the class to a class body function.
+         *
+         * @param statements The statements of the class body function.
+         * @param node The ClassExpression or ClassDeclaration node.
+         * @param extendsClauseElement The expression for the class `extends` clause.
+         */
+        function addConstructor(statements: Statement[], node: ClassExpression | ClassDeclaration, extendsClauseElement: ExpressionWithTypeArguments): void {
+            const constructor = getFirstConstructorWithBody(node);
+            const hasSynthesizedSuper = hasSynthesizedDefaultSuperCall(constructor, extendsClauseElement !== undefined);
+
+            const constructorFunction =
+                createFunctionDeclaration(
+                    /*decorators*/ undefined,
+                    /*modifiers*/ undefined,
+                    /*asteriskToken*/ undefined,
+                    getDeclarationName(node),
+                    /*typeParameters*/ undefined,
+                    transformConstructorParameters(constructor, hasSynthesizedSuper),
+                    /*type*/ undefined,
+                    transformConstructorBody(constructor, node, extendsClauseElement, hasSynthesizedSuper),
+                    /*location*/ constructor || node
+                );
+
+            if (extendsClauseElement) {
+                setEmitFlags(constructorFunction, EmitFlags.CapturesThis);
+            }
+            statements.push(constructorFunction);
+        }
+
+        /**
+         * Transforms the parameters of the constructor declaration of a class.
+         *
+         * @param constructor The constructor for the class.
+         * @param hasSynthesizedSuper A value indicating whether the constructor starts with a
+         *                            synthesized `super` call.
+         */
+        function transformConstructorParameters(constructor: ConstructorDeclaration, hasSynthesizedSuper: boolean): ParameterDeclaration[] {
+            // If the TypeScript transformer needed to synthesize a constructor for property
+            // initializers, it would have also added a synthetic `...args` parameter and
+            // `super` call.
+            // If this is the case, we do not include the synthetic `...args` parameter and
+            // will instead use the `arguments` object in ES5/3.
+            if (constructor && !hasSynthesizedSuper) {
+                return visitNodes(constructor.parameters, visitor, isParameter);
+            }
+
+            return [];
+        }
+
+        /**
+         * Transforms the body of a constructor declaration of a class.
+         *
+         * @param constructor The constructor for the class.
+         * @param node The node which contains the constructor.
+         * @param extendsClauseElement The expression for the class `extends` clause.
+         * @param hasSynthesizedSuper A value indicating whether the constructor starts with a
+         *                            synthesized `super` call.
+         */
+        function transformConstructorBody(constructor: ConstructorDeclaration | undefined, node: ClassDeclaration | ClassExpression, extendsClauseElement: ExpressionWithTypeArguments, hasSynthesizedSuper: boolean) {
+            const statements: Statement[] = [];
+            startLexicalEnvironment();
+
+            let statementOffset = -1;
+            if (hasSynthesizedSuper) {
+                // If a super call has already been synthesized,
+                // we're going to assume that we should just transform everything after that.
+                // The assumption is that no prior step in the pipeline has added any prologue directives.
+                statementOffset = 1;
+            }
+            else if (constructor) {
+                // Otherwise, try to emit all potential prologue directives first.
+                statementOffset = addPrologueDirectives(statements, constructor.body.statements, /*ensureUseStrict*/ false, visitor);
+            }
+
+            if (constructor) {
+                addDefaultValueAssignmentsIfNeeded(statements, constructor);
+                addRestParameterIfNeeded(statements, constructor, hasSynthesizedSuper);
+                Debug.assert(statementOffset >= 0, "statementOffset not initialized correctly!");
+
+            }
+
+            const superCaptureStatus = declareOrCaptureOrReturnThisForConstructorIfNeeded(statements, constructor, !!extendsClauseElement, hasSynthesizedSuper, statementOffset);
+
+            // The last statement expression was replaced. Skip it.
+            if (superCaptureStatus === SuperCaptureResult.ReplaceSuperCapture || superCaptureStatus === SuperCaptureResult.ReplaceWithReturn) {
+                statementOffset++;
+            }
+
+            if (constructor) {
+                const body = saveStateAndInvoke(constructor, constructor => visitNodes(constructor.body.statements, visitor, isStatement, /*start*/ statementOffset));
+                addRange(statements, body);
+            }
+
+            // Return `_this` unless we're sure enough that it would be pointless to add a return statement.
+            // If there's a constructor that we can tell returns in enough places, then we *do not* want to add a return.
+            if (extendsClauseElement
+                && superCaptureStatus !== SuperCaptureResult.ReplaceWithReturn
+                && !(constructor && isSufficientlyCoveredByReturnStatements(constructor.body))) {
+                statements.push(
+                    createReturn(
+                        createIdentifier("_this")
+                    )
+                );
+            }
+
+            addRange(statements, endLexicalEnvironment());
+            const block = createBlock(
+                createNodeArray(
+                    statements,
+                    /*location*/ constructor ? constructor.body.statements : node.members
+                ),
+                /*location*/ constructor ? constructor.body : node,
+                /*multiLine*/ true
+            );
+
+            if (!constructor) {
+                setEmitFlags(block, EmitFlags.NoComments);
+            }
+
+            return block;
+        }
+
+        /**
+         * We want to try to avoid emitting a return statement in certain cases if a user already returned something.
+         * It would generate obviously dead code, so we'll try to make things a little bit prettier
+         * by doing a minimal check on whether some common patterns always explicitly return.
+         */
+        function isSufficientlyCoveredByReturnStatements(statement: Statement): boolean {
+            // A return statement is considered covered.
+            if (statement.kind === SyntaxKind.ReturnStatement) {
+                return true;
+            }
+            // An if-statement with two covered branches is covered.
+            else if (statement.kind === SyntaxKind.IfStatement) {
+                const ifStatement = statement as IfStatement;
+                if (ifStatement.elseStatement) {
+                    return isSufficientlyCoveredByReturnStatements(ifStatement.thenStatement) &&
+                        isSufficientlyCoveredByReturnStatements(ifStatement.elseStatement);
+                }
+            }
+            // A block is covered if it has a last statement which is covered.
+            else if (statement.kind === SyntaxKind.Block) {
+                const lastStatement = lastOrUndefined((statement as Block).statements);
+                if (lastStatement && isSufficientlyCoveredByReturnStatements(lastStatement)) {
+                    return true;
+                }
+            }
+
+            return false;
+        }
+
+        /**
+         * Declares a `_this` variable for derived classes and for when arrow functions capture `this`.
+         *
+         * @returns The new statement offset into the `statements` array.
+         */
+        function declareOrCaptureOrReturnThisForConstructorIfNeeded(
+                    statements: Statement[],
+                    ctor: ConstructorDeclaration | undefined,
+                    hasExtendsClause: boolean,
+                    hasSynthesizedSuper: boolean,
+                    statementOffset: number) {
+            // If this isn't a derived class, just capture 'this' for arrow functions if necessary.
+            if (!hasExtendsClause) {
+                if (ctor) {
+                    addCaptureThisForNodeIfNeeded(statements, ctor);
+                }
+                return SuperCaptureResult.NoReplacement;
+            }
+
+            // We must be here because the user didn't write a constructor
+            // but we needed to call 'super(...args)' anyway as per 14.5.14 of the ES2016 spec.
+            // If that's the case we can just immediately return the result of a 'super()' call.
+            if (!ctor) {
+                statements.push(createReturn(createDefaultSuperCallOrThis()));
+                return SuperCaptureResult.ReplaceWithReturn;
+            }
+
+            // The constructor exists, but it and the 'super()' call it contains were generated
+            // for something like property initializers.
+            // Create a captured '_this' variable and assume it will subsequently be used.
+            if (hasSynthesizedSuper) {
+                captureThisForNode(statements, ctor, createDefaultSuperCallOrThis());
+                enableSubstitutionsForCapturedThis();
+                return SuperCaptureResult.ReplaceSuperCapture;
+            }
+
+            // Most of the time, a 'super' call will be the first real statement in a constructor body.
+            // In these cases, we'd like to transform these into a *single* statement instead of a declaration
+            // followed by an assignment statement for '_this'. For instance, if we emitted without an initializer,
+            // we'd get:
+            //
+            //      var _this;
+            //      _this = _super.call(...) || this;
+            //
+            // instead of
+            //
+            //      var _this = _super.call(...) || this;
+            //
+            // Additionally, if the 'super()' call is the last statement, we should just avoid capturing
+            // entirely and immediately return the result like so:
+            //
+            //      return _super.call(...) || this;
+            //
+            let firstStatement: Statement;
+            let superCallExpression: Expression;
+
+            const ctorStatements = ctor.body.statements;
+            if (statementOffset < ctorStatements.length) {
+                firstStatement = ctorStatements[statementOffset];
+
+                if (firstStatement.kind === SyntaxKind.ExpressionStatement && isSuperCallExpression((firstStatement as ExpressionStatement).expression)) {
+                    const superCall = (firstStatement as ExpressionStatement).expression as CallExpression;
+                    superCallExpression = setOriginalNode(
+                        saveStateAndInvoke(superCall, visitImmediateSuperCallInBody),
+                        superCall
+                    );
+                }
+            }
+
+            // Return the result if we have an immediate super() call on the last statement.
+            if (superCallExpression && statementOffset === ctorStatements.length - 1) {
+                statements.push(createReturn(superCallExpression));
+                return SuperCaptureResult.ReplaceWithReturn;
+            }
+
+            // Perform the capture.
+            captureThisForNode(statements, ctor, superCallExpression, firstStatement);
+
+            // If we're actually replacing the original statement, we need to signal this to the caller.
+            if (superCallExpression) {
+                return SuperCaptureResult.ReplaceSuperCapture;
+            }
+
+            return SuperCaptureResult.NoReplacement;
+        }
+
+        function createDefaultSuperCallOrThis() {
+            const actualThis = createThis();
+            setEmitFlags(actualThis, EmitFlags.NoSubstitution);
+            const superCall = createFunctionApply(
+                createIdentifier("_super"),
+                actualThis,
+                createIdentifier("arguments"),
+            );
+            return createLogicalOr(superCall, actualThis);
+        }
+
+        /**
+         * Visits a parameter declaration.
+         *
+         * @param node A ParameterDeclaration node.
+         */
+        function visitParameter(node: ParameterDeclaration): ParameterDeclaration {
+            if (node.dotDotDotToken) {
+                // rest parameters are elided
+                return undefined;
+            }
+            else if (isBindingPattern(node.name)) {
+                // Binding patterns are converted into a generated name and are
+                // evaluated inside the function body.
+                return setOriginalNode(
+                    createParameter(
+                        getGeneratedNameForNode(node),
+                        /*initializer*/ undefined,
+                        /*location*/ node
+                    ),
+                    /*original*/ node
+                );
+            }
+            else if (node.initializer) {
+                // Initializers are elided
+                return setOriginalNode(
+                    createParameter(
+                        node.name,
+                        /*initializer*/ undefined,
+                        /*location*/ node
+                    ),
+                    /*original*/ node
+                );
+            }
+            else {
+                return node;
+            }
+        }
+
+        /**
+         * Gets a value indicating whether we need to add default value assignments for a
+         * function-like node.
+         *
+         * @param node A function-like node.
+         */
+        function shouldAddDefaultValueAssignments(node: FunctionLikeDeclaration): boolean {
+            return (node.transformFlags & TransformFlags.ContainsDefaultValueAssignments) !== 0;
+        }
+
+        /**
+         * Adds statements to the body of a function-like node if it contains parameters with
+         * binding patterns or initializers.
+         *
+         * @param statements The statements for the new function body.
+         * @param node A function-like node.
+         */
+        function addDefaultValueAssignmentsIfNeeded(statements: Statement[], node: FunctionLikeDeclaration): void {
+            if (!shouldAddDefaultValueAssignments(node)) {
+                return;
+            }
+
+            for (const parameter of node.parameters) {
+                const { name, initializer, dotDotDotToken } = parameter;
+
+                // A rest parameter cannot have a binding pattern or an initializer,
+                // so let's just ignore it.
+                if (dotDotDotToken) {
+                    continue;
+                }
+
+                if (isBindingPattern(name)) {
+                    addDefaultValueAssignmentForBindingPattern(statements, parameter, name, initializer);
+                }
+                else if (initializer) {
+                    addDefaultValueAssignmentForInitializer(statements, parameter, name, initializer);
+                }
+            }
+        }
+
+        /**
+         * Adds statements to the body of a function-like node for parameters with binding patterns
+         *
+         * @param statements The statements for the new function body.
+         * @param parameter The parameter for the function.
+         * @param name The name of the parameter.
+         * @param initializer The initializer for the parameter.
+         */
+        function addDefaultValueAssignmentForBindingPattern(statements: Statement[], parameter: ParameterDeclaration, name: BindingPattern, initializer: Expression): void {
+            const temp = getGeneratedNameForNode(parameter);
+
+            // In cases where a binding pattern is simply '[]' or '{}',
+            // we usually don't want to emit a var declaration; however, in the presence
+            // of an initializer, we must emit that expression to preserve side effects.
+            if (name.elements.length > 0) {
+                statements.push(
+                    setEmitFlags(
+                        createVariableStatement(
+                            /*modifiers*/ undefined,
+                            createVariableDeclarationList(
+                                flattenParameterDestructuring(context, parameter, temp, visitor)
+                            )
+                        ),
+                        EmitFlags.CustomPrologue
+                    )
+                );
+            }
+            else if (initializer) {
+                statements.push(
+                    setEmitFlags(
+                        createStatement(
+                            createAssignment(
+                                temp,
+                                visitNode(initializer, visitor, isExpression)
+                            )
+                        ),
+                        EmitFlags.CustomPrologue
+                    )
+                );
+            }
+        }
+
+        /**
+         * Adds statements to the body of a function-like node for parameters with initializers.
+         *
+         * @param statements The statements for the new function body.
+         * @param parameter The parameter for the function.
+         * @param name The name of the parameter.
+         * @param initializer The initializer for the parameter.
+         */
+        function addDefaultValueAssignmentForInitializer(statements: Statement[], parameter: ParameterDeclaration, name: Identifier, initializer: Expression): void {
+            initializer = visitNode(initializer, visitor, isExpression);
+            const statement = createIf(
+                createStrictEquality(
+                    getSynthesizedClone(name),
+                    createVoidZero()
+                ),
+                setEmitFlags(
+                    createBlock([
+                        createStatement(
+                            createAssignment(
+                                setEmitFlags(getMutableClone(name), EmitFlags.NoSourceMap),
+                                setEmitFlags(initializer, EmitFlags.NoSourceMap | getEmitFlags(initializer)),
+                                /*location*/ parameter
+                            )
+                        )
+                    ], /*location*/ parameter),
+                    EmitFlags.SingleLine | EmitFlags.NoTrailingSourceMap | EmitFlags.NoTokenSourceMaps
+                ),
+                /*elseStatement*/ undefined,
+                /*location*/ parameter
+            );
+            statement.startsOnNewLine = true;
+            setEmitFlags(statement, EmitFlags.NoTokenSourceMaps | EmitFlags.NoTrailingSourceMap | EmitFlags.CustomPrologue);
+            statements.push(statement);
+        }
+
+        /**
+         * Gets a value indicating whether we need to add statements to handle a rest parameter.
+         *
+         * @param node A ParameterDeclaration node.
+         * @param inConstructorWithSynthesizedSuper A value indicating whether the parameter is
+         *                                          part of a constructor declaration with a
+         *                                          synthesized call to `super`
+         */
+        function shouldAddRestParameter(node: ParameterDeclaration, inConstructorWithSynthesizedSuper: boolean) {
+            return node && node.dotDotDotToken && node.name.kind === SyntaxKind.Identifier && !inConstructorWithSynthesizedSuper;
+        }
+
+        /**
+         * Adds statements to the body of a function-like node if it contains a rest parameter.
+         *
+         * @param statements The statements for the new function body.
+         * @param node A function-like node.
+         * @param inConstructorWithSynthesizedSuper A value indicating whether the parameter is
+         *                                          part of a constructor declaration with a
+         *                                          synthesized call to `super`
+         */
+        function addRestParameterIfNeeded(statements: Statement[], node: FunctionLikeDeclaration, inConstructorWithSynthesizedSuper: boolean): void {
+            const parameter = lastOrUndefined(node.parameters);
+            if (!shouldAddRestParameter(parameter, inConstructorWithSynthesizedSuper)) {
+                return;
+            }
+
+            // `declarationName` is the name of the local declaration for the parameter.
+            const declarationName = getMutableClone(<Identifier>parameter.name);
+            setEmitFlags(declarationName, EmitFlags.NoSourceMap);
+
+            // `expressionName` is the name of the parameter used in expressions.
+            const expressionName = getSynthesizedClone(<Identifier>parameter.name);
+            const restIndex = node.parameters.length - 1;
+            const temp = createLoopVariable();
+
+            // var param = [];
+            statements.push(
+                setEmitFlags(
+                    createVariableStatement(
+                        /*modifiers*/ undefined,
+                        createVariableDeclarationList([
+                            createVariableDeclaration(
+                                declarationName,
+                                /*type*/ undefined,
+                                createArrayLiteral([])
+                            )
+                        ]),
+                        /*location*/ parameter
+                    ),
+                    EmitFlags.CustomPrologue
+                )
+            );
+
+            // for (var _i = restIndex; _i < arguments.length; _i++) {
+            //   param[_i - restIndex] = arguments[_i];
+            // }
+            const forStatement = createFor(
+                createVariableDeclarationList([
+                    createVariableDeclaration(temp, /*type*/ undefined, createLiteral(restIndex))
+                ], /*location*/ parameter),
+                createLessThan(
+                    temp,
+                    createPropertyAccess(createIdentifier("arguments"), "length"),
+                    /*location*/ parameter
+                ),
+                createPostfixIncrement(temp, /*location*/ parameter),
+                createBlock([
+                    startOnNewLine(
+                        createStatement(
+                            createAssignment(
+                                createElementAccess(
+                                    expressionName,
+                                    createSubtract(temp, createLiteral(restIndex))
+                                ),
+                                createElementAccess(createIdentifier("arguments"), temp)
+                            ),
+                            /*location*/ parameter
+                        )
+                    )
+                ])
+            );
+
+            setEmitFlags(forStatement, EmitFlags.CustomPrologue);
+            startOnNewLine(forStatement);
+            statements.push(forStatement);
+        }
+
+        /**
+         * Adds a statement to capture the `this` of a function declaration if it is needed.
+         *
+         * @param statements The statements for the new function body.
+         * @param node A node.
+         */
+        function addCaptureThisForNodeIfNeeded(statements: Statement[], node: Node): void {
+            if (node.transformFlags & TransformFlags.ContainsCapturedLexicalThis && node.kind !== SyntaxKind.ArrowFunction) {
+                captureThisForNode(statements, node, createThis());
+            }
+        }
+
+        function captureThisForNode(statements: Statement[], node: Node, initializer: Expression | undefined, originalStatement?: Statement): void {
+            enableSubstitutionsForCapturedThis();
+            const captureThisStatement = createVariableStatement(
+                /*modifiers*/ undefined,
+                createVariableDeclarationList([
+                    createVariableDeclaration(
+                        "_this",
+                        /*type*/ undefined,
+                        initializer
+                    )
+                ]),
+                originalStatement
+            );
+
+            setEmitFlags(captureThisStatement, EmitFlags.NoComments | EmitFlags.CustomPrologue);
+            setSourceMapRange(captureThisStatement, node);
+            statements.push(captureThisStatement);
+        }
+
+        /**
+         * Adds statements to the class body function for a class to define the members of the
+         * class.
+         *
+         * @param statements The statements for the class body function.
+         * @param node The ClassExpression or ClassDeclaration node.
+         */
+        function addClassMembers(statements: Statement[], node: ClassExpression | ClassDeclaration): void {
+            for (const member of node.members) {
+                switch (member.kind) {
+                    case SyntaxKind.SemicolonClassElement:
+                        statements.push(transformSemicolonClassElementToStatement(<SemicolonClassElement>member));
+                        break;
+
+                    case SyntaxKind.MethodDeclaration:
+                        statements.push(transformClassMethodDeclarationToStatement(getClassMemberPrefix(node, member), <MethodDeclaration>member));
+                        break;
+
+                    case SyntaxKind.GetAccessor:
+                    case SyntaxKind.SetAccessor:
+                        const accessors = getAllAccessorDeclarations(node.members, <AccessorDeclaration>member);
+                        if (member === accessors.firstAccessor) {
+                            statements.push(transformAccessorsToStatement(getClassMemberPrefix(node, member), accessors));
+                        }
+
+                        break;
+
+                    case SyntaxKind.Constructor:
+                        // Constructors are handled in visitClassExpression/visitClassDeclaration
+                        break;
+
+                    default:
+                        Debug.failBadSyntaxKind(node);
+                        break;
+                }
+            }
+        }
+
+        /**
+         * Transforms a SemicolonClassElement into a statement for a class body function.
+         *
+         * @param member The SemicolonClassElement node.
+         */
+        function transformSemicolonClassElementToStatement(member: SemicolonClassElement) {
+            return createEmptyStatement(/*location*/ member);
+        }
+
+        /**
+         * Transforms a MethodDeclaration into a statement for a class body function.
+         *
+         * @param receiver The receiver for the member.
+         * @param member The MethodDeclaration node.
+         */
+        function transformClassMethodDeclarationToStatement(receiver: LeftHandSideExpression, member: MethodDeclaration) {
+            const commentRange = getCommentRange(member);
+            const sourceMapRange = getSourceMapRange(member);
+
+            const func = transformFunctionLikeToExpression(member, /*location*/ member, /*name*/ undefined);
+            setEmitFlags(func, EmitFlags.NoComments);
+            setSourceMapRange(func, sourceMapRange);
+
+            const statement = createStatement(
+                createAssignment(
+                    createMemberAccessForPropertyName(
+                        receiver,
+                        visitNode(member.name, visitor, isPropertyName),
+                        /*location*/ member.name
+                    ),
+                    func
+                ),
+                /*location*/ member
+            );
+
+            setOriginalNode(statement, member);
+            setCommentRange(statement, commentRange);
+
+            // The location for the statement is used to emit comments only.
+            // No source map should be emitted for this statement to align with the
+            // old emitter.
+            setEmitFlags(statement, EmitFlags.NoSourceMap);
+            return statement;
+        }
+
+        /**
+         * Transforms a set of related of get/set accessors into a statement for a class body function.
+         *
+         * @param receiver The receiver for the member.
+         * @param accessors The set of related get/set accessors.
+         */
+        function transformAccessorsToStatement(receiver: LeftHandSideExpression, accessors: AllAccessorDeclarations): Statement {
+            const statement = createStatement(
+                transformAccessorsToExpression(receiver, accessors, /*startsOnNewLine*/ false),
+                /*location*/ getSourceMapRange(accessors.firstAccessor)
+            );
+
+            // The location for the statement is used to emit source maps only.
+            // No comments should be emitted for this statement to align with the
+            // old emitter.
+            setEmitFlags(statement, EmitFlags.NoComments);
+            return statement;
+        }
+
+        /**
+         * Transforms a set of related get/set accessors into an expression for either a class
+         * body function or an ObjectLiteralExpression with computed properties.
+         *
+         * @param receiver The receiver for the member.
+         */
+        function transformAccessorsToExpression(receiver: LeftHandSideExpression, { firstAccessor, getAccessor, setAccessor }: AllAccessorDeclarations, startsOnNewLine: boolean): Expression {
+            // To align with source maps in the old emitter, the receiver and property name
+            // arguments are both mapped contiguously to the accessor name.
+            const target = getMutableClone(receiver);
+            setEmitFlags(target, EmitFlags.NoComments | EmitFlags.NoTrailingSourceMap);
+            setSourceMapRange(target, firstAccessor.name);
+
+            const propertyName = createExpressionForPropertyName(visitNode(firstAccessor.name, visitor, isPropertyName));
+            setEmitFlags(propertyName, EmitFlags.NoComments | EmitFlags.NoLeadingSourceMap);
+            setSourceMapRange(propertyName, firstAccessor.name);
+
+            const properties: ObjectLiteralElementLike[] = [];
+            if (getAccessor) {
+                const getterFunction = transformFunctionLikeToExpression(getAccessor, /*location*/ undefined, /*name*/ undefined);
+                setSourceMapRange(getterFunction, getSourceMapRange(getAccessor));
+                const getter = createPropertyAssignment("get", getterFunction);
+                setCommentRange(getter, getCommentRange(getAccessor));
+                properties.push(getter);
+            }
+
+            if (setAccessor) {
+                const setterFunction = transformFunctionLikeToExpression(setAccessor, /*location*/ undefined, /*name*/ undefined);
+                setSourceMapRange(setterFunction, getSourceMapRange(setAccessor));
+                const setter = createPropertyAssignment("set", setterFunction);
+                setCommentRange(setter, getCommentRange(setAccessor));
+                properties.push(setter);
+            }
+
+            properties.push(
+                createPropertyAssignment("enumerable", createLiteral(true)),
+                createPropertyAssignment("configurable", createLiteral(true))
+            );
+
+            const call = createCall(
+                createPropertyAccess(createIdentifier("Object"), "defineProperty"),
+                /*typeArguments*/ undefined,
+                [
+                    target,
+                    propertyName,
+                    createObjectLiteral(properties, /*location*/ undefined, /*multiLine*/ true)
+                ]
+            );
+            if (startsOnNewLine) {
+                call.startsOnNewLine = true;
+            }
+            return call;
+        }
+
+        /**
+         * Visits an ArrowFunction and transforms it into a FunctionExpression.
+         *
+         * @param node An ArrowFunction node.
+         */
+        function visitArrowFunction(node: ArrowFunction) {
+            if (node.transformFlags & TransformFlags.ContainsLexicalThis) {
+                enableSubstitutionsForCapturedThis();
+            }
+
+            const func = transformFunctionLikeToExpression(node, /*location*/ node, /*name*/ undefined);
+            setEmitFlags(func, EmitFlags.CapturesThis);
+            return func;
+        }
+
+        /**
+         * Visits a FunctionExpression node.
+         *
+         * @param node a FunctionExpression node.
+         */
+        function visitFunctionExpression(node: FunctionExpression): Expression {
+            return transformFunctionLikeToExpression(node, /*location*/ node, node.name);
+        }
+
+        /**
+         * Visits a FunctionDeclaration node.
+         *
+         * @param node a FunctionDeclaration node.
+         */
+        function visitFunctionDeclaration(node: FunctionDeclaration): FunctionDeclaration {
+            return setOriginalNode(
+                createFunctionDeclaration(
+                    /*decorators*/ undefined,
+                    node.modifiers,
+                    node.asteriskToken,
+                    node.name,
+                    /*typeParameters*/ undefined,
+                    visitNodes(node.parameters, visitor, isParameter),
+                    /*type*/ undefined,
+                    transformFunctionBody(node),
+                    /*location*/ node
+                ),
+                /*original*/ node);
+        }
+
+        /**
+         * Transforms a function-like node into a FunctionExpression.
+         *
+         * @param node The function-like node to transform.
+         * @param location The source-map location for the new FunctionExpression.
+         * @param name The name of the new FunctionExpression.
+         */
+        function transformFunctionLikeToExpression(node: FunctionLikeDeclaration, location: TextRange, name: Identifier): FunctionExpression {
+            const savedContainingNonArrowFunction = enclosingNonArrowFunction;
+            if (node.kind !== SyntaxKind.ArrowFunction) {
+                enclosingNonArrowFunction = node;
+            }
+
+            const expression = setOriginalNode(
+                createFunctionExpression(
+                    node.asteriskToken,
+                    name,
+                    /*typeParameters*/ undefined,
+                    visitNodes(node.parameters, visitor, isParameter),
+                    /*type*/ undefined,
+                    saveStateAndInvoke(node, transformFunctionBody),
+                    location
+                ),
+                /*original*/ node
+            );
+
+            enclosingNonArrowFunction = savedContainingNonArrowFunction;
+            return expression;
+        }
+
+        /**
+         * Transforms the body of a function-like node.
+         *
+         * @param node A function-like node.
+         */
+        function transformFunctionBody(node: FunctionLikeDeclaration) {
+            let multiLine = false; // indicates whether the block *must* be emitted as multiple lines
+            let singleLine = false; // indicates whether the block *may* be emitted as a single line
+            let statementsLocation: TextRange;
+            let closeBraceLocation: TextRange;
+
+            const statements: Statement[] = [];
+            const body = node.body;
+            let statementOffset: number;
+
+            startLexicalEnvironment();
+            if (isBlock(body)) {
+                // ensureUseStrict is false because no new prologue-directive should be added.
+                // addPrologueDirectives will simply put already-existing directives at the beginning of the target statement-array
+                statementOffset = addPrologueDirectives(statements, body.statements, /*ensureUseStrict*/ false, visitor);
+            }
+
+            addCaptureThisForNodeIfNeeded(statements, node);
+            addDefaultValueAssignmentsIfNeeded(statements, node);
+            addRestParameterIfNeeded(statements, node, /*inConstructorWithSynthesizedSuper*/ false);
+
+            // If we added any generated statements, this must be a multi-line block.
+            if (!multiLine && statements.length > 0) {
+                multiLine = true;
+            }
+
+            if (isBlock(body)) {
+                statementsLocation = body.statements;
+                addRange(statements, visitNodes(body.statements, visitor, isStatement, statementOffset));
+
+                // If the original body was a multi-line block, this must be a multi-line block.
+                if (!multiLine && body.multiLine) {
+                    multiLine = true;
+                }
+            }
+            else {
+                Debug.assert(node.kind === SyntaxKind.ArrowFunction);
+
+                // To align with the old emitter, we use a synthetic end position on the location
+                // for the statement list we synthesize when we down-level an arrow function with
+                // an expression function body. This prevents both comments and source maps from
+                // being emitted for the end position only.
+                statementsLocation = moveRangeEnd(body, -1);
+
+                const equalsGreaterThanToken = (<ArrowFunction>node).equalsGreaterThanToken;
+                if (!nodeIsSynthesized(equalsGreaterThanToken) && !nodeIsSynthesized(body)) {
+                    if (rangeEndIsOnSameLineAsRangeStart(equalsGreaterThanToken, body, currentSourceFile)) {
+                        singleLine = true;
+                    }
+                    else {
+                        multiLine = true;
+                    }
+                }
+
+                const expression = visitNode(body, visitor, isExpression);
+                const returnStatement = createReturn(expression, /*location*/ body);
+                setEmitFlags(returnStatement, EmitFlags.NoTokenSourceMaps | EmitFlags.NoTrailingSourceMap | EmitFlags.NoTrailingComments);
+                statements.push(returnStatement);
+
+                // To align with the source map emit for the old emitter, we set a custom
+                // source map location for the close brace.
+                closeBraceLocation = body;
+            }
+
+            const lexicalEnvironment = endLexicalEnvironment();
+            addRange(statements, lexicalEnvironment);
+
+            // If we added any final generated statements, this must be a multi-line block
+            if (!multiLine && lexicalEnvironment && lexicalEnvironment.length) {
+                multiLine = true;
+            }
+
+            const block = createBlock(createNodeArray(statements, statementsLocation), node.body, multiLine);
+            if (!multiLine && singleLine) {
+                setEmitFlags(block, EmitFlags.SingleLine);
+            }
+
+            if (closeBraceLocation) {
+                setTokenSourceMapRange(block, SyntaxKind.CloseBraceToken, closeBraceLocation);
+            }
+
+            setOriginalNode(block, node.body);
+            return block;
+        }
+
+        /**
+         * Visits an ExpressionStatement that contains a destructuring assignment.
+         *
+         * @param node An ExpressionStatement node.
+         */
+        function visitExpressionStatement(node: ExpressionStatement): ExpressionStatement {
+            // If we are here it is most likely because our expression is a destructuring assignment.
+            switch (node.expression.kind) {
+                case SyntaxKind.ParenthesizedExpression:
+                    return updateStatement(node,
+                        visitParenthesizedExpression(<ParenthesizedExpression>node.expression, /*needsDestructuringValue*/ false)
+                    );
+
+                case SyntaxKind.BinaryExpression:
+                    return updateStatement(node,
+                        visitBinaryExpression(<BinaryExpression>node.expression, /*needsDestructuringValue*/ false)
+                    );
+            }
+
+            return visitEachChild(node, visitor, context);
+        }
+
+        /**
+         * Visits a ParenthesizedExpression that may contain a destructuring assignment.
+         *
+         * @param node A ParenthesizedExpression node.
+         * @param needsDestructuringValue A value indicating whether we need to hold onto the rhs
+         *                                of a destructuring assignment.
+         */
+        function visitParenthesizedExpression(node: ParenthesizedExpression, needsDestructuringValue: boolean): ParenthesizedExpression {
+            // If we are here it is most likely because our expression is a destructuring assignment.
+            if (needsDestructuringValue) {
+                switch (node.expression.kind) {
+                    case SyntaxKind.ParenthesizedExpression:
+                        return createParen(
+                            visitParenthesizedExpression(<ParenthesizedExpression>node.expression, /*needsDestructuringValue*/ true),
+                            /*location*/ node
+                        );
+
+                    case SyntaxKind.BinaryExpression:
+                        return createParen(
+                            visitBinaryExpression(<BinaryExpression>node.expression, /*needsDestructuringValue*/ true),
+                            /*location*/ node
+                        );
+                }
+            }
+
+            return visitEachChild(node, visitor, context);
+        }
+
+        /**
+         * Visits a BinaryExpression that contains a destructuring assignment.
+         *
+         * @param node A BinaryExpression node.
+         * @param needsDestructuringValue A value indicating whether we need to hold onto the rhs
+         *                                of a destructuring assignment.
+         */
+        function visitBinaryExpression(node: BinaryExpression, needsDestructuringValue: boolean): Expression {
+            // If we are here it is because this is a destructuring assignment.
+            Debug.assert(isDestructuringAssignment(node));
+            return flattenDestructuringAssignment(context, node, needsDestructuringValue, hoistVariableDeclaration, visitor);
+        }
+
+        function visitVariableStatement(node: VariableStatement): Statement {
+            if (convertedLoopState && (getCombinedNodeFlags(node.declarationList) & NodeFlags.BlockScoped) == 0) {
+                // we are inside a converted loop - hoist variable declarations
+                let assignments: Expression[];
+                for (const decl of node.declarationList.declarations) {
+                    hoistVariableDeclarationDeclaredInConvertedLoop(convertedLoopState, decl);
+                    if (decl.initializer) {
+                        let assignment: Expression;
+                        if (isBindingPattern(decl.name)) {
+                            assignment = flattenVariableDestructuringToExpression(context, decl, hoistVariableDeclaration, /*nameSubstitution*/ undefined, visitor);
+                        }
+                        else {
+                            assignment = createBinary(<Identifier>decl.name, SyntaxKind.EqualsToken, decl.initializer);
+                        }
+                        (assignments || (assignments = [])).push(assignment);
+                    }
+                }
+                if (assignments) {
+                    return createStatement(reduceLeft(assignments, (acc, v) => createBinary(v, SyntaxKind.CommaToken, acc)), node);
+                }
+                else {
+                    // none of declarations has initializer - the entire variable statement can be deleted
+                    return undefined;
+                }
+            }
+
+            return visitEachChild(node, visitor, context);
+        }
+
+        /**
+         * Visits a VariableDeclarationList that is block scoped (e.g. `let` or `const`).
+         *
+         * @param node A VariableDeclarationList node.
+         */
+        function visitVariableDeclarationList(node: VariableDeclarationList): VariableDeclarationList {
+            if (node.flags & NodeFlags.BlockScoped) {
+                enableSubstitutionsForBlockScopedBindings();
+            }
+
+            const declarations = flatten(map(node.declarations, node.flags & NodeFlags.Let
+                ? visitVariableDeclarationInLetDeclarationList
+                : visitVariableDeclaration));
+
+            const declarationList = createVariableDeclarationList(declarations, /*location*/ node);
+            setOriginalNode(declarationList, node);
+            setCommentRange(declarationList, node);
+
+            if (node.transformFlags & TransformFlags.ContainsBindingPattern
+                && (isBindingPattern(node.declarations[0].name)
+                    || isBindingPattern(lastOrUndefined(node.declarations).name))) {
+                // If the first or last declaration is a binding pattern, we need to modify
+                // the source map range for the declaration list.
+                const firstDeclaration = firstOrUndefined(declarations);
+                const lastDeclaration = lastOrUndefined(declarations);
+                setSourceMapRange(declarationList, createRange(firstDeclaration.pos, lastDeclaration.end));
+            }
+
+            return declarationList;
+        }
+
+        /**
+         * Gets a value indicating whether we should emit an explicit initializer for a variable
+         * declaration in a `let` declaration list.
+         *
+         * @param node A VariableDeclaration node.
+         */
+        function shouldEmitExplicitInitializerForLetDeclaration(node: VariableDeclaration) {
+            // Nested let bindings might need to be initialized explicitly to preserve
+            // ES6 semantic:
+            //
+            //  { let x = 1; }
+            //  { let x; } // x here should be undefined. not 1
+            //
+            // Top level bindings never collide with anything and thus don't require
+            // explicit initialization. As for nested let bindings there are two cases:
+            //
+            // - Nested let bindings that were not renamed definitely should be
+            //   initialized explicitly:
+            //
+            //    { let x = 1; }
+            //    { let x; if (some-condition) { x = 1}; if (x) { /*1*/ } }
+            //
+            //   Without explicit initialization code in /*1*/ can be executed even if
+            //   some-condition is evaluated to false.
+            //
+            // - Renaming introduces fresh name that should not collide with any
+            //   existing names, however renamed bindings sometimes also should be
+            //   explicitly initialized. One particular case: non-captured binding
+            //   declared inside loop body (but not in loop initializer):
+            //
+            //    let x;
+            //    for (;;) {
+            //        let x;
+            //    }
+            //
+            //   In downlevel codegen inner 'x' will be renamed so it won't collide
+            //   with outer 'x' however it will should be reset on every iteration as
+            //   if it was declared anew.
+            //
+            //   * Why non-captured binding?
+            //     - Because if loop contains block scoped binding captured in some
+            //       function then loop body will be rewritten to have a fresh scope
+            //       on every iteration so everything will just work.
+            //
+            //   * Why loop initializer is excluded?
+            //     - Since we've introduced a fresh name it already will be undefined.
+
+            const flags = resolver.getNodeCheckFlags(node);
+            const isCapturedInFunction = flags & NodeCheckFlags.CapturedBlockScopedBinding;
+            const isDeclaredInLoop = flags & NodeCheckFlags.BlockScopedBindingInLoop;
+            const emittedAsTopLevel =
+                isBlockScopedContainerTopLevel(enclosingBlockScopeContainer)
+                || (isCapturedInFunction
+                    && isDeclaredInLoop
+                    && isBlock(enclosingBlockScopeContainer)
+                    && isIterationStatement(enclosingBlockScopeContainerParent, /*lookInLabeledStatements*/ false));
+
+            const emitExplicitInitializer =
+                !emittedAsTopLevel
+                && enclosingBlockScopeContainer.kind !== SyntaxKind.ForInStatement
+                && enclosingBlockScopeContainer.kind !== SyntaxKind.ForOfStatement
+                && (!resolver.isDeclarationWithCollidingName(node)
+                    || (isDeclaredInLoop
+                        && !isCapturedInFunction
+                        && !isIterationStatement(enclosingBlockScopeContainer, /*lookInLabeledStatements*/ false)));
+
+            return emitExplicitInitializer;
+        }
+
+        /**
+         * Visits a VariableDeclaration in a `let` declaration list.
+         *
+         * @param node A VariableDeclaration node.
+         */
+        function visitVariableDeclarationInLetDeclarationList(node: VariableDeclaration) {
+            // For binding pattern names that lack initializers there is no point to emit
+            // explicit initializer since downlevel codegen for destructuring will fail
+            // in the absence of initializer so all binding elements will say uninitialized
+            const name = node.name;
+            if (isBindingPattern(name)) {
+                return visitVariableDeclaration(node);
+            }
+
+            if (!node.initializer && shouldEmitExplicitInitializerForLetDeclaration(node)) {
+                const clone = getMutableClone(node);
+                clone.initializer = createVoidZero();
+                return clone;
+            }
+
+            return visitEachChild(node, visitor, context);
+        }
+
+        /**
+         * Visits a VariableDeclaration node with a binding pattern.
+         *
+         * @param node A VariableDeclaration node.
+         */
+        function visitVariableDeclaration(node: VariableDeclaration): VisitResult<VariableDeclaration> {
+            // If we are here it is because the name contains a binding pattern.
+            if (isBindingPattern(node.name)) {
+                const recordTempVariablesInLine = !enclosingVariableStatement
+                    || !hasModifier(enclosingVariableStatement, ModifierFlags.Export);
+                return flattenVariableDestructuring(context, node, /*value*/ undefined, visitor,
+                    recordTempVariablesInLine ? undefined : hoistVariableDeclaration);
+            }
+
+            return visitEachChild(node, visitor, context);
+        }
+
+        function visitLabeledStatement(node: LabeledStatement): VisitResult<Statement> {
+            if (convertedLoopState) {
+                if (!convertedLoopState.labels) {
+                    convertedLoopState.labels = createMap<string>();
+                }
+                convertedLoopState.labels[node.label.text] = node.label.text;
+            }
+
+            let result: VisitResult<Statement>;
+            if (isIterationStatement(node.statement, /*lookInLabeledStatements*/ false) && shouldConvertIterationStatementBody(<IterationStatement>node.statement)) {
+                result = visitNodes(createNodeArray([node.statement]), visitor, isStatement);
+            }
+            else {
+                result = visitEachChild(node, visitor, context);
+            }
+
+            if (convertedLoopState) {
+                convertedLoopState.labels[node.label.text] = undefined;
+            }
+
+            return result;
+        }
+
+        function visitDoStatement(node: DoStatement) {
+            return convertIterationStatementBodyIfNecessary(node);
+        }
+
+        function visitWhileStatement(node: WhileStatement) {
+            return convertIterationStatementBodyIfNecessary(node);
+        }
+
+        function visitForStatement(node: ForStatement) {
+            return convertIterationStatementBodyIfNecessary(node);
+        }
+
+        function visitForInStatement(node: ForInStatement) {
+            return convertIterationStatementBodyIfNecessary(node);
+        }
+
+        /**
+         * Visits a ForOfStatement and converts it into a compatible ForStatement.
+         *
+         * @param node A ForOfStatement.
+         */
+        function visitForOfStatement(node: ForOfStatement): VisitResult<Statement> {
+            return convertIterationStatementBodyIfNecessary(node, convertForOfToFor);
+        }
+
+        function convertForOfToFor(node: ForOfStatement, convertedLoopBodyStatements: Statement[]): ForStatement {
+            // The following ES6 code:
+            //
+            //    for (let v of expr) { }
+            //
+            // should be emitted as
+            //
+            //    for (var _i = 0, _a = expr; _i < _a.length; _i++) {
+            //        var v = _a[_i];
+            //    }
+            //
+            // where _a and _i are temps emitted to capture the RHS and the counter,
+            // respectively.
+            // When the left hand side is an expression instead of a let declaration,
+            // the "let v" is not emitted.
+            // When the left hand side is a let/const, the v is renamed if there is
+            // another v in scope.
+            // Note that all assignments to the LHS are emitted in the body, including
+            // all destructuring.
+            // Note also that because an extra statement is needed to assign to the LHS,
+            // for-of bodies are always emitted as blocks.
+
+            const expression = visitNode(node.expression, visitor, isExpression);
+            const initializer = node.initializer;
+            const statements: Statement[] = [];
+
+            // In the case where the user wrote an identifier as the RHS, like this:
+            //
+            //     for (let v of arr) { }
+            //
+            // we don't want to emit a temporary variable for the RHS, just use it directly.
+            const counter = createLoopVariable();
+            const rhsReference = expression.kind === SyntaxKind.Identifier
+                ? createUniqueName((<Identifier>expression).text)
+                : createTempVariable(/*recordTempVariable*/ undefined);
+
+            // Initialize LHS
+            // var v = _a[_i];
+            if (isVariableDeclarationList(initializer)) {
+                if (initializer.flags & NodeFlags.BlockScoped) {
+                    enableSubstitutionsForBlockScopedBindings();
+                }
+
+                const firstOriginalDeclaration = firstOrUndefined(initializer.declarations);
+                if (firstOriginalDeclaration && isBindingPattern(firstOriginalDeclaration.name)) {
+                    // This works whether the declaration is a var, let, or const.
+                    // It will use rhsIterationValue _a[_i] as the initializer.
+                    const declarations = flattenVariableDestructuring(
+                        context,
+                        firstOriginalDeclaration,
+                        createElementAccess(rhsReference, counter),
+                        visitor
+                    );
+
+                    const declarationList = createVariableDeclarationList(declarations, /*location*/ initializer);
+                    setOriginalNode(declarationList, initializer);
+
+                    // Adjust the source map range for the first declaration to align with the old
+                    // emitter.
+                    const firstDeclaration = declarations[0];
+                    const lastDeclaration = lastOrUndefined(declarations);
+                    setSourceMapRange(declarationList, createRange(firstDeclaration.pos, lastDeclaration.end));
+
+                    statements.push(
+                        createVariableStatement(
+                            /*modifiers*/ undefined,
+                            declarationList
+                        )
+                    );
+                }
+                else {
+                    // The following call does not include the initializer, so we have
+                    // to emit it separately.
+                    statements.push(
+                        createVariableStatement(
+                            /*modifiers*/ undefined,
+                            createVariableDeclarationList([
+                                createVariableDeclaration(
+                                    firstOriginalDeclaration ? firstOriginalDeclaration.name : createTempVariable(/*recordTempVariable*/ undefined),
+                                    /*type*/ undefined,
+                                    createElementAccess(rhsReference, counter)
+                                )
+                            ], /*location*/ moveRangePos(initializer, -1)),
+                            /*location*/ moveRangeEnd(initializer, -1)
+                        )
+                    );
+                }
+            }
+            else {
+                // Initializer is an expression. Emit the expression in the body, so that it's
+                // evaluated on every iteration.
+                const assignment = createAssignment(initializer, createElementAccess(rhsReference, counter));
+                if (isDestructuringAssignment(assignment)) {
+                    // This is a destructuring pattern, so we flatten the destructuring instead.
+                    statements.push(
+                        createStatement(
+                            flattenDestructuringAssignment(
+                                context,
+                                assignment,
+                                /*needsValue*/ false,
+                                hoistVariableDeclaration,
+                                visitor
+                            )
+                        )
+                    );
+                }
+                else {
+                    // Currently there is not way to check that assignment is binary expression of destructing assignment
+                    // so we have to cast never type to binaryExpression
+                    (<BinaryExpression>assignment).end = initializer.end;
+                    statements.push(createStatement(assignment, /*location*/ moveRangeEnd(initializer, -1)));
+                }
+            }
+
+            let bodyLocation: TextRange;
+            let statementsLocation: TextRange;
+            if (convertedLoopBodyStatements) {
+                addRange(statements, convertedLoopBodyStatements);
+            }
+            else {
+                const statement = visitNode(node.statement, visitor, isStatement);
+                if (isBlock(statement)) {
+                    addRange(statements, statement.statements);
+                    bodyLocation = statement;
+                    statementsLocation = statement.statements;
+                }
+                else {
+                    statements.push(statement);
+                }
+            }
+
+            // The old emitter does not emit source maps for the expression
+            setEmitFlags(expression, EmitFlags.NoSourceMap | getEmitFlags(expression));
+
+            // The old emitter does not emit source maps for the block.
+            // We add the location to preserve comments.
+            const body = createBlock(
+                createNodeArray(statements, /*location*/ statementsLocation),
+                /*location*/ bodyLocation
+            );
+
+            setEmitFlags(body, EmitFlags.NoSourceMap | EmitFlags.NoTokenSourceMaps);
+
+            const forStatement = createFor(
+                createVariableDeclarationList([
+                    createVariableDeclaration(counter, /*type*/ undefined, createLiteral(0), /*location*/ moveRangePos(node.expression, -1)),
+                    createVariableDeclaration(rhsReference, /*type*/ undefined, expression, /*location*/ node.expression)
+                ], /*location*/ node.expression),
+                createLessThan(
+                    counter,
+                    createPropertyAccess(rhsReference, "length"),
+                    /*location*/ node.expression
+                ),
+                createPostfixIncrement(counter, /*location*/ node.expression),
+                body,
+                /*location*/ node
+            );
+
+            // Disable trailing source maps for the OpenParenToken to align source map emit with the old emitter.
+            setEmitFlags(forStatement, EmitFlags.NoTokenTrailingSourceMaps);
+            return forStatement;
+        }
+
+        /**
+         * Visits an ObjectLiteralExpression with computed propety names.
+         *
+         * @param node An ObjectLiteralExpression node.
+         */
+        function visitObjectLiteralExpression(node: ObjectLiteralExpression): Expression {
+            // We are here because a ComputedPropertyName was used somewhere in the expression.
+            const properties = node.properties;
+            const numProperties = properties.length;
+
+            // Find the first computed property.
+            // Everything until that point can be emitted as part of the initial object literal.
+            let numInitialProperties = numProperties;
+            for (let i = 0; i < numProperties; i++) {
+                const property = properties[i];
+                if (property.transformFlags & TransformFlags.ContainsYield
+                    || property.name.kind === SyntaxKind.ComputedPropertyName) {
+                    numInitialProperties = i;
+                    break;
+                }
+            }
+
+            Debug.assert(numInitialProperties !== numProperties);
+
+            // For computed properties, we need to create a unique handle to the object
+            // literal so we can modify it without risking internal assignments tainting the object.
+            const temp = createTempVariable(hoistVariableDeclaration);
+
+            // Write out the first non-computed properties, then emit the rest through indexing on the temp variable.
+            const expressions: Expression[] = [];
+            const assignment = createAssignment(
+                temp,
+                setEmitFlags(
+                    createObjectLiteral(
+                        visitNodes(properties, visitor, isObjectLiteralElementLike, 0, numInitialProperties),
+                        /*location*/ undefined,
+                        node.multiLine
+                    ),
+                    EmitFlags.Indented
+                )
+            );
+            if (node.multiLine) {
+                assignment.startsOnNewLine = true;
+            }
+            expressions.push(assignment);
+
+            addObjectLiteralMembers(expressions, node, temp, numInitialProperties);
+
+            // We need to clone the temporary identifier so that we can write it on a
+            // new line
+            expressions.push(node.multiLine ? startOnNewLine(getMutableClone(temp)) : temp);
+            return inlineExpressions(expressions);
+        }
+
+        function shouldConvertIterationStatementBody(node: IterationStatement): boolean {
+            return (resolver.getNodeCheckFlags(node) & NodeCheckFlags.LoopWithCapturedBlockScopedBinding) !== 0;
+        }
+
+        /**
+         * Records constituents of name for the given variable to be hoisted in the outer scope.
+         */
+        function hoistVariableDeclarationDeclaredInConvertedLoop(state: ConvertedLoopState, node: VariableDeclaration): void {
+            if (!state.hoistedLocalVariables) {
+                state.hoistedLocalVariables = [];
+            }
+
+            visit(node.name);
+
+            function visit(node: Identifier | BindingPattern) {
+                if (node.kind === SyntaxKind.Identifier) {
+                    state.hoistedLocalVariables.push((<Identifier>node));
+                }
+                else {
+                    for (const element of (<BindingPattern>node).elements) {
+                        if (!isOmittedExpression(element)) {
+                            visit(element.name);
+                        }
+                    }
+                }
+            }
+        }
+
+        function convertIterationStatementBodyIfNecessary(node: IterationStatement, convert?: (node: IterationStatement, convertedLoopBodyStatements: Statement[]) => IterationStatement): VisitResult<Statement> {
+            if (!shouldConvertIterationStatementBody(node)) {
+                let saveAllowedNonLabeledJumps: Jump;
+                if (convertedLoopState) {
+                    // we get here if we are trying to emit normal loop loop inside converted loop
+                    // set allowedNonLabeledJumps to Break | Continue to mark that break\continue inside the loop should be emitted as is
+                    saveAllowedNonLabeledJumps = convertedLoopState.allowedNonLabeledJumps;
+                    convertedLoopState.allowedNonLabeledJumps = Jump.Break | Jump.Continue;
+                }
+
+                const result = convert ? convert(node, /*convertedLoopBodyStatements*/ undefined) : visitEachChild(node, visitor, context);
+
+                if (convertedLoopState) {
+                    convertedLoopState.allowedNonLabeledJumps = saveAllowedNonLabeledJumps;
+                }
+                return result;
+            }
+
+            const functionName = createUniqueName("_loop");
+            let loopInitializer: VariableDeclarationList;
+            switch (node.kind) {
+                case SyntaxKind.ForStatement:
+                case SyntaxKind.ForInStatement:
+                case SyntaxKind.ForOfStatement:
+                    const initializer = (<ForStatement | ForInStatement | ForOfStatement>node).initializer;
+                    if (initializer && initializer.kind === SyntaxKind.VariableDeclarationList) {
+                        loopInitializer = <VariableDeclarationList>initializer;
+                    }
+                    break;
+            }
+            // variables that will be passed to the loop as parameters
+            const loopParameters: ParameterDeclaration[] = [];
+            // variables declared in the loop initializer that will be changed inside the loop
+            const loopOutParameters: LoopOutParameter[] = [];
+            if (loopInitializer && (getCombinedNodeFlags(loopInitializer) & NodeFlags.BlockScoped)) {
+                for (const decl of loopInitializer.declarations) {
+                    processLoopVariableDeclaration(decl, loopParameters, loopOutParameters);
+                }
+            }
+
+            const outerConvertedLoopState = convertedLoopState;
+            convertedLoopState = { loopOutParameters };
+            if (outerConvertedLoopState) {
+                // convertedOuterLoopState !== undefined means that this converted loop is nested in another converted loop.
+                // if outer converted loop has already accumulated some state - pass it through
+                if (outerConvertedLoopState.argumentsName) {
+                    // outer loop has already used 'arguments' so we've already have some name to alias it
+                    // use the same name in all nested loops
+                    convertedLoopState.argumentsName = outerConvertedLoopState.argumentsName;
+                }
+                if (outerConvertedLoopState.thisName) {
+                    // outer loop has already used 'this' so we've already have some name to alias it
+                    // use the same name in all nested loops
+                    convertedLoopState.thisName = outerConvertedLoopState.thisName;
+                }
+                if (outerConvertedLoopState.hoistedLocalVariables) {
+                    // we've already collected some non-block scoped variable declarations in enclosing loop
+                    // use the same storage in nested loop
+                    convertedLoopState.hoistedLocalVariables = outerConvertedLoopState.hoistedLocalVariables;
+                }
+            }
+
+            let loopBody = visitNode(node.statement, visitor, isStatement);
+
+            const currentState = convertedLoopState;
+            convertedLoopState = outerConvertedLoopState;
+
+            if (loopOutParameters.length) {
+                const statements = isBlock(loopBody) ? (<Block>loopBody).statements.slice() : [loopBody];
+                copyOutParameters(loopOutParameters, CopyDirection.ToOutParameter, statements);
+                loopBody = createBlock(statements, /*location*/ undefined, /*multiline*/ true);
+            }
+
+            if (!isBlock(loopBody)) {
+                loopBody = createBlock([loopBody], /*location*/ undefined, /*multiline*/ true);
+            }
+
+            const isAsyncBlockContainingAwait =
+                enclosingNonArrowFunction
+                && (getEmitFlags(enclosingNonArrowFunction) & EmitFlags.AsyncFunctionBody) !== 0
+                && (node.statement.transformFlags & TransformFlags.ContainsYield) !== 0;
+
+            let loopBodyFlags: EmitFlags = 0;
+            if (currentState.containsLexicalThis) {
+                loopBodyFlags |= EmitFlags.CapturesThis;
+            }
+
+            if (isAsyncBlockContainingAwait) {
+                loopBodyFlags |= EmitFlags.AsyncFunctionBody;
+            }
+
+            const convertedLoopVariable =
+                createVariableStatement(
+                    /*modifiers*/ undefined,
+                    createVariableDeclarationList(
+                        [
+                            createVariableDeclaration(
+                                functionName,
+                                /*type*/ undefined,
+                                setEmitFlags(
+                                    createFunctionExpression(
+                                        isAsyncBlockContainingAwait ? createToken(SyntaxKind.AsteriskToken) : undefined,
+                                        /*name*/ undefined,
+                                        /*typeParameters*/ undefined,
+                                        loopParameters,
+                                        /*type*/ undefined,
+                                        <Block>loopBody
+                                    ),
+                                    loopBodyFlags
+                                )
+                            )
+                        ]
+                    )
+                );
+
+            const statements: Statement[] = [convertedLoopVariable];
+
+            let extraVariableDeclarations: VariableDeclaration[];
+            // propagate state from the inner loop to the outer loop if necessary
+            if (currentState.argumentsName) {
+                // if alias for arguments is set
+                if (outerConvertedLoopState) {
+                    // pass it to outer converted loop
+                    outerConvertedLoopState.argumentsName = currentState.argumentsName;
+                }
+                else {
+                    // this is top level converted loop and we need to create an alias for 'arguments' object
+                    (extraVariableDeclarations || (extraVariableDeclarations = [])).push(
+                        createVariableDeclaration(
+                            currentState.argumentsName,
+                            /*type*/ undefined,
+                            createIdentifier("arguments")
+                        )
+                    );
+                }
+            }
+
+            if (currentState.thisName) {
+                // if alias for this is set
+                if (outerConvertedLoopState) {
+                    // pass it to outer converted loop
+                    outerConvertedLoopState.thisName = currentState.thisName;
+                }
+                else {
+                    // this is top level converted loop so we need to create an alias for 'this' here
+                    // NOTE:
+                    // if converted loops were all nested in arrow function then we'll always emit '_this' so convertedLoopState.thisName will not be set.
+                    // If it is set this means that all nested loops are not nested in arrow function and it is safe to capture 'this'.
+                    (extraVariableDeclarations || (extraVariableDeclarations = [])).push(
+                        createVariableDeclaration(
+                            currentState.thisName,
+                            /*type*/ undefined,
+                            createIdentifier("this")
+                        )
+                    );
+                }
+            }
+
+            if (currentState.hoistedLocalVariables) {
+                // if hoistedLocalVariables !== undefined this means that we've possibly collected some variable declarations to be hoisted later
+                if (outerConvertedLoopState) {
+                    // pass them to outer converted loop
+                    outerConvertedLoopState.hoistedLocalVariables = currentState.hoistedLocalVariables;
+                }
+                else {
+                    if (!extraVariableDeclarations) {
+                        extraVariableDeclarations = [];
+                    }
+                    // hoist collected variable declarations
+                    for (const name in currentState.hoistedLocalVariables) {
+                        const identifier = currentState.hoistedLocalVariables[name];
+                        extraVariableDeclarations.push(createVariableDeclaration(identifier));
+                    }
+                }
+            }
+
+            // add extra variables to hold out parameters if necessary
+            if (loopOutParameters.length) {
+                if (!extraVariableDeclarations) {
+                    extraVariableDeclarations = [];
+                }
+                for (const outParam of loopOutParameters) {
+                    extraVariableDeclarations.push(createVariableDeclaration(outParam.outParamName));
+                }
+            }
+
+            // create variable statement to hold all introduced variable declarations
+            if (extraVariableDeclarations) {
+                statements.push(createVariableStatement(
+                    /*modifiers*/ undefined,
+                    createVariableDeclarationList(extraVariableDeclarations)
+                ));
+            }
+
+            const convertedLoopBodyStatements = generateCallToConvertedLoop(functionName, loopParameters, currentState, isAsyncBlockContainingAwait);
+            let loop: IterationStatement;
+            if (convert) {
+                loop = convert(node, convertedLoopBodyStatements);
+            }
+            else {
+                loop = <IterationStatement>getMutableClone(node);
+                // clean statement part
+                loop.statement = undefined;
+                // visit childnodes to transform initializer/condition/incrementor parts
+                loop = visitEachChild(loop, visitor, context);
+                // set loop statement
+                loop.statement = createBlock(
+                    convertedLoopBodyStatements,
+                    /*location*/ undefined,
+                    /*multiline*/ true
+                );
+
+                // reset and re-aggregate the transform flags
+                loop.transformFlags = 0;
+                aggregateTransformFlags(loop);
+            }
+
+
+            statements.push(
+                currentParent.kind === SyntaxKind.LabeledStatement
+                    ? createLabel((<LabeledStatement>currentParent).label, loop)
+                    : loop
+                );
+            return statements;
+        }
+
+        function copyOutParameter(outParam: LoopOutParameter, copyDirection: CopyDirection): BinaryExpression {
+            const source = copyDirection === CopyDirection.ToOriginal ? outParam.outParamName : outParam.originalName;
+            const target = copyDirection === CopyDirection.ToOriginal ? outParam.originalName : outParam.outParamName;
+            return createBinary(target, SyntaxKind.EqualsToken, source);
+        }
+
+        function copyOutParameters(outParams: LoopOutParameter[], copyDirection: CopyDirection, statements: Statement[]): void {
+            for (const outParam of outParams) {
+                statements.push(createStatement(copyOutParameter(outParam, copyDirection)));
+            }
+        }
+
+        function generateCallToConvertedLoop(loopFunctionExpressionName: Identifier, parameters: ParameterDeclaration[], state: ConvertedLoopState, isAsyncBlockContainingAwait: boolean): Statement[] {
+            const outerConvertedLoopState = convertedLoopState;
+
+            const statements: Statement[] = [];
+            // loop is considered simple if it does not have any return statements or break\continue that transfer control outside of the loop
+            // simple loops are emitted as just 'loop()';
+            // NOTE: if loop uses only 'continue' it still will be emitted as simple loop
+            const isSimpleLoop =
+                !(state.nonLocalJumps & ~Jump.Continue) &&
+                !state.labeledNonLocalBreaks &&
+                !state.labeledNonLocalContinues;
+
+            const call = createCall(loopFunctionExpressionName, /*typeArguments*/ undefined, map(parameters, p => <Identifier>p.name));
+            const callResult = isAsyncBlockContainingAwait ? createYield(createToken(SyntaxKind.AsteriskToken), call) : call;
+            if (isSimpleLoop) {
+                statements.push(createStatement(callResult));
+                copyOutParameters(state.loopOutParameters, CopyDirection.ToOriginal, statements);
+            }
+            else {
+                const loopResultName = createUniqueName("state");
+                const stateVariable = createVariableStatement(
+                    /*modifiers*/ undefined,
+                    createVariableDeclarationList(
+                        [createVariableDeclaration(loopResultName, /*type*/ undefined, callResult)]
+                    )
+                );
+                statements.push(stateVariable);
+                copyOutParameters(state.loopOutParameters, CopyDirection.ToOriginal, statements);
+
+                if (state.nonLocalJumps & Jump.Return) {
+                    let returnStatement: ReturnStatement;
+                    if (outerConvertedLoopState) {
+                        outerConvertedLoopState.nonLocalJumps |= Jump.Return;
+                        returnStatement = createReturn(loopResultName);
+                    }
+                    else {
+                        returnStatement = createReturn(createPropertyAccess(loopResultName, "value"));
+                    }
+                    statements.push(
+                        createIf(
+                            createBinary(
+                                createTypeOf(loopResultName),
+                                SyntaxKind.EqualsEqualsEqualsToken,
+                                createLiteral("object")
+                            ),
+                            returnStatement
+                        )
+                    );
+                }
+
+                if (state.nonLocalJumps & Jump.Break) {
+                    statements.push(
+                        createIf(
+                            createBinary(
+                                loopResultName,
+                                SyntaxKind.EqualsEqualsEqualsToken,
+                                createLiteral("break")
+                            ),
+                            createBreak()
+                        )
+                    );
+                }
+
+                if (state.labeledNonLocalBreaks || state.labeledNonLocalContinues) {
+                    const caseClauses: CaseClause[] = [];
+                    processLabeledJumps(state.labeledNonLocalBreaks, /*isBreak*/ true, loopResultName, outerConvertedLoopState, caseClauses);
+                    processLabeledJumps(state.labeledNonLocalContinues, /*isBreak*/ false, loopResultName, outerConvertedLoopState, caseClauses);
+                    statements.push(
+                        createSwitch(
+                            loopResultName,
+                            createCaseBlock(caseClauses)
+                        )
+                    );
+                }
+            }
+            return statements;
+        }
+
+        function setLabeledJump(state: ConvertedLoopState, isBreak: boolean, labelText: string, labelMarker: string): void {
+            if (isBreak) {
+                if (!state.labeledNonLocalBreaks) {
+                    state.labeledNonLocalBreaks = createMap<string>();
+                }
+                state.labeledNonLocalBreaks[labelText] = labelMarker;
+            }
+            else {
+                if (!state.labeledNonLocalContinues) {
+                    state.labeledNonLocalContinues = createMap<string>();
+                }
+                state.labeledNonLocalContinues[labelText] = labelMarker;
+            }
+        }
+
+        function processLabeledJumps(table: Map<string>, isBreak: boolean, loopResultName: Identifier, outerLoop: ConvertedLoopState, caseClauses: CaseClause[]): void {
+            if (!table) {
+                return;
+            }
+            for (const labelText in table) {
+                const labelMarker = table[labelText];
+                const statements: Statement[] = [];
+                // if there are no outer converted loop or outer label in question is located inside outer converted loop
+                // then emit labeled break\continue
+                // otherwise propagate pair 'label -> marker' to outer converted loop and emit 'return labelMarker' so outer loop can later decide what to do
+                if (!outerLoop || (outerLoop.labels && outerLoop.labels[labelText])) {
+                    const label = createIdentifier(labelText);
+                    statements.push(isBreak ? createBreak(label) : createContinue(label));
+                }
+                else {
+                    setLabeledJump(outerLoop, isBreak, labelText, labelMarker);
+                    statements.push(createReturn(loopResultName));
+                }
+                caseClauses.push(createCaseClause(createLiteral(labelMarker), statements));
+            }
+        }
+
+        function processLoopVariableDeclaration(decl: VariableDeclaration | BindingElement, loopParameters: ParameterDeclaration[], loopOutParameters: LoopOutParameter[]) {
+            const name = decl.name;
+            if (isBindingPattern(name)) {
+                for (const element of name.elements) {
+                    if (!isOmittedExpression(element)) {
+                        processLoopVariableDeclaration(element, loopParameters, loopOutParameters);
+                    }
+                }
+            }
+            else {
+                loopParameters.push(createParameter(name));
+                if (resolver.getNodeCheckFlags(decl) & NodeCheckFlags.NeedsLoopOutParameter) {
+                    const outParamName = createUniqueName("out_" + name.text);
+                    loopOutParameters.push({ originalName: name, outParamName });
+                }
+            }
+        }
+
+        /**
+         * Adds the members of an object literal to an array of expressions.
+         *
+         * @param expressions An array of expressions.
+         * @param node An ObjectLiteralExpression node.
+         * @param receiver The receiver for members of the ObjectLiteralExpression.
+         * @param numInitialNonComputedProperties The number of initial properties without
+         *                                        computed property names.
+         */
+        function addObjectLiteralMembers(expressions: Expression[], node: ObjectLiteralExpression, receiver: Identifier, start: number) {
+            const properties = node.properties;
+            const numProperties = properties.length;
+            for (let i = start; i < numProperties; i++) {
+                const property = properties[i];
+                switch (property.kind) {
+                    case SyntaxKind.GetAccessor:
+                    case SyntaxKind.SetAccessor:
+                        const accessors = getAllAccessorDeclarations(node.properties, <AccessorDeclaration>property);
+                        if (property === accessors.firstAccessor) {
+                            expressions.push(transformAccessorsToExpression(receiver, accessors, node.multiLine));
+                        }
+
+                        break;
+
+                    case SyntaxKind.PropertyAssignment:
+                        expressions.push(transformPropertyAssignmentToExpression(node, <PropertyAssignment>property, receiver, node.multiLine));
+                        break;
+
+                    case SyntaxKind.ShorthandPropertyAssignment:
+                        expressions.push(transformShorthandPropertyAssignmentToExpression(node, <ShorthandPropertyAssignment>property, receiver, node.multiLine));
+                        break;
+
+                    case SyntaxKind.MethodDeclaration:
+                        expressions.push(transformObjectLiteralMethodDeclarationToExpression(node, <MethodDeclaration>property, receiver, node.multiLine));
+                        break;
+
+                    default:
+                        Debug.failBadSyntaxKind(node);
+                        break;
+                }
+            }
+        }
+
+        /**
+         * Transforms a PropertyAssignment node into an expression.
+         *
+         * @param node The ObjectLiteralExpression that contains the PropertyAssignment.
+         * @param property The PropertyAssignment node.
+         * @param receiver The receiver for the assignment.
+         */
+        function transformPropertyAssignmentToExpression(node: ObjectLiteralExpression, property: PropertyAssignment, receiver: Expression, startsOnNewLine: boolean) {
+            const expression = createAssignment(
+                createMemberAccessForPropertyName(
+                    receiver,
+                    visitNode(property.name, visitor, isPropertyName)
+                ),
+                visitNode(property.initializer, visitor, isExpression),
+                /*location*/ property
+            );
+            if (startsOnNewLine) {
+                expression.startsOnNewLine = true;
+            }
+            return expression;
+        }
+
+        /**
+         * Transforms a ShorthandPropertyAssignment node into an expression.
+         *
+         * @param node The ObjectLiteralExpression that contains the ShorthandPropertyAssignment.
+         * @param property The ShorthandPropertyAssignment node.
+         * @param receiver The receiver for the assignment.
+         */
+        function transformShorthandPropertyAssignmentToExpression(node: ObjectLiteralExpression, property: ShorthandPropertyAssignment, receiver: Expression, startsOnNewLine: boolean) {
+            const expression = createAssignment(
+                createMemberAccessForPropertyName(
+                    receiver,
+                    visitNode(property.name, visitor, isPropertyName)
+                ),
+                getSynthesizedClone(property.name),
+                /*location*/ property
+            );
+            if (startsOnNewLine) {
+                expression.startsOnNewLine = true;
+            }
+            return expression;
+        }
+
+        /**
+         * Transforms a MethodDeclaration of an ObjectLiteralExpression into an expression.
+         *
+         * @param node The ObjectLiteralExpression that contains the MethodDeclaration.
+         * @param method The MethodDeclaration node.
+         * @param receiver The receiver for the assignment.
+         */
+        function transformObjectLiteralMethodDeclarationToExpression(node: ObjectLiteralExpression, method: MethodDeclaration, receiver: Expression, startsOnNewLine: boolean) {
+            const expression = createAssignment(
+                createMemberAccessForPropertyName(
+                    receiver,
+                    visitNode(method.name, visitor, isPropertyName)
+                ),
+                transformFunctionLikeToExpression(method, /*location*/ method, /*name*/ undefined),
+                /*location*/ method
+            );
+            if (startsOnNewLine) {
+                expression.startsOnNewLine = true;
+            }
+            return expression;
+        }
+
+        /**
+         * Visits a MethodDeclaration of an ObjectLiteralExpression and transforms it into a
+         * PropertyAssignment.
+         *
+         * @param node A MethodDeclaration node.
+         */
+        function visitMethodDeclaration(node: MethodDeclaration): ObjectLiteralElementLike {
+            // We should only get here for methods on an object literal with regular identifier names.
+            // Methods on classes are handled in visitClassDeclaration/visitClassExpression.
+            // Methods with computed property names are handled in visitObjectLiteralExpression.
+            Debug.assert(!isComputedPropertyName(node.name));
+            const functionExpression = transformFunctionLikeToExpression(node, /*location*/ moveRangePos(node, -1), /*name*/ undefined);
+            setEmitFlags(functionExpression, EmitFlags.NoLeadingComments | getEmitFlags(functionExpression));
+            return createPropertyAssignment(
+                node.name,
+                functionExpression,
+                /*location*/ node
+            );
+        }
+
+        /**
+         * Visits a ShorthandPropertyAssignment and transforms it into a PropertyAssignment.
+         *
+         * @param node A ShorthandPropertyAssignment node.
+         */
+        function visitShorthandPropertyAssignment(node: ShorthandPropertyAssignment): ObjectLiteralElementLike {
+            return createPropertyAssignment(
+                node.name,
+                getSynthesizedClone(node.name),
+                /*location*/ node
+            );
+        }
+
+        /**
+         * Visits a YieldExpression node.
+         *
+         * @param node A YieldExpression node.
+         */
+        function visitYieldExpression(node: YieldExpression): Expression {
+            // `yield` expressions are transformed using the generators transformer.
+            return visitEachChild(node, visitor, context);
+        }
+
+        /**
+         * Visits an ArrayLiteralExpression that contains a spread element.
+         *
+         * @param node An ArrayLiteralExpression node.
+         */
+        function visitArrayLiteralExpression(node: ArrayLiteralExpression): Expression {
+            // We are here because we contain a SpreadElementExpression.
+            return transformAndSpreadElements(node.elements, /*needsUniqueCopy*/ true, node.multiLine, /*hasTrailingComma*/ node.elements.hasTrailingComma);
+        }
+
+        /**
+         * Visits a CallExpression that contains either a spread element or `super`.
+         *
+         * @param node a CallExpression.
+         */
+        function visitCallExpression(node: CallExpression) {
+            return visitCallExpressionWithPotentialCapturedThisAssignment(node, /*assignToCapturedThis*/ true);
+        }
+
+        function visitImmediateSuperCallInBody(node: CallExpression) {
+            return visitCallExpressionWithPotentialCapturedThisAssignment(node, /*assignToCapturedThis*/ false);
+        }
+
+        function visitCallExpressionWithPotentialCapturedThisAssignment(node: CallExpression, assignToCapturedThis: boolean): CallExpression | BinaryExpression {
+            // We are here either because SuperKeyword was used somewhere in the expression, or
+            // because we contain a SpreadElementExpression.
+
+            const { target, thisArg } = createCallBinding(node.expression, hoistVariableDeclaration);
+            if (node.expression.kind === SyntaxKind.SuperKeyword) {
+                setEmitFlags(thisArg, EmitFlags.NoSubstitution);
+            }
+            let resultingCall: CallExpression | BinaryExpression;
+            if (node.transformFlags & TransformFlags.ContainsSpreadElementExpression) {
+                // [source]
+                //      f(...a, b)
+                //      x.m(...a, b)
+                //      super(...a, b)
+                //      super.m(...a, b) // in static
+                //      super.m(...a, b) // in instance
+                //
+                // [output]
+                //      f.apply(void 0, a.concat([b]))
+                //      (_a = x).m.apply(_a, a.concat([b]))
+                //      _super.apply(this, a.concat([b]))
+                //      _super.m.apply(this, a.concat([b]))
+                //      _super.prototype.m.apply(this, a.concat([b]))
+
+                resultingCall = createFunctionApply(
+                    visitNode(target, visitor, isExpression),
+                    visitNode(thisArg, visitor, isExpression),
+                    transformAndSpreadElements(node.arguments, /*needsUniqueCopy*/ false, /*multiLine*/ false, /*hasTrailingComma*/ false)
+                );
+            }
+            else {
+                // [source]
+                //      super(a)
+                //      super.m(a) // in static
+                //      super.m(a) // in instance
+                //
+                // [output]
+                //      _super.call(this, a)
+                //      _super.m.call(this, a)
+                //      _super.prototype.m.call(this, a)
+
+                resultingCall = createFunctionCall(
+                    visitNode(target, visitor, isExpression),
+                    visitNode(thisArg, visitor, isExpression),
+                    visitNodes(node.arguments, visitor, isExpression),
+                    /*location*/ node
+                );
+            }
+
+            if (node.expression.kind === SyntaxKind.SuperKeyword) {
+                const actualThis = createThis();
+                setEmitFlags(actualThis, EmitFlags.NoSubstitution);
+                const initializer =
+                    createLogicalOr(
+                        resultingCall,
+                        actualThis
+                    );
+                return assignToCapturedThis
+                    ? createAssignment(createIdentifier("_this"), initializer)
+                    : initializer;
+            }
+            return resultingCall;
+        }
+
+        /**
+         * Visits a NewExpression that contains a spread element.
+         *
+         * @param node A NewExpression node.
+         */
+        function visitNewExpression(node: NewExpression): LeftHandSideExpression {
+            // We are here because we contain a SpreadElementExpression.
+            Debug.assert((node.transformFlags & TransformFlags.ContainsSpreadElementExpression) !== 0);
+
+            // [source]
+            //      new C(...a)
+            //
+            // [output]
+            //      new ((_a = C).bind.apply(_a, [void 0].concat(a)))()
+
+            const { target, thisArg } = createCallBinding(createPropertyAccess(node.expression, "bind"), hoistVariableDeclaration);
+            return createNew(
+                createFunctionApply(
+                    visitNode(target, visitor, isExpression),
+                    thisArg,
+                    transformAndSpreadElements(createNodeArray([createVoidZero(), ...node.arguments]), /*needsUniqueCopy*/ false, /*multiLine*/ false, /*hasTrailingComma*/ false)
+                ),
+                /*typeArguments*/ undefined,
+                []
+            );
+        }
+
+        /**
+         * Transforms an array of Expression nodes that contains a SpreadElementExpression.
+         *
+         * @param elements The array of Expression nodes.
+         * @param needsUniqueCopy A value indicating whether to ensure that the result is a fresh array.
+         * @param multiLine A value indicating whether the result should be emitted on multiple lines.
+         */
+        function transformAndSpreadElements(elements: NodeArray<Expression>, needsUniqueCopy: boolean, multiLine: boolean, hasTrailingComma: boolean): Expression {
+            // [source]
+            //      [a, ...b, c]
+            //
+            // [output]
+            //      [a].concat(b, [c])
+
+            // Map spans of spread expressions into their expressions and spans of other
+            // expressions into an array literal.
+            const numElements = elements.length;
+            const segments = flatten(
+                spanMap(elements, partitionSpreadElement, (partition, visitPartition, start, end) =>
+                    visitPartition(partition, multiLine, hasTrailingComma && end === numElements)
+                )
+            );
+
+            if (segments.length === 1) {
+                const firstElement = elements[0];
+                return needsUniqueCopy && isSpreadElementExpression(firstElement) && firstElement.expression.kind !== SyntaxKind.ArrayLiteralExpression
+                    ? createArraySlice(segments[0])
+                    : segments[0];
+            }
+
+            // Rewrite using the pattern <segment0>.concat(<segment1>, <segment2>, ...)
+            return createArrayConcat(segments.shift(), segments);
+        }
+
+        function partitionSpreadElement(node: Expression) {
+            return isSpreadElementExpression(node)
+                ? visitSpanOfSpreadElements
+                : visitSpanOfNonSpreadElements;
+        }
+
+        function visitSpanOfSpreadElements(chunk: Expression[], multiLine: boolean, hasTrailingComma: boolean): VisitResult<Expression> {
+            return map(chunk, visitExpressionOfSpreadElement);
+        }
+
+        function visitSpanOfNonSpreadElements(chunk: Expression[], multiLine: boolean, hasTrailingComma: boolean): VisitResult<Expression> {
+            return createArrayLiteral(
+                visitNodes(createNodeArray(chunk, /*location*/ undefined, hasTrailingComma), visitor, isExpression),
+                /*location*/ undefined,
+                multiLine
+            );
+        }
+
+        /**
+         * Transforms the expression of a SpreadElementExpression node.
+         *
+         * @param node A SpreadElementExpression node.
+         */
+        function visitExpressionOfSpreadElement(node: SpreadElementExpression) {
+            return visitNode(node.expression, visitor, isExpression);
+        }
+
+        /**
+         * Visits a template literal.
+         *
+         * @param node A template literal.
+         */
+        function visitTemplateLiteral(node: LiteralExpression): LeftHandSideExpression {
+            return createLiteral(node.text, /*location*/ node);
+        }
+
+        /**
+         * Visits a TaggedTemplateExpression node.
+         *
+         * @param node A TaggedTemplateExpression node.
+         */
+        function visitTaggedTemplateExpression(node: TaggedTemplateExpression) {
+            // Visit the tag expression
+            const tag = visitNode(node.tag, visitor, isExpression);
+
+            // Allocate storage for the template site object
+            const temp = createTempVariable(hoistVariableDeclaration);
+
+            // Build up the template arguments and the raw and cooked strings for the template.
+            const templateArguments: Expression[] = [temp];
+            const cookedStrings: Expression[] = [];
+            const rawStrings: Expression[] = [];
+            const template = node.template;
+            if (isNoSubstitutionTemplateLiteral(template)) {
+                cookedStrings.push(createLiteral(template.text));
+                rawStrings.push(getRawLiteral(template));
+            }
+            else {
+                cookedStrings.push(createLiteral(template.head.text));
+                rawStrings.push(getRawLiteral(template.head));
+                for (const templateSpan of template.templateSpans) {
+                    cookedStrings.push(createLiteral(templateSpan.literal.text));
+                    rawStrings.push(getRawLiteral(templateSpan.literal));
+                    templateArguments.push(visitNode(templateSpan.expression, visitor, isExpression));
+                }
+            }
+
+            // NOTE: The parentheses here is entirely optional as we are now able to auto-
+            //       parenthesize when rebuilding the tree. This should be removed in a
+            //       future version. It is here for now to match our existing emit.
+            return createParen(
+                inlineExpressions([
+                    createAssignment(temp, createArrayLiteral(cookedStrings)),
+                    createAssignment(createPropertyAccess(temp, "raw"), createArrayLiteral(rawStrings)),
+                    createCall(tag, /*typeArguments*/ undefined, templateArguments)
+                ])
+            );
+        }
+
+        /**
+         * Creates an ES5 compatible literal from an ES6 template literal.
+         *
+         * @param node The ES6 template literal.
+         */
+        function getRawLiteral(node: LiteralLikeNode) {
+            // Find original source text, since we need to emit the raw strings of the tagged template.
+            // The raw strings contain the (escaped) strings of what the user wrote.
+            // Examples: `\n` is converted to "\\n", a template string with a newline to "\n".
+            let text = getSourceTextOfNodeFromSourceFile(currentSourceFile, node);
+
+            // text contains the original source, it will also contain quotes ("`"), dolar signs and braces ("${" and "}"),
+            // thus we need to remove those characters.
+            // First template piece starts with "`", others with "}"
+            // Last template piece ends with "`", others with "${"
+            const isLast = node.kind === SyntaxKind.NoSubstitutionTemplateLiteral || node.kind === SyntaxKind.TemplateTail;
+            text = text.substring(1, text.length - (isLast ? 1 : 2));
+
+            // Newline normalization:
+            // ES6 Spec 11.8.6.1 - Static Semantics of TV's and TRV's
+            // <CR><LF> and <CR> LineTerminatorSequences are normalized to <LF> for both TV and TRV.
+            text = text.replace(/\r\n?/g, "\n");
+            return createLiteral(text, /*location*/ node);
+        }
+
+        /**
+         * Visits a TemplateExpression node.
+         *
+         * @param node A TemplateExpression node.
+         */
+        function visitTemplateExpression(node: TemplateExpression): Expression {
+            const expressions: Expression[] = [];
+            addTemplateHead(expressions, node);
+            addTemplateSpans(expressions, node);
+
+            // createAdd will check if each expression binds less closely than binary '+'.
+            // If it does, it wraps the expression in parentheses. Otherwise, something like
+            //    `abc${ 1 << 2 }`
+            // becomes
+            //    "abc" + 1 << 2 + ""
+            // which is really
+            //    ("abc" + 1) << (2 + "")
+            // rather than
+            //    "abc" + (1 << 2) + ""
+            const expression = reduceLeft(expressions, createAdd);
+            if (nodeIsSynthesized(expression)) {
+                setTextRange(expression, node);
+            }
+
+            return expression;
+        }
+
+        /**
+         * Gets a value indicating whether we need to include the head of a TemplateExpression.
+         *
+         * @param node A TemplateExpression node.
+         */
+        function shouldAddTemplateHead(node: TemplateExpression) {
+            // If this expression has an empty head literal and the first template span has a non-empty
+            // literal, then emitting the empty head literal is not necessary.
+            //     `${ foo } and ${ bar }`
+            // can be emitted as
+            //     foo + " and " + bar
+            // This is because it is only required that one of the first two operands in the emit
+            // output must be a string literal, so that the other operand and all following operands
+            // are forced into strings.
+            //
+            // If the first template span has an empty literal, then the head must still be emitted.
+            //     `${ foo }${ bar }`
+            // must still be emitted as
+            //     "" + foo + bar
+
+            // There is always atleast one templateSpan in this code path, since
+            // NoSubstitutionTemplateLiterals are directly emitted via emitLiteral()
+            Debug.assert(node.templateSpans.length !== 0);
+
+            return node.head.text.length !== 0 || node.templateSpans[0].literal.text.length === 0;
+        }
+
+        /**
+         * Adds the head of a TemplateExpression to an array of expressions.
+         *
+         * @param expressions An array of expressions.
+         * @param node A TemplateExpression node.
+         */
+        function addTemplateHead(expressions: Expression[], node: TemplateExpression): void {
+            if (!shouldAddTemplateHead(node)) {
+                return;
+            }
+
+            expressions.push(createLiteral(node.head.text));
+        }
+
+        /**
+         * Visits and adds the template spans of a TemplateExpression to an array of expressions.
+         *
+         * @param expressions An array of expressions.
+         * @param node A TemplateExpression node.
+         */
+        function addTemplateSpans(expressions: Expression[], node: TemplateExpression): void {
+            for (const span of node.templateSpans) {
+                expressions.push(visitNode(span.expression, visitor, isExpression));
+
+                // Only emit if the literal is non-empty.
+                // The binary '+' operator is left-associative, so the first string concatenation
+                // with the head will force the result up to this point to be a string.
+                // Emitting a '+ ""' has no semantic effect for middles and tails.
+                if (span.literal.text.length !== 0) {
+                    expressions.push(createLiteral(span.literal.text));
+                }
+            }
+        }
+
+        /**
+         * Visits the `super` keyword
+         */
+        function visitSuperKeyword(node: PrimaryExpression): LeftHandSideExpression {
+            return enclosingNonAsyncFunctionBody
+                && isClassElement(enclosingNonAsyncFunctionBody)
+                && !hasModifier(enclosingNonAsyncFunctionBody, ModifierFlags.Static)
+                && currentParent.kind !== SyntaxKind.CallExpression
+                    ? createPropertyAccess(createIdentifier("_super"), "prototype")
+                    : createIdentifier("_super");
+        }
+
+        function visitSourceFileNode(node: SourceFile): SourceFile {
+            const [prologue, remaining] = span(node.statements, isPrologueDirective);
+            const statements: Statement[] = [];
+            startLexicalEnvironment();
+            addRange(statements, prologue);
+            addCaptureThisForNodeIfNeeded(statements, node);
+            addRange(statements, visitNodes(createNodeArray(remaining), visitor, isStatement));
+            addRange(statements, endLexicalEnvironment());
+            const clone = getMutableClone(node);
+            clone.statements = createNodeArray(statements, /*location*/ node.statements);
+            return clone;
+        }
+
+        /**
+         * Called by the printer just before a node is printed.
+         *
+         * @param node The node to be printed.
+         */
+        function onEmitNode(emitContext: EmitContext, node: Node, emitCallback: (emitContext: EmitContext, node: Node) => void) {
+            const savedEnclosingFunction = enclosingFunction;
+
+            if (enabledSubstitutions & ES6SubstitutionFlags.CapturedThis && isFunctionLike(node)) {
+                // If we are tracking a captured `this`, keep track of the enclosing function.
+                enclosingFunction = node;
+            }
+
+            previousOnEmitNode(emitContext, node, emitCallback);
+
+            enclosingFunction = savedEnclosingFunction;
+        }
+
+        /**
+         * Enables a more costly code path for substitutions when we determine a source file
+         * contains block-scoped bindings (e.g. `let` or `const`).
+         */
+        function enableSubstitutionsForBlockScopedBindings() {
+            if ((enabledSubstitutions & ES6SubstitutionFlags.BlockScopedBindings) === 0) {
+                enabledSubstitutions |= ES6SubstitutionFlags.BlockScopedBindings;
+                context.enableSubstitution(SyntaxKind.Identifier);
+            }
+        }
+
+        /**
+         * Enables a more costly code path for substitutions when we determine a source file
+         * contains a captured `this`.
+         */
+        function enableSubstitutionsForCapturedThis() {
+            if ((enabledSubstitutions & ES6SubstitutionFlags.CapturedThis) === 0) {
+                enabledSubstitutions |= ES6SubstitutionFlags.CapturedThis;
+                context.enableSubstitution(SyntaxKind.ThisKeyword);
+                context.enableEmitNotification(SyntaxKind.Constructor);
+                context.enableEmitNotification(SyntaxKind.MethodDeclaration);
+                context.enableEmitNotification(SyntaxKind.GetAccessor);
+                context.enableEmitNotification(SyntaxKind.SetAccessor);
+                context.enableEmitNotification(SyntaxKind.ArrowFunction);
+                context.enableEmitNotification(SyntaxKind.FunctionExpression);
+                context.enableEmitNotification(SyntaxKind.FunctionDeclaration);
+            }
+        }
+
+        /**
+         * Hooks node substitutions.
+         *
+         * @param node The node to substitute.
+         * @param isExpression A value indicating whether the node is to be used in an expression
+         *                     position.
+         */
+        function onSubstituteNode(emitContext: EmitContext, node: Node) {
+            node = previousOnSubstituteNode(emitContext, node);
+
+            if (emitContext === EmitContext.Expression) {
+                return substituteExpression(node);
+            }
+
+            if (isIdentifier(node)) {
+                return substituteIdentifier(node);
+            }
+
+            return node;
+        }
+
+        /**
+         * Hooks substitutions for non-expression identifiers.
+         */
+        function substituteIdentifier(node: Identifier) {
+            // Only substitute the identifier if we have enabled substitutions for block-scoped
+            // bindings.
+            if (enabledSubstitutions & ES6SubstitutionFlags.BlockScopedBindings) {
+                const original = getParseTreeNode(node, isIdentifier);
+                if (original && isNameOfDeclarationWithCollidingName(original)) {
+                    return getGeneratedNameForNode(original);
+                }
+            }
+
+            return node;
+        }
+
+        /**
+         * Determines whether a name is the name of a declaration with a colliding name.
+         * NOTE: This function expects to be called with an original source tree node.
+         *
+         * @param node An original source tree node.
+         */
+        function isNameOfDeclarationWithCollidingName(node: Identifier) {
+            const parent = node.parent;
+            switch (parent.kind) {
+                case SyntaxKind.BindingElement:
+                case SyntaxKind.ClassDeclaration:
+                case SyntaxKind.EnumDeclaration:
+                case SyntaxKind.VariableDeclaration:
+                    return (<Declaration>parent).name === node
+                        && resolver.isDeclarationWithCollidingName(<Declaration>parent);
+            }
+
+            return false;
+        }
+
+        /**
+         * Substitutes an expression.
+         *
+         * @param node An Expression node.
+         */
+        function substituteExpression(node: Node) {
+            switch (node.kind) {
+                case SyntaxKind.Identifier:
+                    return substituteExpressionIdentifier(<Identifier>node);
+
+                case SyntaxKind.ThisKeyword:
+                    return substituteThisKeyword(<PrimaryExpression>node);
+            }
+
+            return node;
+        }
+
+        /**
+         * Substitutes an expression identifier.
+         *
+         * @param node An Identifier node.
+         */
+        function substituteExpressionIdentifier(node: Identifier): Identifier {
+            if (enabledSubstitutions & ES6SubstitutionFlags.BlockScopedBindings) {
+                const declaration = resolver.getReferencedDeclarationWithCollidingName(node);
+                if (declaration) {
+                    return getGeneratedNameForNode(declaration.name);
+                }
+            }
+
+            return node;
+        }
+
+        /**
+         * Substitutes `this` when contained within an arrow function.
+         *
+         * @param node The ThisKeyword node.
+         */
+        function substituteThisKeyword(node: PrimaryExpression): PrimaryExpression {
+            if (enabledSubstitutions & ES6SubstitutionFlags.CapturedThis
+                && enclosingFunction
+                && getEmitFlags(enclosingFunction) & EmitFlags.CapturesThis) {
+                return createIdentifier("_this", /*location*/ node);
+            }
+
+            return node;
+        }
+
+        /**
+         * Gets the local name for a declaration for use in expressions.
+         *
+         * A local name will *never* be prefixed with an module or namespace export modifier like
+         * "exports.".
+         *
+         * @param node The declaration.
+         * @param allowComments A value indicating whether comments may be emitted for the name.
+         * @param allowSourceMaps A value indicating whether source maps may be emitted for the name.
+         */
+        function getLocalName(node: ClassDeclaration | ClassExpression | FunctionDeclaration, allowComments?: boolean, allowSourceMaps?: boolean) {
+            return getDeclarationName(node, allowComments, allowSourceMaps, EmitFlags.LocalName);
+        }
+
+        /**
+         * Gets the name of a declaration, without source map or comments.
+         *
+         * @param node The declaration.
+         * @param allowComments Allow comments for the name.
+         */
+        function getDeclarationName(node: DeclarationStatement | ClassExpression, allowComments?: boolean, allowSourceMaps?: boolean, emitFlags?: EmitFlags) {
+            if (node.name && !isGeneratedIdentifier(node.name)) {
+                const name = getMutableClone(node.name);
+                emitFlags |= getEmitFlags(node.name);
+                if (!allowSourceMaps) {
+                    emitFlags |= EmitFlags.NoSourceMap;
+                }
+                if (!allowComments) {
+                    emitFlags |= EmitFlags.NoComments;
+                }
+                if (emitFlags) {
+                    setEmitFlags(name, emitFlags);
+                }
+                return name;
+            }
+
+            return getGeneratedNameForNode(node);
+        }
+
+        function getClassMemberPrefix(node: ClassExpression | ClassDeclaration, member: ClassElement) {
+            const expression = getLocalName(node);
+            return hasModifier(member, ModifierFlags.Static) ? expression : createPropertyAccess(expression, "prototype");
+        }
+
+        function hasSynthesizedDefaultSuperCall(constructor: ConstructorDeclaration, hasExtendsClause: boolean) {
+            if (!constructor || !hasExtendsClause) {
+                return false;
+            }
+
+            const parameter = singleOrUndefined(constructor.parameters);
+            if (!parameter || !nodeIsSynthesized(parameter) || !parameter.dotDotDotToken) {
+                return false;
+            }
+
+            const statement = firstOrUndefined(constructor.body.statements);
+            if (!statement || !nodeIsSynthesized(statement) || statement.kind !== SyntaxKind.ExpressionStatement) {
+                return false;
+            }
+
+            const statementExpression = (<ExpressionStatement>statement).expression;
+            if (!nodeIsSynthesized(statementExpression) || statementExpression.kind !== SyntaxKind.CallExpression) {
+                return false;
+            }
+
+            const callTarget = (<CallExpression>statementExpression).expression;
+            if (!nodeIsSynthesized(callTarget) || callTarget.kind !== SyntaxKind.SuperKeyword) {
+                return false;
+            }
+
+            const callArgument = singleOrUndefined((<CallExpression>statementExpression).arguments);
+            if (!callArgument || !nodeIsSynthesized(callArgument) || callArgument.kind !== SyntaxKind.SpreadElementExpression) {
+                return false;
+            }
+
+            const expression = (<SpreadElementExpression>callArgument).expression;
+            return isIdentifier(expression) && expression === parameter.name;
+        }
+    }
 }