--- conflicted
+++ resolved
@@ -1,1782 +1,1776 @@
-
-//
-// Copyright (c) Microsoft Corporation.  All rights reserved.
-// 
-// Licensed under the Apache License, Version 2.0 (the "License");
-// you may not use this file except in compliance with the License.
-// You may obtain a copy of the License at
-//   http://www.apache.org/licenses/LICENSE-2.0
-//
-// Unless required by applicable law or agreed to in writing, software
-// distributed under the License is distributed on an "AS IS" BASIS,
-// WITHOUT WARRANTIES OR CONDITIONS OF ANY KIND, either express or implied.
-// See the License for the specific language governing permissions and
-// limitations under the License.
-//
-
-/// <reference path='..\services\services.ts' />
-/// <reference path='..\services\shims.ts' />
-/// <reference path='..\server\session.ts' />
-/// <reference path='..\server\client.ts' />
-/// <reference path='..\server\node.d.ts' />
-/// <reference path='external\mocha.d.ts'/>
-/// <reference path='external\chai.d.ts'/>
-/// <reference path='sourceMapRecorder.ts'/>
-/// <reference path='runnerbase.ts'/>
-
-var Buffer: BufferConstructor = require('buffer').Buffer;
-
-// this will work in the browser via browserify
-var _chai: typeof chai = require('chai');
-var assert: typeof _chai.assert = _chai.assert;
-declare var __dirname: string; // Node-specific
-var global = <any>Function("return this").call(null);
-
-module Utils {
-    var global = <any>Function("return this").call(null);
-
-    // Setup some globals based on the current environment
-    export const enum ExecutionEnvironment {
-        Node,
-        Browser,
-        CScript
-    }
-
-    export function getExecutionEnvironment() {
-        if (typeof WScript !== "undefined" && typeof ActiveXObject === "function") {
-            return ExecutionEnvironment.CScript;
-<<<<<<< HEAD
-        }
-        else if (typeof window !== "undefined") {
-            return ExecutionEnvironment.Browser;
-        }
-        else {
-=======
-        } else if (typeof window !== "undefined") {
-            return ExecutionEnvironment.Browser;
-        } else {
->>>>>>> 5b94e401
-            return ExecutionEnvironment.Node;
-        }
-    }
-
-    export var currentExecutionEnvironment = getExecutionEnvironment();
-
-    export function evalFile(fileContents: string, fileName: string, nodeContext?: any) {
-        var environment = getExecutionEnvironment();
-        switch (environment) {
-            case ExecutionEnvironment.CScript:
-            case ExecutionEnvironment.Browser:
-                eval(fileContents);
-                break;
-            case ExecutionEnvironment.Node:
-                var vm = require('vm');
-                if (nodeContext) {
-                    vm.runInNewContext(fileContents, nodeContext, fileName);
-                } else {
-                    vm.runInThisContext(fileContents, fileName);
-                }
-                break;
-            default:
-                throw new Error('Unknown context');
-        }
-    }
-
-    /** Splits the given string on \r\n, or on only \n if that fails, or on only \r if *that* fails. */
-    export function splitContentByNewlines(content: string) {
-        // Split up the input file by line
-        // Note: IE JS engine incorrectly handles consecutive delimiters here when using RegExp split, so
-        // we have to use string-based splitting instead and try to figure out the delimiting chars
-        var lines = content.split('\r\n');
-        if (lines.length === 1) {
-            lines = content.split('\n');
-
-            if (lines.length === 1) {
-                lines = content.split("\r");
-            }
-        }
-        return lines;
-    }
-
-    /** Reads a file under /tests */
-    export function readTestFile(path: string) {
-        if (path.indexOf('tests') < 0) {
-            path = "tests/" + path;
-        }
-
-        try {
-            var content = ts.sys.readFile(Harness.userSpecifiedroot + path);
-        }
-        catch (err) {
-            return undefined;
-        }
-
-        return content;
-    }
-
-    export function memoize<T extends Function>(f: T): T {
-        var cache: { [idx: string]: any } = {};
-
-        return <any>(function () {
-            var key = Array.prototype.join.call(arguments);
-            var cachedResult = cache[key];
-            if (cachedResult) {
-                return cachedResult;
-            } else {
-                return cache[key] = f.apply(this, arguments);
-            }
-        });
-    }
-
-    export function assertInvariants(node: ts.Node, parent: ts.Node): void {
-        if (node) {
-            assert.isFalse(node.pos < 0, "node.pos < 0");
-            assert.isFalse(node.end < 0, "node.end < 0");
-            assert.isFalse(node.end < node.pos, "node.end < node.pos");
-            assert.equal(node.parent, parent, "node.parent !== parent");
-
-            if (parent) {
-                // Make sure each child is contained within the parent.
-                assert.isFalse(node.pos < parent.pos, "node.pos < parent.pos");
-                assert.isFalse(node.end > parent.end, "node.end > parent.end");
-            }
-
-            ts.forEachChild(node, child => {
-                assertInvariants(child, node);
-            });
-
-            // Make sure each of the children is in order.
-            var currentPos = 0;
-            ts.forEachChild(node,
-                child => {
-                    assert.isFalse(child.pos < currentPos, "child.pos < currentPos");
-                    currentPos = child.end;
-                },
-                (array: ts.NodeArray<ts.Node>) => {
-                    assert.isFalse(array.pos < node.pos, "array.pos < node.pos");
-                    assert.isFalse(array.end > node.end, "array.end > node.end");
-                    assert.isFalse(array.pos < currentPos, "array.pos < currentPos");
-
-                    for (var i = 0, n = array.length; i < n; i++) {
-                        assert.isFalse(array[i].pos < currentPos, "array[i].pos < currentPos");
-                        currentPos = array[i].end
-                    }
-
-                    currentPos = array.end;
-                });
-
-            var childNodesAndArrays: any[] = [];
-            ts.forEachChild(node, child => { childNodesAndArrays.push(child) }, array => { childNodesAndArrays.push(array) });
-
-            for (var childName in node) {
-                if (childName === "parent" || childName === "nextContainer" || childName === "modifiers" || childName === "externalModuleIndicator") {
-                    continue;
-                }
-                var child = (<any>node)[childName];
-                if (isNodeOrArray(child)) {
-                    assert.isFalse(childNodesAndArrays.indexOf(child) < 0,
-                        "Missing child when forEach'ing over node: " + (<any>ts).SyntaxKind[node.kind] + "-" + childName);
-                }
-            }
-        }
-    }
-
-    function isNodeOrArray(a: any): boolean {
-        return a !== undefined && typeof a.pos === "number";
-    }
-
-    export function convertDiagnostics(diagnostics: ts.Diagnostic[]) {
-        return diagnostics.map(convertDiagnostic);
-    }
-
-    function convertDiagnostic(diagnostic: ts.Diagnostic) {
-        return {
-            start: diagnostic.start,
-            length: diagnostic.length,
-            messageText: ts.flattenDiagnosticMessageText(diagnostic.messageText, ts.sys.newLine),
-            category: (<any>ts).DiagnosticCategory[diagnostic.category],
-            code: diagnostic.code
-        };
-    }
-
-    export function sourceFileToJSON(file: ts.Node): string {
-        return JSON.stringify(file,(k, v) => {
-            return isNodeOrArray(v) ? serializeNode(v) : v;
-        }, "    ");
-
-        function getKindName(k: number | string): string {
-            if (typeof k === "string") {
-                return k;
-            }
-
-            return (<any>ts).SyntaxKind[k]
-        }
-
-        function getFlagName(flags: any, f: number): any {
-            if (f === 0) {
-                return 0;
-            }
-
-            var result = "";
-            ts.forEach(Object.getOwnPropertyNames(flags),(v: any) => {
-                if (isFinite(v)) {
-                    v = +v;
-                    if (f === +v) {
-                        result = flags[v];
-                        return true;
-                    }
-                    else if ((f & v) > 0) {
-                        if (result.length)
-                            result += " | ";
-                        result += flags[v];
-                        return false;
-                    }
-                }
-            });
-            return result;
-        }
-
-        function getNodeFlagName(f: number) { return getFlagName((<any>ts).NodeFlags, f); }
-        function getParserContextFlagName(f: number) { return getFlagName((<any>ts).ParserContextFlags, f); }
-
-        function serializeNode(n: ts.Node): any {
-            var o: any = { kind: getKindName(n.kind) };
-            if (ts.containsParseError(n)) {
-                o.containsParseError = true;
-            }
-
-            ts.forEach(Object.getOwnPropertyNames(n), propertyName => {
-                switch (propertyName) {
-                    case "parent":
-                    case "symbol":
-                    case "locals":
-                    case "localSymbol":
-                    case "kind":
-                    case "semanticDiagnostics":
-                    case "id":
-                    case "nodeCount":
-                    case "symbolCount":
-                    case "identifierCount":
-                    case "scriptSnapshot":
-                        // Blacklist of items we never put in the baseline file.
-                        break;
-
-                    case "originalKeywordKind":
-                        o[propertyName] = getKindName((<any>n)[propertyName]);
-                        break;
-
-                    case "flags":
-                        // Print out flags with their enum names.
-                        o[propertyName] = getNodeFlagName(n.flags);
-                        break;
-
-                    case "parserContextFlags":
-                        // Clear the flag that are produced by aggregating child values..  That is ephemeral 
-                        // data we don't care about in the dump.  We only care what the parser set directly
-                        // on the ast.
-                        var value = n.parserContextFlags & ts.ParserContextFlags.ParserGeneratedFlags;
-                        if (value) {
-                            o[propertyName] = getParserContextFlagName(value);
-                        }
-                        break;
-
-                    case "referenceDiagnostics":
-                    case "parseDiagnostics":
-                        o[propertyName] = Utils.convertDiagnostics((<any>n)[propertyName]);
-                        break;
-
-                    case "nextContainer":
-                        if (n.nextContainer) {
-                            o[propertyName] = { kind: n.nextContainer.kind, pos: n.nextContainer.pos, end: n.nextContainer.end };
-                        }
-                        break;
-
-                    case "text":
-                        // Include 'text' field for identifiers/literals, but not for source files.
-                        if (n.kind !== ts.SyntaxKind.SourceFile) {
-                            o[propertyName] = (<any>n)[propertyName];
-                        }
-                        break;
-
-                    default:
-                        o[propertyName] = (<any>n)[propertyName];
-                }
-
-                return undefined;
-            });
-
-            return o;
-        }
-    }
-
-    export function assertDiagnosticsEquals(array1: ts.Diagnostic[], array2: ts.Diagnostic[]) {
-        if (array1 === array2) {
-            return;
-        }
-
-        assert(array1, "array1");
-        assert(array2, "array2");
-
-        assert.equal(array1.length, array2.length, "array1.length !== array2.length");
-
-        for (var i = 0, n = array1.length; i < n; i++) {
-            var d1 = array1[i];
-            var d2 = array2[i];
-
-            assert.equal(d1.start, d2.start, "d1.start !== d2.start");
-            assert.equal(d1.length, d2.length, "d1.length !== d2.length");
-            assert.equal(
-                ts.flattenDiagnosticMessageText(d1.messageText, ts.sys.newLine),
-                ts.flattenDiagnosticMessageText(d2.messageText, ts.sys.newLine), "d1.messageText !== d2.messageText");
-            assert.equal(d1.category, d2.category, "d1.category !== d2.category");
-            assert.equal(d1.code, d2.code, "d1.code !== d2.code");
-        }
-    }
-
-    export function assertStructuralEquals(node1: ts.Node, node2: ts.Node) {
-        if (node1 === node2) {
-            return;
-        }
-
-        assert(node1, "node1");
-        assert(node2, "node2");
-        assert.equal(node1.pos, node2.pos, "node1.pos !== node2.pos");
-        assert.equal(node1.end, node2.end, "node1.end !== node2.end");
-        assert.equal(node1.kind, node2.kind, "node1.kind !== node2.kind");
-        assert.equal(node1.flags, node2.flags, "node1.flags !== node2.flags");
-
-        // call this on both nodes to ensure all propagated flags have been set (and thus can be 
-        // compared).
-        assert.equal(ts.containsParseError(node1), ts.containsParseError(node2));
-        assert.equal(node1.parserContextFlags, node2.parserContextFlags, "node1.parserContextFlags !== node2.parserContextFlags");
-
-        ts.forEachChild(node1,
-            child1 => {
-                var childName = findChildName(node1, child1);
-                var child2: ts.Node = (<any>node2)[childName];
-
-                assertStructuralEquals(child1, child2);
-            },
-            (array1: ts.NodeArray<ts.Node>) => {
-                var childName = findChildName(node1, array1);
-                var array2: ts.NodeArray<ts.Node> = (<any>node2)[childName];
-
-                assertArrayStructuralEquals(array1, array2);
-            });
-    }
-
-    function assertArrayStructuralEquals(array1: ts.NodeArray<ts.Node>, array2: ts.NodeArray<ts.Node>) {
-        if (array1 === array2) {
-            return;
-        }
-
-        assert(array1, "array1");
-        assert(array2, "array2");
-        assert.equal(array1.pos, array2.pos, "array1.pos !== array2.pos");
-        assert.equal(array1.end, array2.end, "array1.end !== array2.end");
-        assert.equal(array1.length, array2.length, "array1.length !== array2.length");
-
-        for (var i = 0, n = array1.length; i < n; i++) {
-            assertStructuralEquals(array1[i], array2[i]);
-        }
-    }
-
-    function findChildName(parent: any, child: any) {
-        for (var name in parent) {
-            if (parent.hasOwnProperty(name) && parent[name] === child) {
-                return name;
-            }
-        }
-
-        throw new Error("Could not find child in parent");
-    }
-}
-
-module Harness.Path {
-    export function getFileName(fullPath: string) {
-        return fullPath.replace(/^.*[\\\/]/, '');
-    }
-
-    export function filePath(fullPath: string) {
-        fullPath = ts.normalizeSlashes(fullPath);
-        var components = fullPath.split("/");
-        var path: string[] = components.slice(0, components.length - 1);
-        return path.join("/") + "/";
-    }
-}
-
-module Harness {
-    export interface IO {
-        readFile(path: string): string;
-        writeFile(path: string, contents: string): void;
-        directoryName(path: string): string;
-        createDirectory(path: string): void;
-        fileExists(fileName: string): boolean;
-        directoryExists(path: string): boolean;
-        deleteFile(fileName: string): void;
-        listFiles(path: string, filter: RegExp, options?: { recursive?: boolean }): string[];
-        log(text: string): void;
-        getMemoryUsage? (): number;
-    }
-
-    module IOImpl {
-        declare class Enumerator {
-            public atEnd(): boolean;
-            public moveNext(): boolean;
-            public item(): any;
-            constructor(o: any);
-        }
-
-        export module CScript {
-            var fso: any;
-            if (global.ActiveXObject) {
-                fso = new global.ActiveXObject("Scripting.FileSystemObject");
-            } else {
-                fso = {};
-            }
-
-            export var readFile: typeof IO.readFile = ts.sys.readFile;
-            export var writeFile: typeof IO.writeFile = ts.sys.writeFile;
-            export var directoryName: typeof IO.directoryName = fso.GetParentFolderName;
-            export var directoryExists: typeof IO.directoryExists = fso.FolderExists;
-            export var fileExists: typeof IO.fileExists = fso.FileExists;
-            export var log: typeof IO.log = global.WScript && global.WScript.StdOut.WriteLine;
-
-            export function createDirectory(path: string) {
-                if (directoryExists(path)) {
-                    fso.CreateFolder(path);
-                }
-            }
-
-            export function deleteFile(path: string) {
-                if (fileExists(path)) {
-                    fso.DeleteFile(path, true); // true: delete read-only files
-                }
-            }
-
-            export var listFiles: typeof IO.listFiles = (path, spec?, options?) => {
-                options = options || <{ recursive?: boolean; }>{};
-                function filesInFolder(folder: any, root: string): string[] {
-                    var paths: string[] = [];
-                    var fc: any;
-
-                    if (options.recursive) {
-                        fc = new Enumerator(folder.subfolders);
-
-                        for (; !fc.atEnd(); fc.moveNext()) {
-                            paths = paths.concat(filesInFolder(fc.item(), root + "\\" + fc.item().Name));
-                        }
-                    }
-
-                    fc = new Enumerator(folder.files);
-
-                    for (; !fc.atEnd(); fc.moveNext()) {
-                        if (!spec || fc.item().Name.match(spec)) {
-                            paths.push(root + "\\" + fc.item().Name);
-                        }
-                    }
-
-                    return paths;
-                }
-
-                var folder: any = fso.GetFolder(path);
-                var paths: string[] = [];
-
-                return filesInFolder(folder, path);
-
-            }
-        }
-
-        export module Node {
-            declare var require: any;
-            var fs: any, pathModule: any;
-            if (require) {
-                fs = require('fs');
-                pathModule = require('path');
-            } else {
-                fs = pathModule = {};
-            }
-
-            export var readFile: typeof IO.readFile = ts.sys.readFile;
-            export var writeFile: typeof IO.writeFile = ts.sys.writeFile;
-            export var fileExists: typeof IO.fileExists = fs.existsSync;
-            export var log: typeof IO.log = console.log;
-
-            export function createDirectory(path: string) {
-                if (!directoryExists(path)) {
-                    fs.mkdirSync(path);
-                }
-            }
-
-            export function deleteFile(path: string) {
-                try {
-                    fs.unlinkSync(path);
-                } catch (e) {
-                }
-            }
-
-            export function directoryExists(path: string): boolean {
-                return fs.existsSync(path) && fs.statSync(path).isDirectory();
-            }
-
-            export function directoryName(path: string) {
-                var dirPath = pathModule.dirname(path);
-
-                // Node will just continue to repeat the root path, rather than return null
-                if (dirPath === path) {
-                    dirPath = null;
-                } else {
-                    return dirPath;
-                }
-            }
-
-            export var listFiles: typeof IO.listFiles = (path, spec?, options?) => {
-                options = options || <{ recursive?: boolean; }>{};
-
-                function filesInFolder(folder: string): string[] {
-                    var paths: string[] = [];
-
-                    var files = fs.readdirSync(folder);
-                    for (var i = 0; i < files.length; i++) {
-                        var pathToFile = pathModule.join(folder, files[i]);
-                        var stat = fs.statSync(pathToFile);
-                        if (options.recursive && stat.isDirectory()) {
-                            paths = paths.concat(filesInFolder(pathToFile));
-                        }
-                        else if (stat.isFile() && (!spec || files[i].match(spec))) {
-                            paths.push(pathToFile);
-                        }
-                    }
-
-                    return paths;
-                }
-
-                return filesInFolder(path);
-            }
-
-            export var getMemoryUsage: typeof IO.getMemoryUsage = () => {
-                if (global.gc) {
-                    global.gc();
-                }
-                return process.memoryUsage().heapUsed;
-            }
-        }
-
-        export module Network {
-            var serverRoot = "http://localhost:8888/";
-
-            // Unused?
-            var newLine = '\r\n';
-            var currentDirectory = () => '';
-            var supportsCodePage = () => false;
-
-            module Http {
-                function waitForXHR(xhr: XMLHttpRequest) {
-                    while (xhr.readyState !== 4) { }
-                    return { status: xhr.status, responseText: xhr.responseText };
-                }
-
-                /// Ask the server to use node's path.resolve to resolve the given path
-                function getResolvedPathFromServer(path: string) {
-                    var xhr = new XMLHttpRequest();
-                    try {
-                        xhr.open("GET", path + "?resolve", false);
-                        xhr.send();
-                    }
-                    catch (e) {
-                        return { status: 404, responseText: null };
-                    }
-
-                    return waitForXHR(xhr);
-                }
-
-                export interface XHRResponse {
-                    status: number;
-                    responseText: string;
-                }
-
-                /// Ask the server for the contents of the file at the given URL via a simple GET request
-                export function getFileFromServerSync(url: string): XHRResponse {
-                    var xhr = new XMLHttpRequest();
-                    try {
-                        xhr.open("GET", url, false);
-                        xhr.send();
-                    }
-                    catch (e) {
-                        return { status: 404, responseText: null };
-                    }
-
-                    return waitForXHR(xhr);
-                }
-
-                /// Submit a POST request to the server to do the given action (ex WRITE, DELETE) on the provided URL
-                export function writeToServerSync(url: string, action: string, contents?: string): XHRResponse {
-                    var xhr = new XMLHttpRequest();
-                    try {
-                        var action = '?action=' + action;
-                        xhr.open('POST', url + action, false);
-                        xhr.setRequestHeader('Access-Control-Allow-Origin', '*');
-                        xhr.send(contents);
-                    }
-                    catch (e) {
-                        return { status: 500, responseText: null };
-                    }
-
-                    return waitForXHR(xhr);
-                }
-            }
-
-            export function createDirectory(path: string) {
-                // Do nothing (?)
-            }
-
-            export function deleteFile(path: string) {
-                Http.writeToServerSync(serverRoot + path, 'DELETE', null);
-            }
-
-            export function directoryExists(path: string): boolean {
-                return false;
-            }
-
-            function directoryNameImpl(path: string) {
-                var dirPath = path;
-                // root of the server
-                if (dirPath.match(/localhost:\d+$/) || dirPath.match(/localhost:\d+\/$/)) {
-                    dirPath = null;
-                    // path + fileName
-                } else if (dirPath.indexOf('.') === -1) {
-                    dirPath = dirPath.substring(0, dirPath.lastIndexOf('/'));
-                    // path
-                } else {
-                    // strip any trailing slash
-                    if (dirPath.match(/.*\/$/)) {
-                        dirPath = dirPath.substring(0, dirPath.length - 2);
-                    }
-                    var dirPath = dirPath.substring(0, dirPath.lastIndexOf('/'));
-                }
-
-                return dirPath;
-            }
-            export var directoryName: typeof IO.directoryName = Utils.memoize(directoryNameImpl);
-
-            export function fileExists(path: string): boolean {
-                var response = Http.getFileFromServerSync(serverRoot + path);
-                return response.status === 200;
-            }
-
-            export function _listFilesImpl(path: string, spec?: RegExp, options?: any) {
-                var response = Http.getFileFromServerSync(serverRoot + path);
-                if (response.status === 200) {
-                    var results = response.responseText.split(',');
-                    if (spec) {
-                        return results.filter(file => spec.test(file));
-                    } else {
-                        return results;
-                    }
-                }
-                else {
-                    return [''];
-                }
-            };
-            export var listFiles = Utils.memoize(_listFilesImpl);
-
-            export var log = console.log;
-
-            export function readFile(file: string) {
-                var response = Http.getFileFromServerSync(serverRoot + file);
-                if (response.status === 200) {
-                    return response.responseText;
-                } else {
-                    return null;
-                }
-            }
-
-            export function writeFile(path: string, contents: string) {
-                Http.writeToServerSync(serverRoot + path, 'WRITE', contents);
-            }
-        }
-    }
-
-    export var IO: IO;
-    switch (Utils.getExecutionEnvironment()) {
-        case Utils.ExecutionEnvironment.CScript:
-            IO = IOImpl.CScript;
-            break;
-        case Utils.ExecutionEnvironment.Node:
-            IO = IOImpl.Node;
-            break;
-        case Utils.ExecutionEnvironment.Browser:
-            IO = IOImpl.Network;
-            break;
-    }
-}
-
-module Harness {
-    var tcServicesFileName = "typescriptServices.js";
-
-    export var libFolder: string;
-    switch (Utils.getExecutionEnvironment()) {
-        case Utils.ExecutionEnvironment.CScript:
-            libFolder = "built/local/";
-            tcServicesFileName = "built/local/typescriptServices.js";
-            break;
-        case Utils.ExecutionEnvironment.Node:
-            libFolder = "built/local/";
-            tcServicesFileName = "built/local/typescriptServices.js";
-            break;
-        case Utils.ExecutionEnvironment.Browser:
-            libFolder = "built/local/";
-            tcServicesFileName = "built/local/typescriptServices.js";
-            break;
-        default:
-            throw new Error('Unknown context');
-    }
-    export var tcServicesFile = IO.readFile(tcServicesFileName);
-
-    export interface SourceMapEmitterCallback {
-        (emittedFile: string, emittedLine: number, emittedColumn: number, sourceFile: string, sourceLine: number, sourceColumn: number, sourceName: string): void;
-    }
-
-    // Settings 
-    export var userSpecifiedroot = "";
-
-    /** Functionality for compiling TypeScript code */
-    export module Compiler {
-        /** Aggregate various writes into a single array of lines. Useful for passing to the
-         *  TypeScript compiler to fill with source code or errors.
-         */
-        export class WriterAggregator implements ITextWriter {
-            public lines: string[] = [];
-            public currentLine = <string>undefined;
-
-            public Write(str: string) {
-                // out of memory usage concerns avoid using + or += if we're going to do any manipulation of this string later
-                this.currentLine = [(this.currentLine || ''), str].join('');
-            }
-
-            public WriteLine(str: string) {
-                // out of memory usage concerns avoid using + or += if we're going to do any manipulation of this string later
-                this.lines.push([(this.currentLine || ''), str].join(''));
-                this.currentLine = undefined;
-            }
-
-            public Close() {
-                if (this.currentLine !== undefined) { this.lines.push(this.currentLine); }
-                this.currentLine = undefined;
-            }
-
-            public reset() {
-                this.lines = [];
-                this.currentLine = undefined;
-            }
-        }
-
-        export interface IEmitterIOHost {
-            writeFile(path: string, contents: string, writeByteOrderMark: boolean): void;
-            resolvePath(path: string): string;
-        }
-
-        /** Mimics having multiple files, later concatenated to a single file. */
-        export class EmitterIOHost implements IEmitterIOHost {
-            private fileCollection: any = {};
-
-            /** create file gets the whole path to create, so this works as expected with the --out parameter */
-            public writeFile(s: string, contents: string, writeByteOrderMark: boolean): void {
-                var writer: ITextWriter;
-                if (this.fileCollection[s]) {
-                    writer = <ITextWriter>this.fileCollection[s];
-                }
-                else {
-                    writer = new Harness.Compiler.WriterAggregator();
-                    this.fileCollection[s] = writer;
-                }
-
-                writer.Write(contents);
-                writer.Close();
-            }
-
-            public resolvePath(s: string) { return s; }
-
-            public reset() { this.fileCollection = {}; }
-
-            public toArray(): { fileName: string; file: WriterAggregator; }[]{
-                var result: { fileName: string; file: WriterAggregator; }[] = [];
-                for (var p in this.fileCollection) {
-                    if (this.fileCollection.hasOwnProperty(p)) {
-                        var current = <Harness.Compiler.WriterAggregator>this.fileCollection[p];
-                        if (current.lines.length > 0) {
-                            if (p.indexOf('.d.ts') !== -1) { current.lines.unshift(['////[', Path.getFileName(p), ']'].join('')); }
-                            result.push({ fileName: p, file: this.fileCollection[p] });
-                        }
-                    }
-                }
-                return result;
-            }
-        }
-
-        export function createSourceFileAndAssertInvariants(fileName: string, sourceText: string, languageVersion: ts.ScriptTarget, assertInvariants = true) {
-            // Only set the parent nodes if we're asserting invariants.  We don't need them otherwise.
-            var result = ts.createSourceFile(fileName, sourceText, languageVersion, /*setParentNodes:*/ assertInvariants);
-            if (assertInvariants) {
-                Utils.assertInvariants(result, /*parent:*/ undefined);
-            }
-            return result;
-        }
-
-        const carriageReturnLineFeed = "\r\n";
-        const lineFeed = "\n";
-
-        export var defaultLibFileName = 'lib.d.ts';
-        export var defaultLibSourceFile = createSourceFileAndAssertInvariants(defaultLibFileName, IO.readFile(libFolder + 'lib.core.d.ts'), /*languageVersion*/ ts.ScriptTarget.Latest);
-        export var defaultES6LibSourceFile = createSourceFileAndAssertInvariants(defaultLibFileName, IO.readFile(libFolder + 'lib.core.es6.d.ts'), /*languageVersion*/ ts.ScriptTarget.Latest);
-
-        // Cache these between executions so we don't have to re-parse them for every test
-        export var fourslashFileName = 'fourslash.ts';
-        export var fourslashSourceFile: ts.SourceFile;
-
-        export function getCanonicalFileName(fileName: string): string {
-            return ts.sys.useCaseSensitiveFileNames ? fileName : fileName.toLowerCase();
-        }
-
-        export function createCompilerHost(inputFiles: { unitName: string; content: string; }[],
-            writeFile: (fn: string, contents: string, writeByteOrderMark: boolean) => void,
-            scriptTarget: ts.ScriptTarget,
-            useCaseSensitiveFileNames: boolean,
-            // the currentDirectory is needed for rwcRunner to passed in specified current directory to compiler host
-            currentDirectory?: string,
-            newLineKind?: ts.NewLineKind): ts.CompilerHost {
-
-            // Local get canonical file name function, that depends on passed in parameter for useCaseSensitiveFileNames
-            function getCanonicalFileName(fileName: string): string {
-                return useCaseSensitiveFileNames ? fileName : fileName.toLowerCase();
-            }
-
-            var filemap: { [fileName: string]: ts.SourceFile; } = {};
-            var getCurrentDirectory = currentDirectory === undefined ? ts.sys.getCurrentDirectory : () => currentDirectory;
-
-            // Register input files
-            function register(file: { unitName: string; content: string; }) {
-                if (file.content !== undefined) {
-                    var fileName = ts.normalizePath(file.unitName);
-                    filemap[getCanonicalFileName(fileName)] = createSourceFileAndAssertInvariants(fileName, file.content, scriptTarget);
-                }
-            };
-            inputFiles.forEach(register);
-
-            let newLine =
-                newLineKind === ts.NewLineKind.CarriageReturnLineFeed ? carriageReturnLineFeed :
-                    newLineKind === ts.NewLineKind.LineFeed ? lineFeed :
-                        ts.sys.newLine;
-
-            return {
-                getCurrentDirectory,
-                getSourceFile: (fn, languageVersion) => {
-                    fn = ts.normalizePath(fn);
-                    if (Object.prototype.hasOwnProperty.call(filemap, getCanonicalFileName(fn))) {
-                        return filemap[getCanonicalFileName(fn)];
-                    }
-                    else if (currentDirectory) {
-                        var canonicalAbsolutePath = getCanonicalFileName(ts.getNormalizedAbsolutePath(fn, currentDirectory));
-                        return Object.prototype.hasOwnProperty.call(filemap, getCanonicalFileName(canonicalAbsolutePath)) ? filemap[canonicalAbsolutePath] : undefined;
-                    }
-                    else if (fn === fourslashFileName) {
-                        var tsFn = 'tests/cases/fourslash/' + fourslashFileName;
-                        fourslashSourceFile = fourslashSourceFile || createSourceFileAndAssertInvariants(tsFn, Harness.IO.readFile(tsFn), scriptTarget);
-                        return fourslashSourceFile;
-                    }
-                    else {
-                        if (fn === defaultLibFileName) {
-                            return languageVersion === ts.ScriptTarget.ES6 ? defaultES6LibSourceFile : defaultLibSourceFile;
-                        }
-                        // Don't throw here -- the compiler might be looking for a test that actually doesn't exist as part of the TC
-                        return undefined;
-                    }
-                },
-                getDefaultLibFileName: options => defaultLibFileName,
-                writeFile,
-                getCanonicalFileName,
-                useCaseSensitiveFileNames: () => useCaseSensitiveFileNames,
-                getNewLine: () => newLine
-            };
-        }
-
-        export class HarnessCompiler {
-            private inputFiles: { unitName: string; content: string }[] = [];
-            private compileOptions: ts.CompilerOptions;
-            private settings: Harness.TestCaseParser.CompilerSetting[] = [];
-
-            private lastErrors: HarnessDiagnostic[];
-
-            public reset() {
-                this.inputFiles = [];
-                this.settings = [];
-                this.lastErrors = [];
-            }
-
-            public reportCompilationErrors() {
-                return this.lastErrors;
-            }
-
-            public setCompilerSettingsFromOptions(tcSettings: ts.CompilerOptions) {
-                this.settings = Object.keys(tcSettings).map(k => ({ flag: k, value: (<any>tcSettings)[k] }));
-            }
-
-            public setCompilerSettings(tcSettings: Harness.TestCaseParser.CompilerSetting[]) {
-                this.settings = tcSettings;
-            }
-
-            public addInputFiles(files: { unitName: string; content: string }[]) {
-                files.forEach(file => this.addInputFile(file));
-            }
-
-            public addInputFile(file: { unitName: string; content: string }) {
-                this.inputFiles.push(file);
-            }
-
-            public setCompilerOptions(options?: ts.CompilerOptions) {
-                this.compileOptions = options || { noResolve: false };
-            }
-
-            public emitAll(ioHost?: IEmitterIOHost) {
-                this.compileFiles(this.inputFiles, [],(result) => {
-                    result.files.forEach(file => {
-                        ioHost.writeFile(file.fileName, file.code, false);
-                    });
-                    result.declFilesCode.forEach(file => {
-                        ioHost.writeFile(file.fileName, file.code, false);
-                    });
-                    result.sourceMaps.forEach(file => {
-                        ioHost.writeFile(file.fileName, file.code, false);
-                    });
-                },() => { }, this.compileOptions);
-            }
-
-            public compileFiles(inputFiles: { unitName: string; content: string }[],
-                otherFiles: { unitName: string; content: string }[],
-                onComplete: (result: CompilerResult, program: ts.Program) => void,
-                settingsCallback?: (settings: ts.CompilerOptions) => void,
-                options?: ts.CompilerOptions,
-                // Current directory is needed for rwcRunner to be able to use currentDirectory defined in json file
-                currentDirectory?: string,
-                assertInvariants = true) {
-
-                options = options || { noResolve: false };
-                options.target = options.target || ts.ScriptTarget.ES3;
-                options.module = options.module || ts.ModuleKind.None;
-                options.newLine = options.newLine || ts.NewLineKind.CarriageReturnLineFeed;
-                options.noErrorTruncation = true;
-
-                if (settingsCallback) {
-                    settingsCallback(null);
-                }
-
-                var newLine = '\r\n';
-
-                // Files from built\local that are requested by test "@includeBuiltFiles" to be in the context.
-                // Treat them as library files, so include them in build, but not in baselines.
-                var includeBuiltFiles: { unitName: string; content: string }[] = [];
-
-                var useCaseSensitiveFileNames = ts.sys.useCaseSensitiveFileNames;
-                this.settings.forEach(setting => {
-                    switch (setting.flag.toLowerCase()) {
-                        // "fileName", "comments", "declaration", "module", "nolib", "sourcemap", "target", "out", "outdir", "noimplicitany", "noresolve"
-                        case "module":
-                        case "modulegentarget":
-                            if (typeof setting.value === 'string') {
-                                if (setting.value.toLowerCase() === 'amd') {
-                                    options.module = ts.ModuleKind.AMD;
-                                } else if (setting.value.toLowerCase() === 'umd') {
-                                    options.module = ts.ModuleKind.UMD;
-                                } else if (setting.value.toLowerCase() === 'commonjs') {
-                                    options.module = ts.ModuleKind.CommonJS;
-                                } else if (setting.value.toLowerCase() === 'system') {
-                                    options.module = ts.ModuleKind.System;
-                                } else if (setting.value.toLowerCase() === 'unspecified') {
-                                    options.module = ts.ModuleKind.None;
-                                } else {
-                                    throw new Error('Unknown module type ' + setting.value);
-                                }
-                            } else {
-                                options.module = <any>setting.value;
-                            }
-                            break;
-
-                        case "target":
-                        case 'codegentarget':
-                            if (typeof setting.value === 'string') {
-                                if (setting.value.toLowerCase() === 'es3') {
-                                    options.target = ts.ScriptTarget.ES3;
-                                } else if (setting.value.toLowerCase() === 'es5') {
-                                    options.target = ts.ScriptTarget.ES5;
-                                } else if (setting.value.toLowerCase() === 'es6') {
-                                    options.target = ts.ScriptTarget.ES6;
-                                } else {
-                                    throw new Error('Unknown compile target ' + setting.value);
-                                }
-                            } else {
-                                options.target = <any>setting.value;
-                            }
-                            break;
-                            
-                        case 'experimentaldecorators':
-                            options.experimentalDecorators = setting.value === 'true';
-                            break;
-
-                        case 'emitdecoratormetadata':
-                            options.emitDecoratorMetadata = setting.value === 'true';
-                            break;
-
-                        case 'noemithelpers':
-                            options.noEmitHelpers = setting.value === 'true';
-                            break;
-
-                        case 'noemitonerror':
-                            options.noEmitOnError = setting.value === 'true';
-                            break;
-
-                        case 'noresolve':
-                            options.noResolve = setting.value === 'true';
-                            break;
-
-                        case 'noimplicitany':
-                            options.noImplicitAny = setting.value === 'true';
-                            break;
-
-                        case 'nolib':
-                            options.noLib = setting.value === 'true';
-                            break;
-
-                        case 'out':
-                        case 'outfileoption':
-                            options.out = setting.value;
-                            break;
-
-                        case 'outdiroption':
-                        case 'outdir':
-                            options.outDir = setting.value;
-                            break;
-
-                        case 'sourceroot':
-                            options.sourceRoot = setting.value;
-                            break;
-
-                        case 'maproot':
-                            options.mapRoot = setting.value;
-                            break;
-
-                        case 'sourcemap':
-                            options.sourceMap = setting.value === 'true';
-                            break;
-
-                        case 'declaration':
-                            options.declaration = setting.value === 'true';
-                            break;
-
-                        case 'newline':
-                            if (setting.value.toLowerCase() === 'crlf') {
-                                options.newLine = ts.NewLineKind.CarriageReturnLineFeed;
-                            }
-                            else if (setting.value.toLowerCase() === 'lf') {
-                                options.newLine = ts.NewLineKind.LineFeed;
-                            }
-                            else {
-                                throw new Error('Unknown option for newLine: ' + setting.value);
-                            }
-                            break;
-
-                        case 'normalizenewline':
-                            newLine = setting.value;
-                            break;
-
-                        case 'comments':
-                            options.removeComments = setting.value === 'false';
-                            break;
-
-                        case 'stripinternal':
-                            options.stripInternal = setting.value === 'true';
-
-                        case 'usecasesensitivefilenames':
-                            useCaseSensitiveFileNames = setting.value === 'true';
-                            break;
-
-                        case 'filename':
-                            // Not supported yet
-                            break;
-
-                        case 'emitbom':
-                            options.emitBOM = setting.value === 'true';
-                            break;
-
-                        case 'errortruncation':
-                            options.noErrorTruncation = setting.value === 'false';
-                            break;
-
-                        case 'preserveconstenums':
-                            options.preserveConstEnums = setting.value === 'true';
-                            break;
-
-                        case 'isolatedmodules':
-                            options.isolatedModules = setting.value === 'true';
-                            break;
-
-                        case 'suppressimplicitanyindexerrors':
-                            options.suppressImplicitAnyIndexErrors = setting.value === 'true';
-                            break;
-
-                        case 'includebuiltfile':
-                            let builtFileName = libFolder + setting.value;
-                            includeBuiltFiles.push({ unitName: builtFileName, content: normalizeLineEndings(IO.readFile(builtFileName), newLine) });
-                            break;
-
-                        case 'inlinesourcemap':
-                            options.inlineSourceMap = setting.value === 'true';
-                            break;
-                        
-                        case 'inlinesources':
-                            options.inlineSources = setting.value === 'true';
-                            break;
-
-                        default:
-                            throw new Error('Unsupported compiler setting ' + setting.flag);
-                    }
-                });
-                
-                var fileOutputs: GeneratedFile[] = [];
-                
-                var programFiles = inputFiles.concat(includeBuiltFiles).map(file => file.unitName);
-                var program = ts.createProgram(programFiles, options, createCompilerHost(inputFiles.concat(includeBuiltFiles).concat(otherFiles),
-                    (fn, contents, writeByteOrderMark) => fileOutputs.push({ fileName: fn, code: contents, writeByteOrderMark: writeByteOrderMark }),
-                    options.target, useCaseSensitiveFileNames, currentDirectory, options.newLine));
-
-                var emitResult = program.emit();
-
-                var errors: HarnessDiagnostic[] = [];
-                ts.getPreEmitDiagnostics(program).concat(emitResult.diagnostics).forEach(err => {
-                    // TODO: new compiler formats errors after this point to add . and newlines so we'll just do it manually for now
-                    errors.push(getMinimalDiagnostic(err));
-                });
-                this.lastErrors = errors;
-
-                var result = new CompilerResult(fileOutputs, errors, program, ts.sys.getCurrentDirectory(), emitResult.sourceMaps);
-                onComplete(result, program);
-
-                // reset what newline means in case the last test changed it
-                ts.sys.newLine = newLine;
-                return options;
-            }
-
-            public compileDeclarationFiles(inputFiles: { unitName: string; content: string; }[],
-                otherFiles: { unitName: string; content: string; }[],
-                result: CompilerResult,
-                settingsCallback?: (settings: ts.CompilerOptions) => void,
-                options?: ts.CompilerOptions,
-                // Current directory is needed for rwcRunner to be able to use currentDirectory defined in json file
-                currentDirectory?: string) {
-                if (options.declaration && result.errors.length === 0 && result.declFilesCode.length !== result.files.length) {
-                    throw new Error('There were no errors and declFiles generated did not match number of js files generated');
-                }
-
-                // if the .d.ts is non-empty, confirm it compiles correctly as well
-                if (options.declaration && result.errors.length === 0 && result.declFilesCode.length > 0) {
-                    var declInputFiles: { unitName: string; content: string }[] = [];
-                    var declOtherFiles: { unitName: string; content: string }[] = [];
-                    var declResult: Harness.Compiler.CompilerResult;
-
-                    ts.forEach(inputFiles, file => addDtsFile(file, declInputFiles));
-                    ts.forEach(otherFiles, file => addDtsFile(file, declOtherFiles));
-                    this.compileFiles(declInputFiles, declOtherFiles, function (compileResult) { declResult = compileResult; },
-                        settingsCallback, options, currentDirectory);
-
-                    return { declInputFiles, declOtherFiles, declResult };
-                }
-
-                function addDtsFile(file: { unitName: string; content: string }, dtsFiles: { unitName: string; content: string }[]) {
-                    if (isDTS(file.unitName)) {
-                        dtsFiles.push(file);
-                    }
-                    else if (isTS(file.unitName)) {
-                        var declFile = findResultCodeFile(file.unitName);
-                        if (!findUnit(declFile.fileName, declInputFiles) && !findUnit(declFile.fileName, declOtherFiles)) {
-                            dtsFiles.push({ unitName: declFile.fileName, content: declFile.code });
-                        }
-                    }
-
-                    function findResultCodeFile(fileName: string) {
-                        var sourceFile = result.program.getSourceFile(fileName);
-                        assert(sourceFile, "Program has no source file with name '" + fileName + "'");
-                        // Is this file going to be emitted separately
-                        var sourceFileName: string;
-                        if (ts.isExternalModule(sourceFile) || !options.out) {
-                            if (options.outDir) {
-                                var sourceFilePath = ts.getNormalizedAbsolutePath(sourceFile.fileName, result.currentDirectoryForProgram);
-                                sourceFilePath = sourceFilePath.replace(result.program.getCommonSourceDirectory(), "");
-                                sourceFileName = ts.combinePaths(options.outDir, sourceFilePath);
-                            }
-                            else {
-                                sourceFileName = sourceFile.fileName;
-                            }
-                        }
-                        else {
-                            // Goes to single --out file
-                            sourceFileName = options.out;
-                        }
-
-                        var dTsFileName = ts.removeFileExtension(sourceFileName) + ".d.ts";
-                        
-                        return ts.forEach(result.declFilesCode, declFile => declFile.fileName === dTsFileName ? declFile : undefined);
-                    }
-
-                    function findUnit(fileName: string, units: { unitName: string; content: string; }[]) {
-                        return ts.forEach(units, unit => unit.unitName === fileName ? unit : undefined);
-                    }
-                }
-            }
-        }
-
-        function normalizeLineEndings(text: string, lineEnding: string): string {
-            var normalized = text.replace(/\r\n?/g, '\n');
-            if (lineEnding !== '\n') {
-                normalized = normalized.replace(/\n/g, lineEnding);
-            }
-            return normalized;
-        }
-
-        export function getMinimalDiagnostic(err: ts.Diagnostic): HarnessDiagnostic {
-            var errorLineInfo = err.file ? err.file.getLineAndCharacterOfPosition(err.start) : { line: -1, character: -1 };
-            return {
-                fileName: err.file && err.file.fileName,
-                start: err.start,
-                end: err.start + err.length,
-                line: errorLineInfo.line + 1,
-                character: errorLineInfo.character + 1,
-                message: ts.flattenDiagnosticMessageText(err.messageText, ts.sys.newLine),
-                category: ts.DiagnosticCategory[err.category].toLowerCase(),
-                code: err.code
-            };
-        }
-
-        export function minimalDiagnosticsToString(diagnostics: HarnessDiagnostic[]) {
-            // This is basically copied from tsc.ts's reportError to replicate what tsc does
-            var errorOutput = "";
-            ts.forEach(diagnostics, diagnotic => {
-                if (diagnotic.fileName) {
-                    errorOutput += diagnotic.fileName + "(" + diagnotic.line + "," + diagnotic.character + "): ";
-                }
-
-                errorOutput += diagnotic.category + " TS" + diagnotic.code + ": " + diagnotic.message + ts.sys.newLine;
-            });
-
-            return errorOutput;
-        }
-
-        function compareDiagnostics(d1: HarnessDiagnostic, d2: HarnessDiagnostic) {
-            return ts.compareValues(d1.fileName, d2.fileName) ||
-                ts.compareValues(d1.start, d2.start) ||
-                ts.compareValues(d1.end, d2.end) ||
-                ts.compareValues(d1.code, d2.code) ||
-                ts.compareValues(d1.message, d2.message) ||
-                0;
-        }
-
-        export function getErrorBaseline(inputFiles: { unitName: string; content: string }[], diagnostics: HarnessDiagnostic[]) {
-            diagnostics.sort(compareDiagnostics);
-            var outputLines: string[] = [];
-            // Count up all the errors we find so we don't miss any
-            var totalErrorsReported = 0;
-
-            function outputErrorText(error: Harness.Compiler.HarnessDiagnostic) {
-                var errLines = RunnerBase.removeFullPaths(error.message)
-                    .split('\n')
-                    .map(s => s.length > 0 && s.charAt(s.length - 1) === '\r' ? s.substr(0, s.length - 1) : s)
-                    .filter(s => s.length > 0)
-                    .map(s => '!!! ' + error.category + " TS" + error.code + ": " + s);
-                errLines.forEach(e => outputLines.push(e));
-
-                totalErrorsReported++;
-            }
-
-            // Report global errors
-            var globalErrors = diagnostics.filter(err => !err.fileName);
-            globalErrors.forEach(outputErrorText);
-
-            // 'merge' the lines of each input file with any errors associated with it
-            inputFiles.filter(f => f.content !== undefined).forEach(inputFile => {
-                // Filter down to the errors in the file
-                var fileErrors = diagnostics.filter(e => {
-                    var errFn = e.fileName;
-                    return errFn && errFn === inputFile.unitName;
-                });
-
-
-                // Header
-                outputLines.push('==== ' + inputFile.unitName + ' (' + fileErrors.length + ' errors) ====');
-
-                // Make sure we emit something for every error
-                var markedErrorCount = 0;
-                // For each line, emit the line followed by any error squiggles matching this line
-                // Note: IE JS engine incorrectly handles consecutive delimiters here when using RegExp split, so
-                // we have to string-based splitting instead and try to figure out the delimiting chars
-
-                var lineStarts = ts.computeLineStarts(inputFile.content);
-                var lines = inputFile.content.split('\n');
-                if (lines.length === 1) {
-                    lines = lines[0].split("\r");
-                }
-
-                lines.forEach((line, lineIndex) => {
-                    if (line.length > 0 && line.charAt(line.length - 1) === '\r') {
-                        line = line.substr(0, line.length - 1);
-                    }
-
-                    var thisLineStart = lineStarts[lineIndex];
-                    var nextLineStart: number;
-                    // On the last line of the file, fake the next line start number so that we handle errors on the last character of the file correctly
-                    if (lineIndex === lines.length - 1) {
-                        nextLineStart = inputFile.content.length;
-                    } else {
-                        nextLineStart = lineStarts[lineIndex + 1];
-                    }
-                    // Emit this line from the original file
-                    outputLines.push('    ' + line);
-                    fileErrors.forEach(err => {
-                        // Does any error start or continue on to this line? Emit squiggles
-                        if ((err.end >= thisLineStart) && ((err.start < nextLineStart) || (lineIndex === lines.length - 1))) {
-                            // How many characters from the start of this line the error starts at (could be positive or negative)
-                            var relativeOffset = err.start - thisLineStart;
-                            // How many characters of the error are on this line (might be longer than this line in reality)
-                            var length = (err.end - err.start) - Math.max(0, thisLineStart - err.start);
-                            // Calculate the start of the squiggle
-                            var squiggleStart = Math.max(0, relativeOffset);
-                            // TODO/REVIEW: this doesn't work quite right in the browser if a multi file test has files whose names are just the right length relative to one another
-                            outputLines.push('    ' + line.substr(0, squiggleStart).replace(/[^\s]/g, ' ') + new Array(Math.min(length, line.length - squiggleStart) + 1).join('~'));
-
-                            // If the error ended here, or we're at the end of the file, emit its message
-                            if ((lineIndex === lines.length - 1) || nextLineStart > err.end) {
-                                // Just like above, we need to do a split on a string instead of on a regex
-                                // because the JS engine does regexes wrong
-
-                                outputErrorText(err);
-                                markedErrorCount++;
-                            }
-                        }
-                    });
-                });
-
-                // Verify we didn't miss any errors in this file
-                assert.equal(markedErrorCount, fileErrors.length, 'count of errors in ' + inputFile.unitName);
-            });
-
-            var numLibraryDiagnostics = ts.countWhere(diagnostics, diagnostic => {
-                return diagnostic.fileName && (isLibraryFile(diagnostic.fileName) || isBuiltFile(diagnostic.fileName));
-            });
-
-            var numTest262HarnessDiagnostics = ts.countWhere(diagnostics, diagnostic => {
-                // Count an error generated from tests262-harness folder.This should only apply for test262
-                return diagnostic.fileName && diagnostic.fileName.indexOf("test262-harness") >= 0;
-            });
-
-            // Verify we didn't miss any errors in total
-            assert.equal(totalErrorsReported + numLibraryDiagnostics + numTest262HarnessDiagnostics, diagnostics.length, 'total number of errors');
-
-            return minimalDiagnosticsToString(diagnostics) +
-                ts.sys.newLine + ts.sys.newLine + outputLines.join('\r\n');
-        }
-
-        export function collateOutputs(outputFiles: Harness.Compiler.GeneratedFile[], clean?: (s: string) => string) {
-            // Collect, test, and sort the fileNames
-            function cleanName(fn: string) {
-                var lastSlash = ts.normalizeSlashes(fn).lastIndexOf('/');
-                return fn.substr(lastSlash + 1).toLowerCase();
-            }
-            outputFiles.sort((a, b) => cleanName(a.fileName).localeCompare(cleanName(b.fileName)));
-
-            // Emit them
-            var result = '';
-            ts.forEach(outputFiles, outputFile => {
-                // Some extra spacing if this isn't the first file
-                if (result.length) result = result + '\r\n\r\n';
-
-                // FileName header + content
-                result = result + '/*====== ' + outputFile.fileName + ' ======*/\r\n';
-                if (clean) {
-                    result = result + clean(outputFile.code);
-                } else {
-                    result = result + outputFile.code;
-                }
-            });
-            return result;
-        }
-
-        /** The harness' compiler instance used when tests are actually run. Reseting or changing settings of this compiler instance must be done within a test case (i.e., describe/it) */
-        var harnessCompiler: HarnessCompiler;
-
-        /** Returns the singleton harness compiler instance for generating and running tests.
-            If required a fresh compiler instance will be created, otherwise the existing singleton will be re-used.
-        */
-        export function getCompiler() {
-            return harnessCompiler = harnessCompiler || new HarnessCompiler();
-        }
-
-        // This does not need to exist strictly speaking, but many tests will need to be updated if it's removed
-        export function compileString(code: string, unitName: string, callback: (result: CompilerResult) => void) {
-            // NEWTODO: Re-implement 'compileString'
-            throw new Error('compileString NYI');
-            //var harnessCompiler = Harness.Compiler.getCompiler(Harness.Compiler.CompilerInstance.RunTime);
-            //harnessCompiler.compileString(code, unitName, callback);
-        }
-
-        export interface HarnessDiagnostic {
-            fileName: string;
-            start: number;
-            end: number;
-            line: number;
-            character: number;
-            message: string;
-            category: string;
-            code: number;
-        }
-
-        export interface GeneratedFile {
-            fileName: string;
-            code: string;
-            writeByteOrderMark: boolean;
-        }
-
-        function stringEndsWith(str: string, end: string) {
-            return str.substr(str.length - end.length) === end;
-        }
-
-        export function isTS(fileName: string) {
-            return stringEndsWith(fileName, '.ts');
-        }
-
-        export function isDTS(fileName: string) {
-            return stringEndsWith(fileName, '.d.ts');
-        }
-
-        export function isJS(fileName: string) {
-            return stringEndsWith(fileName, '.js');
-        }
-
-        export function isJSMap(fileName: string) {
-            return stringEndsWith(fileName, '.js.map');
-        }
-
-        /** Contains the code and errors of a compilation and some helper methods to check its status. */
-        export class CompilerResult {
-            public files: GeneratedFile[] = [];
-            public errors: HarnessDiagnostic[] = [];
-            public declFilesCode: GeneratedFile[] = [];
-            public sourceMaps: GeneratedFile[] = [];
-
-            /** @param fileResults an array of strings for the fileName and an ITextWriter with its code */
-            constructor(fileResults: GeneratedFile[], errors: HarnessDiagnostic[], public program: ts.Program,
-                public currentDirectoryForProgram: string, private sourceMapData: ts.SourceMapData[]) {
-
-                fileResults.forEach(emittedFile => {
-                    if (isDTS(emittedFile.fileName)) {
-                        // .d.ts file, add to declFiles emit
-                        this.declFilesCode.push(emittedFile);
-                    } else if (isJS(emittedFile.fileName)) {
-                        // .js file, add to files
-                        this.files.push(emittedFile);
-                    } else if (isJSMap(emittedFile.fileName)) {
-                        this.sourceMaps.push(emittedFile);
-                    } else {
-                        throw new Error('Unrecognized file extension for file ' + emittedFile.fileName);
-                    }
-                });
-
-                this.errors = errors;
-            }
-
-            public getSourceMapRecord() {
-                if (this.sourceMapData) {
-                    return Harness.SourceMapRecoder.getSourceMapRecord(this.sourceMapData, this.program, this.files);
-                }
-            }
-
-            public isErrorAt(line: number, column: number, message: string) {
-                for (var i = 0; i < this.errors.length; i++) {
-                    if ((this.errors[i].line + 1) === line && (this.errors[i].character + 1) === column && this.errors[i].message === message)
-                        return true;
-                }
-
-                return false;
-            }
-        }
-    }
-
-    export module TestCaseParser {
-        /** all the necessary information to set the right compiler settings */
-        export interface CompilerSetting {
-            flag: string;
-            value: string;
-        }
-
-        /** All the necessary information to turn a multi file test into useful units for later compilation */
-        export interface TestUnitData {
-            content: string;
-            name: string;
-            fileOptions: any;
-            originalFilePath: string;
-            references: string[];
-        }
-
-        // Regex for parsing options in the format "@Alpha: Value of any sort"
-        var optionRegex = /^[\/]{2}\s*@(\w+)\s*:\s*(\S*)/gm;  // multiple matches on multiple lines
-
-        // List of allowed metadata names
-        var fileMetadataNames = ["filename", "comments", "declaration", "module",
-            "nolib", "sourcemap", "target", "out", "outdir", "noemithelpers", "noemitonerror",
-            "noimplicitany", "noresolve", "newline", "normalizenewline", "emitbom",
-            "errortruncation", "usecasesensitivefilenames", "preserveconstenums",
-            "includebuiltfile", "suppressimplicitanyindexerrors", "stripinternal",
-            "isolatedmodules", "inlinesourcemap", "maproot", "sourceroot",
-            "inlinesources", "emitdecoratormetadata", "experimentaldecorators"];
-
-        function extractCompilerSettings(content: string): CompilerSetting[] {
-
-            var opts: CompilerSetting[] = [];
-
-            var match: RegExpExecArray;
-            while ((match = optionRegex.exec(content)) != null) {
-                opts.push({ flag: match[1], value: match[2] });
-            }
-
-            return opts;
-        }
-
-        /** Given a test file containing // @FileName directives, return an array of named units of code to be added to an existing compiler instance */
-        export function makeUnitsFromTest(code: string, fileName: string): { settings: CompilerSetting[]; testUnitData: TestUnitData[]; } {
-            var settings = extractCompilerSettings(code);
-
-            // List of all the subfiles we've parsed out
-            var testUnitData: TestUnitData[] = [];
-
-            var lines = Utils.splitContentByNewlines(code);
-
-            // Stuff related to the subfile we're parsing
-            var currentFileContent: string = null;
-            var currentFileOptions: any = {};
-            var currentFileName: any = null;
-            var refs: string[] = [];
-
-            for (var i = 0; i < lines.length; i++) {
-                var line = lines[i];
-                var testMetaData = optionRegex.exec(line);
-                if (testMetaData) {
-                    // Comment line, check for global/file @options and record them
-                    optionRegex.lastIndex = 0;
-                    var fileNameIndex = fileMetadataNames.indexOf(testMetaData[1].toLowerCase());
-                    if (fileNameIndex === -1) {
-                        throw new Error('Unrecognized metadata name "' + testMetaData[1] + '". Available file metadata names are: ' + fileMetadataNames.join(', '));
-                    } else if (fileNameIndex === 0) {
-                        currentFileOptions[testMetaData[1]] = testMetaData[2];
-                    } else {
-                        continue;
-                    }
-
-                    // New metadata statement after having collected some code to go with the previous metadata
-                    if (currentFileName) {
-                        // Store result file
-                        var newTestFile =
-                            {
-                                content: currentFileContent,
-                                name: currentFileName,
-                                fileOptions: currentFileOptions,
-                                originalFilePath: fileName,
-                                references: refs
-                            };
-                        testUnitData.push(newTestFile);
-
-                        // Reset local data
-                        currentFileContent = null;
-                        currentFileOptions = {};
-                        currentFileName = testMetaData[2];
-                        refs = [];
-                    } else {
-                        // First metadata marker in the file
-                        currentFileName = testMetaData[2];
-                    }
-                } else {
-                    // Subfile content line
-                    // Append to the current subfile content, inserting a newline needed
-                    if (currentFileContent === null) {
-                        currentFileContent = '';
-                    } else {
-                        // End-of-line
-                        currentFileContent = currentFileContent + '\n';
-                    }
-                    currentFileContent = currentFileContent + line;
-                }
-            }
-
-            // normalize the fileName for the single file case
-            currentFileName = testUnitData.length > 0 ? currentFileName : Path.getFileName(fileName);
-
-            // EOF, push whatever remains
-            var newTestFile2 = {
-                content: currentFileContent || '',
-                name: currentFileName,
-                fileOptions: currentFileOptions,
-                originalFilePath: fileName,
-                references: refs
-            };
-            testUnitData.push(newTestFile2);
-
-            return { settings, testUnitData };
-        }
-    }
-
-    /** Support class for baseline files */
-    export module Baseline {
-
-        export interface BaselineOptions {
-            Subfolder?: string;
-            Baselinefolder?: string;
-        }
-
-        export function localPath(fileName: string, baselineFolder?: string, subfolder?: string) {
-            if (baselineFolder === undefined) {
-                return baselinePath(fileName, 'local', 'tests/baselines', subfolder);
-            }
-            else {
-                return baselinePath(fileName, 'local', baselineFolder, subfolder);
-            }
-        }
-
-        function referencePath(fileName: string, baselineFolder?: string, subfolder?: string) {
-            if (baselineFolder === undefined) {
-                return baselinePath(fileName, 'reference', 'tests/baselines', subfolder);
-            }
-            else {
-                return baselinePath(fileName, 'reference', baselineFolder, subfolder);
-            }
-        }
-
-        function baselinePath(fileName: string, type: string, baselineFolder: string, subfolder?: string) {
-            if (subfolder !== undefined) {
-                return Harness.userSpecifiedroot + baselineFolder + '/' +  subfolder + '/' + type + '/' + fileName;
-            } else {
-                return Harness.userSpecifiedroot + baselineFolder + '/'  + type + '/' + fileName;
-            }
-        }
-
-        var fileCache: { [idx: string]: boolean } = {};
-        function generateActual(actualFileName: string, generateContent: () => string): string {
-            // For now this is written using TypeScript, because sys is not available when running old test cases.
-            // But we need to move to sys once we have
-            // Creates the directory including its parent if not already present
-            function createDirectoryStructure(dirName: string) {
-                if (fileCache[dirName] || IO.directoryExists(dirName)) {
-                    fileCache[dirName] = true;
-                    return;
-                }
-
-                var parentDirectory = IO.directoryName(dirName);
-                if (parentDirectory != "") {
-                    createDirectoryStructure(parentDirectory);
-                }
-                IO.createDirectory(dirName);
-                fileCache[dirName] = true;
-            }
-
-            // Create folders if needed
-            createDirectoryStructure(Harness.IO.directoryName(actualFileName));
-
-            // Delete the actual file in case it fails
-            if (IO.fileExists(actualFileName)) {
-                IO.deleteFile(actualFileName);
-            }
-
-            var actual = generateContent();
-
-            if (actual === undefined) {
-                throw new Error('The generated content was "undefined". Return "null" if no baselining is required."');
-            }
-
-            // Store the content in the 'local' folder so we
-            // can accept it later (manually)
-            if (actual !== null) {
-                IO.writeFile(actualFileName, actual);
-            }
-
-            return actual;
-        }
-
-        function compareToBaseline(actual: string, relativeFileName: string, opts: BaselineOptions) {
-            // actual is now either undefined (the generator had an error), null (no file requested),
-            // or some real output of the function
-            if (actual === undefined) {
-                // Nothing to do
-                return;
-            }
-
-            var refFileName = referencePath(relativeFileName, opts && opts.Baselinefolder, opts && opts.Subfolder);
-
-            if (actual === null) {
-                actual = '<no content>';
-            }
-
-            var expected = '<no content>';
-            if (IO.fileExists(refFileName)) {
-                expected = IO.readFile(refFileName);
-            }
-
-            return { expected, actual };
-        }
-
-        function writeComparison(expected: string, actual: string, relativeFileName: string, actualFileName: string, descriptionForDescribe: string) {
-            var encoded_actual = (new Buffer(actual)).toString('utf8')
-            if (expected != encoded_actual) {
-                // Overwrite & issue error
-                var errMsg = 'The baseline file ' + relativeFileName + ' has changed';
-                throw new Error(errMsg);
-            }
-        }
-
-        export function runBaseline(
-            descriptionForDescribe: string,
-            relativeFileName: string,
-            generateContent: () => string,
-            runImmediately = false,
-            opts?: BaselineOptions): void {
-
-            var actual = <string>undefined;
-            var actualFileName = localPath(relativeFileName, opts && opts.Baselinefolder, opts && opts.Subfolder);
-
-            if (runImmediately) {
-                actual = generateActual(actualFileName, generateContent);
-                var comparison = compareToBaseline(actual, relativeFileName, opts);
-                writeComparison(comparison.expected, comparison.actual, relativeFileName, actualFileName, descriptionForDescribe);
-            } else {
-                actual = generateActual(actualFileName, generateContent);
-
-                var comparison = compareToBaseline(actual, relativeFileName, opts);
-                writeComparison(comparison.expected, comparison.actual, relativeFileName, actualFileName, descriptionForDescribe);
-            }
-        }
-    }
-
-    export function isLibraryFile(filePath: string): boolean {
-        return (Path.getFileName(filePath) === 'lib.d.ts') || (Path.getFileName(filePath) === 'lib.core.d.ts');
-    }
-
-    export function isBuiltFile(filePath: string): boolean {
-        return filePath.indexOf(Harness.libFolder) === 0;
-    }
-
-    export function getDefaultLibraryFile(): { unitName: string, content: string } {
-        var libFile = Harness.userSpecifiedroot + Harness.libFolder + "/" + "lib.d.ts";
-        return {
-            unitName: libFile,
-            content: IO.readFile(libFile)
-        }
-    }
-
-    if (Error) (<any>Error).stackTraceLimit = 1;
-}
-
-// TODO: not sure why Utils.evalFile isn't working with this, eventually will concat it like old compiler instead of eval
-eval(Harness.tcServicesFile);
+
+//
+// Copyright (c) Microsoft Corporation.  All rights reserved.
+// 
+// Licensed under the Apache License, Version 2.0 (the "License");
+// you may not use this file except in compliance with the License.
+// You may obtain a copy of the License at
+//   http://www.apache.org/licenses/LICENSE-2.0
+//
+// Unless required by applicable law or agreed to in writing, software
+// distributed under the License is distributed on an "AS IS" BASIS,
+// WITHOUT WARRANTIES OR CONDITIONS OF ANY KIND, either express or implied.
+// See the License for the specific language governing permissions and
+// limitations under the License.
+//
+
+/// <reference path='..\services\services.ts' />
+/// <reference path='..\services\shims.ts' />
+/// <reference path='..\server\session.ts' />
+/// <reference path='..\server\client.ts' />
+/// <reference path='..\server\node.d.ts' />
+/// <reference path='external\mocha.d.ts'/>
+/// <reference path='external\chai.d.ts'/>
+/// <reference path='sourceMapRecorder.ts'/>
+/// <reference path='runnerbase.ts'/>
+
+var Buffer: BufferConstructor = require('buffer').Buffer;
+
+// this will work in the browser via browserify
+var _chai: typeof chai = require('chai');
+var assert: typeof _chai.assert = _chai.assert;
+declare var __dirname: string; // Node-specific
+var global = <any>Function("return this").call(null);
+
+module Utils {
+    var global = <any>Function("return this").call(null);
+
+    // Setup some globals based on the current environment
+    export const enum ExecutionEnvironment {
+        Node,
+        Browser,
+        CScript
+    }
+
+    export function getExecutionEnvironment() {
+        if (typeof WScript !== "undefined" && typeof ActiveXObject === "function") {
+            return ExecutionEnvironment.CScript;
+        }
+        else if (typeof window !== "undefined") {
+            return ExecutionEnvironment.Browser;
+        }
+        else {
+            return ExecutionEnvironment.Node;
+        }
+    }
+
+    export var currentExecutionEnvironment = getExecutionEnvironment();
+
+    export function evalFile(fileContents: string, fileName: string, nodeContext?: any) {
+        var environment = getExecutionEnvironment();
+        switch (environment) {
+            case ExecutionEnvironment.CScript:
+            case ExecutionEnvironment.Browser:
+                eval(fileContents);
+                break;
+            case ExecutionEnvironment.Node:
+                var vm = require('vm');
+                if (nodeContext) {
+                    vm.runInNewContext(fileContents, nodeContext, fileName);
+                } else {
+                    vm.runInThisContext(fileContents, fileName);
+                }
+                break;
+            default:
+                throw new Error('Unknown context');
+        }
+    }
+
+    /** Splits the given string on \r\n, or on only \n if that fails, or on only \r if *that* fails. */
+    export function splitContentByNewlines(content: string) {
+        // Split up the input file by line
+        // Note: IE JS engine incorrectly handles consecutive delimiters here when using RegExp split, so
+        // we have to use string-based splitting instead and try to figure out the delimiting chars
+        var lines = content.split('\r\n');
+        if (lines.length === 1) {
+            lines = content.split('\n');
+
+            if (lines.length === 1) {
+                lines = content.split("\r");
+            }
+        }
+        return lines;
+    }
+
+    /** Reads a file under /tests */
+    export function readTestFile(path: string) {
+        if (path.indexOf('tests') < 0) {
+            path = "tests/" + path;
+        }
+
+        try {
+            var content = ts.sys.readFile(Harness.userSpecifiedroot + path);
+        }
+        catch (err) {
+            return undefined;
+        }
+
+        return content;
+    }
+
+    export function memoize<T extends Function>(f: T): T {
+        var cache: { [idx: string]: any } = {};
+
+        return <any>(function () {
+            var key = Array.prototype.join.call(arguments);
+            var cachedResult = cache[key];
+            if (cachedResult) {
+                return cachedResult;
+            } else {
+                return cache[key] = f.apply(this, arguments);
+            }
+        });
+    }
+
+    export function assertInvariants(node: ts.Node, parent: ts.Node): void {
+        if (node) {
+            assert.isFalse(node.pos < 0, "node.pos < 0");
+            assert.isFalse(node.end < 0, "node.end < 0");
+            assert.isFalse(node.end < node.pos, "node.end < node.pos");
+            assert.equal(node.parent, parent, "node.parent !== parent");
+
+            if (parent) {
+                // Make sure each child is contained within the parent.
+                assert.isFalse(node.pos < parent.pos, "node.pos < parent.pos");
+                assert.isFalse(node.end > parent.end, "node.end > parent.end");
+            }
+
+            ts.forEachChild(node, child => {
+                assertInvariants(child, node);
+            });
+
+            // Make sure each of the children is in order.
+            var currentPos = 0;
+            ts.forEachChild(node,
+                child => {
+                    assert.isFalse(child.pos < currentPos, "child.pos < currentPos");
+                    currentPos = child.end;
+                },
+                (array: ts.NodeArray<ts.Node>) => {
+                    assert.isFalse(array.pos < node.pos, "array.pos < node.pos");
+                    assert.isFalse(array.end > node.end, "array.end > node.end");
+                    assert.isFalse(array.pos < currentPos, "array.pos < currentPos");
+
+                    for (var i = 0, n = array.length; i < n; i++) {
+                        assert.isFalse(array[i].pos < currentPos, "array[i].pos < currentPos");
+                        currentPos = array[i].end
+                    }
+
+                    currentPos = array.end;
+                });
+
+            var childNodesAndArrays: any[] = [];
+            ts.forEachChild(node, child => { childNodesAndArrays.push(child) }, array => { childNodesAndArrays.push(array) });
+
+            for (var childName in node) {
+                if (childName === "parent" || childName === "nextContainer" || childName === "modifiers" || childName === "externalModuleIndicator") {
+                    continue;
+                }
+                var child = (<any>node)[childName];
+                if (isNodeOrArray(child)) {
+                    assert.isFalse(childNodesAndArrays.indexOf(child) < 0,
+                        "Missing child when forEach'ing over node: " + (<any>ts).SyntaxKind[node.kind] + "-" + childName);
+                }
+            }
+        }
+    }
+
+    function isNodeOrArray(a: any): boolean {
+        return a !== undefined && typeof a.pos === "number";
+    }
+
+    export function convertDiagnostics(diagnostics: ts.Diagnostic[]) {
+        return diagnostics.map(convertDiagnostic);
+    }
+
+    function convertDiagnostic(diagnostic: ts.Diagnostic) {
+        return {
+            start: diagnostic.start,
+            length: diagnostic.length,
+            messageText: ts.flattenDiagnosticMessageText(diagnostic.messageText, ts.sys.newLine),
+            category: (<any>ts).DiagnosticCategory[diagnostic.category],
+            code: diagnostic.code
+        };
+    }
+
+    export function sourceFileToJSON(file: ts.Node): string {
+        return JSON.stringify(file,(k, v) => {
+            return isNodeOrArray(v) ? serializeNode(v) : v;
+        }, "    ");
+
+        function getKindName(k: number | string): string {
+            if (typeof k === "string") {
+                return k;
+            }
+
+            return (<any>ts).SyntaxKind[k]
+        }
+
+        function getFlagName(flags: any, f: number): any {
+            if (f === 0) {
+                return 0;
+            }
+
+            var result = "";
+            ts.forEach(Object.getOwnPropertyNames(flags),(v: any) => {
+                if (isFinite(v)) {
+                    v = +v;
+                    if (f === +v) {
+                        result = flags[v];
+                        return true;
+                    }
+                    else if ((f & v) > 0) {
+                        if (result.length)
+                            result += " | ";
+                        result += flags[v];
+                        return false;
+                    }
+                }
+            });
+            return result;
+        }
+
+        function getNodeFlagName(f: number) { return getFlagName((<any>ts).NodeFlags, f); }
+        function getParserContextFlagName(f: number) { return getFlagName((<any>ts).ParserContextFlags, f); }
+
+        function serializeNode(n: ts.Node): any {
+            var o: any = { kind: getKindName(n.kind) };
+            if (ts.containsParseError(n)) {
+                o.containsParseError = true;
+            }
+
+            ts.forEach(Object.getOwnPropertyNames(n), propertyName => {
+                switch (propertyName) {
+                    case "parent":
+                    case "symbol":
+                    case "locals":
+                    case "localSymbol":
+                    case "kind":
+                    case "semanticDiagnostics":
+                    case "id":
+                    case "nodeCount":
+                    case "symbolCount":
+                    case "identifierCount":
+                    case "scriptSnapshot":
+                        // Blacklist of items we never put in the baseline file.
+                        break;
+
+                    case "originalKeywordKind":
+                        o[propertyName] = getKindName((<any>n)[propertyName]);
+                        break;
+
+                    case "flags":
+                        // Print out flags with their enum names.
+                        o[propertyName] = getNodeFlagName(n.flags);
+                        break;
+
+                    case "parserContextFlags":
+                        // Clear the flag that are produced by aggregating child values..  That is ephemeral 
+                        // data we don't care about in the dump.  We only care what the parser set directly
+                        // on the ast.
+                        var value = n.parserContextFlags & ts.ParserContextFlags.ParserGeneratedFlags;
+                        if (value) {
+                            o[propertyName] = getParserContextFlagName(value);
+                        }
+                        break;
+
+                    case "referenceDiagnostics":
+                    case "parseDiagnostics":
+                        o[propertyName] = Utils.convertDiagnostics((<any>n)[propertyName]);
+                        break;
+
+                    case "nextContainer":
+                        if (n.nextContainer) {
+                            o[propertyName] = { kind: n.nextContainer.kind, pos: n.nextContainer.pos, end: n.nextContainer.end };
+                        }
+                        break;
+
+                    case "text":
+                        // Include 'text' field for identifiers/literals, but not for source files.
+                        if (n.kind !== ts.SyntaxKind.SourceFile) {
+                            o[propertyName] = (<any>n)[propertyName];
+                        }
+                        break;
+
+                    default:
+                        o[propertyName] = (<any>n)[propertyName];
+                }
+
+                return undefined;
+            });
+
+            return o;
+        }
+    }
+
+    export function assertDiagnosticsEquals(array1: ts.Diagnostic[], array2: ts.Diagnostic[]) {
+        if (array1 === array2) {
+            return;
+        }
+
+        assert(array1, "array1");
+        assert(array2, "array2");
+
+        assert.equal(array1.length, array2.length, "array1.length !== array2.length");
+
+        for (var i = 0, n = array1.length; i < n; i++) {
+            var d1 = array1[i];
+            var d2 = array2[i];
+
+            assert.equal(d1.start, d2.start, "d1.start !== d2.start");
+            assert.equal(d1.length, d2.length, "d1.length !== d2.length");
+            assert.equal(
+                ts.flattenDiagnosticMessageText(d1.messageText, ts.sys.newLine),
+                ts.flattenDiagnosticMessageText(d2.messageText, ts.sys.newLine), "d1.messageText !== d2.messageText");
+            assert.equal(d1.category, d2.category, "d1.category !== d2.category");
+            assert.equal(d1.code, d2.code, "d1.code !== d2.code");
+        }
+    }
+
+    export function assertStructuralEquals(node1: ts.Node, node2: ts.Node) {
+        if (node1 === node2) {
+            return;
+        }
+
+        assert(node1, "node1");
+        assert(node2, "node2");
+        assert.equal(node1.pos, node2.pos, "node1.pos !== node2.pos");
+        assert.equal(node1.end, node2.end, "node1.end !== node2.end");
+        assert.equal(node1.kind, node2.kind, "node1.kind !== node2.kind");
+        assert.equal(node1.flags, node2.flags, "node1.flags !== node2.flags");
+
+        // call this on both nodes to ensure all propagated flags have been set (and thus can be 
+        // compared).
+        assert.equal(ts.containsParseError(node1), ts.containsParseError(node2));
+        assert.equal(node1.parserContextFlags, node2.parserContextFlags, "node1.parserContextFlags !== node2.parserContextFlags");
+
+        ts.forEachChild(node1,
+            child1 => {
+                var childName = findChildName(node1, child1);
+                var child2: ts.Node = (<any>node2)[childName];
+
+                assertStructuralEquals(child1, child2);
+            },
+            (array1: ts.NodeArray<ts.Node>) => {
+                var childName = findChildName(node1, array1);
+                var array2: ts.NodeArray<ts.Node> = (<any>node2)[childName];
+
+                assertArrayStructuralEquals(array1, array2);
+            });
+    }
+
+    function assertArrayStructuralEquals(array1: ts.NodeArray<ts.Node>, array2: ts.NodeArray<ts.Node>) {
+        if (array1 === array2) {
+            return;
+        }
+
+        assert(array1, "array1");
+        assert(array2, "array2");
+        assert.equal(array1.pos, array2.pos, "array1.pos !== array2.pos");
+        assert.equal(array1.end, array2.end, "array1.end !== array2.end");
+        assert.equal(array1.length, array2.length, "array1.length !== array2.length");
+
+        for (var i = 0, n = array1.length; i < n; i++) {
+            assertStructuralEquals(array1[i], array2[i]);
+        }
+    }
+
+    function findChildName(parent: any, child: any) {
+        for (var name in parent) {
+            if (parent.hasOwnProperty(name) && parent[name] === child) {
+                return name;
+            }
+        }
+
+        throw new Error("Could not find child in parent");
+    }
+}
+
+module Harness.Path {
+    export function getFileName(fullPath: string) {
+        return fullPath.replace(/^.*[\\\/]/, '');
+    }
+
+    export function filePath(fullPath: string) {
+        fullPath = ts.normalizeSlashes(fullPath);
+        var components = fullPath.split("/");
+        var path: string[] = components.slice(0, components.length - 1);
+        return path.join("/") + "/";
+    }
+}
+
+module Harness {
+    export interface IO {
+        readFile(path: string): string;
+        writeFile(path: string, contents: string): void;
+        directoryName(path: string): string;
+        createDirectory(path: string): void;
+        fileExists(fileName: string): boolean;
+        directoryExists(path: string): boolean;
+        deleteFile(fileName: string): void;
+        listFiles(path: string, filter: RegExp, options?: { recursive?: boolean }): string[];
+        log(text: string): void;
+        getMemoryUsage? (): number;
+    }
+
+    module IOImpl {
+        declare class Enumerator {
+            public atEnd(): boolean;
+            public moveNext(): boolean;
+            public item(): any;
+            constructor(o: any);
+        }
+
+        export module CScript {
+            var fso: any;
+            if (global.ActiveXObject) {
+                fso = new global.ActiveXObject("Scripting.FileSystemObject");
+            } else {
+                fso = {};
+            }
+
+            export var readFile: typeof IO.readFile = ts.sys.readFile;
+            export var writeFile: typeof IO.writeFile = ts.sys.writeFile;
+            export var directoryName: typeof IO.directoryName = fso.GetParentFolderName;
+            export var directoryExists: typeof IO.directoryExists = fso.FolderExists;
+            export var fileExists: typeof IO.fileExists = fso.FileExists;
+            export var log: typeof IO.log = global.WScript && global.WScript.StdOut.WriteLine;
+
+            export function createDirectory(path: string) {
+                if (directoryExists(path)) {
+                    fso.CreateFolder(path);
+                }
+            }
+
+            export function deleteFile(path: string) {
+                if (fileExists(path)) {
+                    fso.DeleteFile(path, true); // true: delete read-only files
+                }
+            }
+
+            export var listFiles: typeof IO.listFiles = (path, spec?, options?) => {
+                options = options || <{ recursive?: boolean; }>{};
+                function filesInFolder(folder: any, root: string): string[] {
+                    var paths: string[] = [];
+                    var fc: any;
+
+                    if (options.recursive) {
+                        fc = new Enumerator(folder.subfolders);
+
+                        for (; !fc.atEnd(); fc.moveNext()) {
+                            paths = paths.concat(filesInFolder(fc.item(), root + "\\" + fc.item().Name));
+                        }
+                    }
+
+                    fc = new Enumerator(folder.files);
+
+                    for (; !fc.atEnd(); fc.moveNext()) {
+                        if (!spec || fc.item().Name.match(spec)) {
+                            paths.push(root + "\\" + fc.item().Name);
+                        }
+                    }
+
+                    return paths;
+                }
+
+                var folder: any = fso.GetFolder(path);
+                var paths: string[] = [];
+
+                return filesInFolder(folder, path);
+
+            }
+        }
+
+        export module Node {
+            declare var require: any;
+            var fs: any, pathModule: any;
+            if (require) {
+                fs = require('fs');
+                pathModule = require('path');
+            } else {
+                fs = pathModule = {};
+            }
+
+            export var readFile: typeof IO.readFile = ts.sys.readFile;
+            export var writeFile: typeof IO.writeFile = ts.sys.writeFile;
+            export var fileExists: typeof IO.fileExists = fs.existsSync;
+            export var log: typeof IO.log = console.log;
+
+            export function createDirectory(path: string) {
+                if (!directoryExists(path)) {
+                    fs.mkdirSync(path);
+                }
+            }
+
+            export function deleteFile(path: string) {
+                try {
+                    fs.unlinkSync(path);
+                } catch (e) {
+                }
+            }
+
+            export function directoryExists(path: string): boolean {
+                return fs.existsSync(path) && fs.statSync(path).isDirectory();
+            }
+
+            export function directoryName(path: string) {
+                var dirPath = pathModule.dirname(path);
+
+                // Node will just continue to repeat the root path, rather than return null
+                if (dirPath === path) {
+                    dirPath = null;
+                } else {
+                    return dirPath;
+                }
+            }
+
+            export var listFiles: typeof IO.listFiles = (path, spec?, options?) => {
+                options = options || <{ recursive?: boolean; }>{};
+
+                function filesInFolder(folder: string): string[] {
+                    var paths: string[] = [];
+
+                    var files = fs.readdirSync(folder);
+                    for (var i = 0; i < files.length; i++) {
+                        var pathToFile = pathModule.join(folder, files[i]);
+                        var stat = fs.statSync(pathToFile);
+                        if (options.recursive && stat.isDirectory()) {
+                            paths = paths.concat(filesInFolder(pathToFile));
+                        }
+                        else if (stat.isFile() && (!spec || files[i].match(spec))) {
+                            paths.push(pathToFile);
+                        }
+                    }
+
+                    return paths;
+                }
+
+                return filesInFolder(path);
+            }
+
+            export var getMemoryUsage: typeof IO.getMemoryUsage = () => {
+                if (global.gc) {
+                    global.gc();
+                }
+                return process.memoryUsage().heapUsed;
+            }
+        }
+
+        export module Network {
+            var serverRoot = "http://localhost:8888/";
+
+            // Unused?
+            var newLine = '\r\n';
+            var currentDirectory = () => '';
+            var supportsCodePage = () => false;
+
+            module Http {
+                function waitForXHR(xhr: XMLHttpRequest) {
+                    while (xhr.readyState !== 4) { }
+                    return { status: xhr.status, responseText: xhr.responseText };
+                }
+
+                /// Ask the server to use node's path.resolve to resolve the given path
+                function getResolvedPathFromServer(path: string) {
+                    var xhr = new XMLHttpRequest();
+                    try {
+                        xhr.open("GET", path + "?resolve", false);
+                        xhr.send();
+                    }
+                    catch (e) {
+                        return { status: 404, responseText: null };
+                    }
+
+                    return waitForXHR(xhr);
+                }
+
+                export interface XHRResponse {
+                    status: number;
+                    responseText: string;
+                }
+
+                /// Ask the server for the contents of the file at the given URL via a simple GET request
+                export function getFileFromServerSync(url: string): XHRResponse {
+                    var xhr = new XMLHttpRequest();
+                    try {
+                        xhr.open("GET", url, false);
+                        xhr.send();
+                    }
+                    catch (e) {
+                        return { status: 404, responseText: null };
+                    }
+
+                    return waitForXHR(xhr);
+                }
+
+                /// Submit a POST request to the server to do the given action (ex WRITE, DELETE) on the provided URL
+                export function writeToServerSync(url: string, action: string, contents?: string): XHRResponse {
+                    var xhr = new XMLHttpRequest();
+                    try {
+                        var action = '?action=' + action;
+                        xhr.open('POST', url + action, false);
+                        xhr.setRequestHeader('Access-Control-Allow-Origin', '*');
+                        xhr.send(contents);
+                    }
+                    catch (e) {
+                        return { status: 500, responseText: null };
+                    }
+
+                    return waitForXHR(xhr);
+                }
+            }
+
+            export function createDirectory(path: string) {
+                // Do nothing (?)
+            }
+
+            export function deleteFile(path: string) {
+                Http.writeToServerSync(serverRoot + path, 'DELETE', null);
+            }
+
+            export function directoryExists(path: string): boolean {
+                return false;
+            }
+
+            function directoryNameImpl(path: string) {
+                var dirPath = path;
+                // root of the server
+                if (dirPath.match(/localhost:\d+$/) || dirPath.match(/localhost:\d+\/$/)) {
+                    dirPath = null;
+                    // path + fileName
+                } else if (dirPath.indexOf('.') === -1) {
+                    dirPath = dirPath.substring(0, dirPath.lastIndexOf('/'));
+                    // path
+                } else {
+                    // strip any trailing slash
+                    if (dirPath.match(/.*\/$/)) {
+                        dirPath = dirPath.substring(0, dirPath.length - 2);
+                    }
+                    var dirPath = dirPath.substring(0, dirPath.lastIndexOf('/'));
+                }
+
+                return dirPath;
+            }
+            export var directoryName: typeof IO.directoryName = Utils.memoize(directoryNameImpl);
+
+            export function fileExists(path: string): boolean {
+                var response = Http.getFileFromServerSync(serverRoot + path);
+                return response.status === 200;
+            }
+
+            export function _listFilesImpl(path: string, spec?: RegExp, options?: any) {
+                var response = Http.getFileFromServerSync(serverRoot + path);
+                if (response.status === 200) {
+                    var results = response.responseText.split(',');
+                    if (spec) {
+                        return results.filter(file => spec.test(file));
+                    } else {
+                        return results;
+                    }
+                }
+                else {
+                    return [''];
+                }
+            };
+            export var listFiles = Utils.memoize(_listFilesImpl);
+
+            export var log = console.log;
+
+            export function readFile(file: string) {
+                var response = Http.getFileFromServerSync(serverRoot + file);
+                if (response.status === 200) {
+                    return response.responseText;
+                } else {
+                    return null;
+                }
+            }
+
+            export function writeFile(path: string, contents: string) {
+                Http.writeToServerSync(serverRoot + path, 'WRITE', contents);
+            }
+        }
+    }
+
+    export var IO: IO;
+    switch (Utils.getExecutionEnvironment()) {
+        case Utils.ExecutionEnvironment.CScript:
+            IO = IOImpl.CScript;
+            break;
+        case Utils.ExecutionEnvironment.Node:
+            IO = IOImpl.Node;
+            break;
+        case Utils.ExecutionEnvironment.Browser:
+            IO = IOImpl.Network;
+            break;
+    }
+}
+
+module Harness {
+    var tcServicesFileName = "typescriptServices.js";
+
+    export var libFolder: string;
+    switch (Utils.getExecutionEnvironment()) {
+        case Utils.ExecutionEnvironment.CScript:
+            libFolder = "built/local/";
+            tcServicesFileName = "built/local/typescriptServices.js";
+            break;
+        case Utils.ExecutionEnvironment.Node:
+            libFolder = "built/local/";
+            tcServicesFileName = "built/local/typescriptServices.js";
+            break;
+        case Utils.ExecutionEnvironment.Browser:
+            libFolder = "built/local/";
+            tcServicesFileName = "built/local/typescriptServices.js";
+            break;
+        default:
+            throw new Error('Unknown context');
+    }
+    export var tcServicesFile = IO.readFile(tcServicesFileName);
+
+    export interface SourceMapEmitterCallback {
+        (emittedFile: string, emittedLine: number, emittedColumn: number, sourceFile: string, sourceLine: number, sourceColumn: number, sourceName: string): void;
+    }
+
+    // Settings 
+    export var userSpecifiedroot = "";
+
+    /** Functionality for compiling TypeScript code */
+    export module Compiler {
+        /** Aggregate various writes into a single array of lines. Useful for passing to the
+         *  TypeScript compiler to fill with source code or errors.
+         */
+        export class WriterAggregator implements ITextWriter {
+            public lines: string[] = [];
+            public currentLine = <string>undefined;
+
+            public Write(str: string) {
+                // out of memory usage concerns avoid using + or += if we're going to do any manipulation of this string later
+                this.currentLine = [(this.currentLine || ''), str].join('');
+            }
+
+            public WriteLine(str: string) {
+                // out of memory usage concerns avoid using + or += if we're going to do any manipulation of this string later
+                this.lines.push([(this.currentLine || ''), str].join(''));
+                this.currentLine = undefined;
+            }
+
+            public Close() {
+                if (this.currentLine !== undefined) { this.lines.push(this.currentLine); }
+                this.currentLine = undefined;
+            }
+
+            public reset() {
+                this.lines = [];
+                this.currentLine = undefined;
+            }
+        }
+
+        export interface IEmitterIOHost {
+            writeFile(path: string, contents: string, writeByteOrderMark: boolean): void;
+            resolvePath(path: string): string;
+        }
+
+        /** Mimics having multiple files, later concatenated to a single file. */
+        export class EmitterIOHost implements IEmitterIOHost {
+            private fileCollection: any = {};
+
+            /** create file gets the whole path to create, so this works as expected with the --out parameter */
+            public writeFile(s: string, contents: string, writeByteOrderMark: boolean): void {
+                var writer: ITextWriter;
+                if (this.fileCollection[s]) {
+                    writer = <ITextWriter>this.fileCollection[s];
+                }
+                else {
+                    writer = new Harness.Compiler.WriterAggregator();
+                    this.fileCollection[s] = writer;
+                }
+
+                writer.Write(contents);
+                writer.Close();
+            }
+
+            public resolvePath(s: string) { return s; }
+
+            public reset() { this.fileCollection = {}; }
+
+            public toArray(): { fileName: string; file: WriterAggregator; }[]{
+                var result: { fileName: string; file: WriterAggregator; }[] = [];
+                for (var p in this.fileCollection) {
+                    if (this.fileCollection.hasOwnProperty(p)) {
+                        var current = <Harness.Compiler.WriterAggregator>this.fileCollection[p];
+                        if (current.lines.length > 0) {
+                            if (p.indexOf('.d.ts') !== -1) { current.lines.unshift(['////[', Path.getFileName(p), ']'].join('')); }
+                            result.push({ fileName: p, file: this.fileCollection[p] });
+                        }
+                    }
+                }
+                return result;
+            }
+        }
+
+        export function createSourceFileAndAssertInvariants(fileName: string, sourceText: string, languageVersion: ts.ScriptTarget, assertInvariants = true) {
+            // Only set the parent nodes if we're asserting invariants.  We don't need them otherwise.
+            var result = ts.createSourceFile(fileName, sourceText, languageVersion, /*setParentNodes:*/ assertInvariants);
+            if (assertInvariants) {
+                Utils.assertInvariants(result, /*parent:*/ undefined);
+            }
+            return result;
+        }
+
+        const carriageReturnLineFeed = "\r\n";
+        const lineFeed = "\n";
+
+        export var defaultLibFileName = 'lib.d.ts';
+        export var defaultLibSourceFile = createSourceFileAndAssertInvariants(defaultLibFileName, IO.readFile(libFolder + 'lib.core.d.ts'), /*languageVersion*/ ts.ScriptTarget.Latest);
+        export var defaultES6LibSourceFile = createSourceFileAndAssertInvariants(defaultLibFileName, IO.readFile(libFolder + 'lib.core.es6.d.ts'), /*languageVersion*/ ts.ScriptTarget.Latest);
+
+        // Cache these between executions so we don't have to re-parse them for every test
+        export var fourslashFileName = 'fourslash.ts';
+        export var fourslashSourceFile: ts.SourceFile;
+
+        export function getCanonicalFileName(fileName: string): string {
+            return ts.sys.useCaseSensitiveFileNames ? fileName : fileName.toLowerCase();
+        }
+
+        export function createCompilerHost(inputFiles: { unitName: string; content: string; }[],
+            writeFile: (fn: string, contents: string, writeByteOrderMark: boolean) => void,
+            scriptTarget: ts.ScriptTarget,
+            useCaseSensitiveFileNames: boolean,
+            // the currentDirectory is needed for rwcRunner to passed in specified current directory to compiler host
+            currentDirectory?: string,
+            newLineKind?: ts.NewLineKind): ts.CompilerHost {
+
+            // Local get canonical file name function, that depends on passed in parameter for useCaseSensitiveFileNames
+            function getCanonicalFileName(fileName: string): string {
+                return useCaseSensitiveFileNames ? fileName : fileName.toLowerCase();
+            }
+
+            var filemap: { [fileName: string]: ts.SourceFile; } = {};
+            var getCurrentDirectory = currentDirectory === undefined ? ts.sys.getCurrentDirectory : () => currentDirectory;
+
+            // Register input files
+            function register(file: { unitName: string; content: string; }) {
+                if (file.content !== undefined) {
+                    var fileName = ts.normalizePath(file.unitName);
+                    filemap[getCanonicalFileName(fileName)] = createSourceFileAndAssertInvariants(fileName, file.content, scriptTarget);
+                }
+            };
+            inputFiles.forEach(register);
+
+            let newLine =
+                newLineKind === ts.NewLineKind.CarriageReturnLineFeed ? carriageReturnLineFeed :
+                    newLineKind === ts.NewLineKind.LineFeed ? lineFeed :
+                        ts.sys.newLine;
+
+            return {
+                getCurrentDirectory,
+                getSourceFile: (fn, languageVersion) => {
+                    fn = ts.normalizePath(fn);
+                    if (Object.prototype.hasOwnProperty.call(filemap, getCanonicalFileName(fn))) {
+                        return filemap[getCanonicalFileName(fn)];
+                    }
+                    else if (currentDirectory) {
+                        var canonicalAbsolutePath = getCanonicalFileName(ts.getNormalizedAbsolutePath(fn, currentDirectory));
+                        return Object.prototype.hasOwnProperty.call(filemap, getCanonicalFileName(canonicalAbsolutePath)) ? filemap[canonicalAbsolutePath] : undefined;
+                    }
+                    else if (fn === fourslashFileName) {
+                        var tsFn = 'tests/cases/fourslash/' + fourslashFileName;
+                        fourslashSourceFile = fourslashSourceFile || createSourceFileAndAssertInvariants(tsFn, Harness.IO.readFile(tsFn), scriptTarget);
+                        return fourslashSourceFile;
+                    }
+                    else {
+                        if (fn === defaultLibFileName) {
+                            return languageVersion === ts.ScriptTarget.ES6 ? defaultES6LibSourceFile : defaultLibSourceFile;
+                        }
+                        // Don't throw here -- the compiler might be looking for a test that actually doesn't exist as part of the TC
+                        return undefined;
+                    }
+                },
+                getDefaultLibFileName: options => defaultLibFileName,
+                writeFile,
+                getCanonicalFileName,
+                useCaseSensitiveFileNames: () => useCaseSensitiveFileNames,
+                getNewLine: () => newLine
+            };
+        }
+
+        export class HarnessCompiler {
+            private inputFiles: { unitName: string; content: string }[] = [];
+            private compileOptions: ts.CompilerOptions;
+            private settings: Harness.TestCaseParser.CompilerSetting[] = [];
+
+            private lastErrors: HarnessDiagnostic[];
+
+            public reset() {
+                this.inputFiles = [];
+                this.settings = [];
+                this.lastErrors = [];
+            }
+
+            public reportCompilationErrors() {
+                return this.lastErrors;
+            }
+
+            public setCompilerSettingsFromOptions(tcSettings: ts.CompilerOptions) {
+                this.settings = Object.keys(tcSettings).map(k => ({ flag: k, value: (<any>tcSettings)[k] }));
+            }
+
+            public setCompilerSettings(tcSettings: Harness.TestCaseParser.CompilerSetting[]) {
+                this.settings = tcSettings;
+            }
+
+            public addInputFiles(files: { unitName: string; content: string }[]) {
+                files.forEach(file => this.addInputFile(file));
+            }
+
+            public addInputFile(file: { unitName: string; content: string }) {
+                this.inputFiles.push(file);
+            }
+
+            public setCompilerOptions(options?: ts.CompilerOptions) {
+                this.compileOptions = options || { noResolve: false };
+            }
+
+            public emitAll(ioHost?: IEmitterIOHost) {
+                this.compileFiles(this.inputFiles, [],(result) => {
+                    result.files.forEach(file => {
+                        ioHost.writeFile(file.fileName, file.code, false);
+                    });
+                    result.declFilesCode.forEach(file => {
+                        ioHost.writeFile(file.fileName, file.code, false);
+                    });
+                    result.sourceMaps.forEach(file => {
+                        ioHost.writeFile(file.fileName, file.code, false);
+                    });
+                },() => { }, this.compileOptions);
+            }
+
+            public compileFiles(inputFiles: { unitName: string; content: string }[],
+                otherFiles: { unitName: string; content: string }[],
+                onComplete: (result: CompilerResult, program: ts.Program) => void,
+                settingsCallback?: (settings: ts.CompilerOptions) => void,
+                options?: ts.CompilerOptions,
+                // Current directory is needed for rwcRunner to be able to use currentDirectory defined in json file
+                currentDirectory?: string,
+                assertInvariants = true) {
+
+                options = options || { noResolve: false };
+                options.target = options.target || ts.ScriptTarget.ES3;
+                options.module = options.module || ts.ModuleKind.None;
+                options.newLine = options.newLine || ts.NewLineKind.CarriageReturnLineFeed;
+                options.noErrorTruncation = true;
+
+                if (settingsCallback) {
+                    settingsCallback(null);
+                }
+
+                var newLine = '\r\n';
+
+                // Files from built\local that are requested by test "@includeBuiltFiles" to be in the context.
+                // Treat them as library files, so include them in build, but not in baselines.
+                var includeBuiltFiles: { unitName: string; content: string }[] = [];
+
+                var useCaseSensitiveFileNames = ts.sys.useCaseSensitiveFileNames;
+                this.settings.forEach(setting => {
+                    switch (setting.flag.toLowerCase()) {
+                        // "fileName", "comments", "declaration", "module", "nolib", "sourcemap", "target", "out", "outdir", "noimplicitany", "noresolve"
+                        case "module":
+                        case "modulegentarget":
+                            if (typeof setting.value === 'string') {
+                                if (setting.value.toLowerCase() === 'amd') {
+                                    options.module = ts.ModuleKind.AMD;
+                                } else if (setting.value.toLowerCase() === 'umd') {
+                                    options.module = ts.ModuleKind.UMD;
+                                } else if (setting.value.toLowerCase() === 'commonjs') {
+                                    options.module = ts.ModuleKind.CommonJS;
+                                } else if (setting.value.toLowerCase() === 'system') {
+                                    options.module = ts.ModuleKind.System;
+                                } else if (setting.value.toLowerCase() === 'unspecified') {
+                                    options.module = ts.ModuleKind.None;
+                                } else {
+                                    throw new Error('Unknown module type ' + setting.value);
+                                }
+                            } else {
+                                options.module = <any>setting.value;
+                            }
+                            break;
+
+                        case "target":
+                        case 'codegentarget':
+                            if (typeof setting.value === 'string') {
+                                if (setting.value.toLowerCase() === 'es3') {
+                                    options.target = ts.ScriptTarget.ES3;
+                                } else if (setting.value.toLowerCase() === 'es5') {
+                                    options.target = ts.ScriptTarget.ES5;
+                                } else if (setting.value.toLowerCase() === 'es6') {
+                                    options.target = ts.ScriptTarget.ES6;
+                                } else {
+                                    throw new Error('Unknown compile target ' + setting.value);
+                                }
+                            } else {
+                                options.target = <any>setting.value;
+                            }
+                            break;
+                            
+                        case 'experimentaldecorators':
+                            options.experimentalDecorators = setting.value === 'true';
+                            break;
+
+                        case 'emitdecoratormetadata':
+                            options.emitDecoratorMetadata = setting.value === 'true';
+                            break;
+
+                        case 'noemithelpers':
+                            options.noEmitHelpers = setting.value === 'true';
+                            break;
+
+                        case 'noemitonerror':
+                            options.noEmitOnError = setting.value === 'true';
+                            break;
+
+                        case 'noresolve':
+                            options.noResolve = setting.value === 'true';
+                            break;
+
+                        case 'noimplicitany':
+                            options.noImplicitAny = setting.value === 'true';
+                            break;
+
+                        case 'nolib':
+                            options.noLib = setting.value === 'true';
+                            break;
+
+                        case 'out':
+                        case 'outfileoption':
+                            options.out = setting.value;
+                            break;
+
+                        case 'outdiroption':
+                        case 'outdir':
+                            options.outDir = setting.value;
+                            break;
+
+                        case 'sourceroot':
+                            options.sourceRoot = setting.value;
+                            break;
+
+                        case 'maproot':
+                            options.mapRoot = setting.value;
+                            break;
+
+                        case 'sourcemap':
+                            options.sourceMap = setting.value === 'true';
+                            break;
+
+                        case 'declaration':
+                            options.declaration = setting.value === 'true';
+                            break;
+
+                        case 'newline':
+                            if (setting.value.toLowerCase() === 'crlf') {
+                                options.newLine = ts.NewLineKind.CarriageReturnLineFeed;
+                            }
+                            else if (setting.value.toLowerCase() === 'lf') {
+                                options.newLine = ts.NewLineKind.LineFeed;
+                            }
+                            else {
+                                throw new Error('Unknown option for newLine: ' + setting.value);
+                            }
+                            break;
+
+                        case 'normalizenewline':
+                            newLine = setting.value;
+                            break;
+
+                        case 'comments':
+                            options.removeComments = setting.value === 'false';
+                            break;
+
+                        case 'stripinternal':
+                            options.stripInternal = setting.value === 'true';
+
+                        case 'usecasesensitivefilenames':
+                            useCaseSensitiveFileNames = setting.value === 'true';
+                            break;
+
+                        case 'filename':
+                            // Not supported yet
+                            break;
+
+                        case 'emitbom':
+                            options.emitBOM = setting.value === 'true';
+                            break;
+
+                        case 'errortruncation':
+                            options.noErrorTruncation = setting.value === 'false';
+                            break;
+
+                        case 'preserveconstenums':
+                            options.preserveConstEnums = setting.value === 'true';
+                            break;
+
+                        case 'isolatedmodules':
+                            options.isolatedModules = setting.value === 'true';
+                            break;
+
+                        case 'suppressimplicitanyindexerrors':
+                            options.suppressImplicitAnyIndexErrors = setting.value === 'true';
+                            break;
+
+                        case 'includebuiltfile':
+                            let builtFileName = libFolder + setting.value;
+                            includeBuiltFiles.push({ unitName: builtFileName, content: normalizeLineEndings(IO.readFile(builtFileName), newLine) });
+                            break;
+
+                        case 'inlinesourcemap':
+                            options.inlineSourceMap = setting.value === 'true';
+                            break;
+                        
+                        case 'inlinesources':
+                            options.inlineSources = setting.value === 'true';
+                            break;
+
+                        default:
+                            throw new Error('Unsupported compiler setting ' + setting.flag);
+                    }
+                });
+                
+                var fileOutputs: GeneratedFile[] = [];
+                
+                var programFiles = inputFiles.concat(includeBuiltFiles).map(file => file.unitName);
+                var program = ts.createProgram(programFiles, options, createCompilerHost(inputFiles.concat(includeBuiltFiles).concat(otherFiles),
+                    (fn, contents, writeByteOrderMark) => fileOutputs.push({ fileName: fn, code: contents, writeByteOrderMark: writeByteOrderMark }),
+                    options.target, useCaseSensitiveFileNames, currentDirectory, options.newLine));
+
+                var emitResult = program.emit();
+
+                var errors: HarnessDiagnostic[] = [];
+                ts.getPreEmitDiagnostics(program).concat(emitResult.diagnostics).forEach(err => {
+                    // TODO: new compiler formats errors after this point to add . and newlines so we'll just do it manually for now
+                    errors.push(getMinimalDiagnostic(err));
+                });
+                this.lastErrors = errors;
+
+                var result = new CompilerResult(fileOutputs, errors, program, ts.sys.getCurrentDirectory(), emitResult.sourceMaps);
+                onComplete(result, program);
+
+                // reset what newline means in case the last test changed it
+                ts.sys.newLine = newLine;
+                return options;
+            }
+
+            public compileDeclarationFiles(inputFiles: { unitName: string; content: string; }[],
+                otherFiles: { unitName: string; content: string; }[],
+                result: CompilerResult,
+                settingsCallback?: (settings: ts.CompilerOptions) => void,
+                options?: ts.CompilerOptions,
+                // Current directory is needed for rwcRunner to be able to use currentDirectory defined in json file
+                currentDirectory?: string) {
+                if (options.declaration && result.errors.length === 0 && result.declFilesCode.length !== result.files.length) {
+                    throw new Error('There were no errors and declFiles generated did not match number of js files generated');
+                }
+
+                // if the .d.ts is non-empty, confirm it compiles correctly as well
+                if (options.declaration && result.errors.length === 0 && result.declFilesCode.length > 0) {
+                    var declInputFiles: { unitName: string; content: string }[] = [];
+                    var declOtherFiles: { unitName: string; content: string }[] = [];
+                    var declResult: Harness.Compiler.CompilerResult;
+
+                    ts.forEach(inputFiles, file => addDtsFile(file, declInputFiles));
+                    ts.forEach(otherFiles, file => addDtsFile(file, declOtherFiles));
+                    this.compileFiles(declInputFiles, declOtherFiles, function (compileResult) { declResult = compileResult; },
+                        settingsCallback, options, currentDirectory);
+
+                    return { declInputFiles, declOtherFiles, declResult };
+                }
+
+                function addDtsFile(file: { unitName: string; content: string }, dtsFiles: { unitName: string; content: string }[]) {
+                    if (isDTS(file.unitName)) {
+                        dtsFiles.push(file);
+                    }
+                    else if (isTS(file.unitName)) {
+                        var declFile = findResultCodeFile(file.unitName);
+                        if (!findUnit(declFile.fileName, declInputFiles) && !findUnit(declFile.fileName, declOtherFiles)) {
+                            dtsFiles.push({ unitName: declFile.fileName, content: declFile.code });
+                        }
+                    }
+
+                    function findResultCodeFile(fileName: string) {
+                        var sourceFile = result.program.getSourceFile(fileName);
+                        assert(sourceFile, "Program has no source file with name '" + fileName + "'");
+                        // Is this file going to be emitted separately
+                        var sourceFileName: string;
+                        if (ts.isExternalModule(sourceFile) || !options.out) {
+                            if (options.outDir) {
+                                var sourceFilePath = ts.getNormalizedAbsolutePath(sourceFile.fileName, result.currentDirectoryForProgram);
+                                sourceFilePath = sourceFilePath.replace(result.program.getCommonSourceDirectory(), "");
+                                sourceFileName = ts.combinePaths(options.outDir, sourceFilePath);
+                            }
+                            else {
+                                sourceFileName = sourceFile.fileName;
+                            }
+                        }
+                        else {
+                            // Goes to single --out file
+                            sourceFileName = options.out;
+                        }
+
+                        var dTsFileName = ts.removeFileExtension(sourceFileName) + ".d.ts";
+                        
+                        return ts.forEach(result.declFilesCode, declFile => declFile.fileName === dTsFileName ? declFile : undefined);
+                    }
+
+                    function findUnit(fileName: string, units: { unitName: string; content: string; }[]) {
+                        return ts.forEach(units, unit => unit.unitName === fileName ? unit : undefined);
+                    }
+                }
+            }
+        }
+
+        function normalizeLineEndings(text: string, lineEnding: string): string {
+            var normalized = text.replace(/\r\n?/g, '\n');
+            if (lineEnding !== '\n') {
+                normalized = normalized.replace(/\n/g, lineEnding);
+            }
+            return normalized;
+        }
+
+        export function getMinimalDiagnostic(err: ts.Diagnostic): HarnessDiagnostic {
+            var errorLineInfo = err.file ? err.file.getLineAndCharacterOfPosition(err.start) : { line: -1, character: -1 };
+            return {
+                fileName: err.file && err.file.fileName,
+                start: err.start,
+                end: err.start + err.length,
+                line: errorLineInfo.line + 1,
+                character: errorLineInfo.character + 1,
+                message: ts.flattenDiagnosticMessageText(err.messageText, ts.sys.newLine),
+                category: ts.DiagnosticCategory[err.category].toLowerCase(),
+                code: err.code
+            };
+        }
+
+        export function minimalDiagnosticsToString(diagnostics: HarnessDiagnostic[]) {
+            // This is basically copied from tsc.ts's reportError to replicate what tsc does
+            var errorOutput = "";
+            ts.forEach(diagnostics, diagnotic => {
+                if (diagnotic.fileName) {
+                    errorOutput += diagnotic.fileName + "(" + diagnotic.line + "," + diagnotic.character + "): ";
+                }
+
+                errorOutput += diagnotic.category + " TS" + diagnotic.code + ": " + diagnotic.message + ts.sys.newLine;
+            });
+
+            return errorOutput;
+        }
+
+        function compareDiagnostics(d1: HarnessDiagnostic, d2: HarnessDiagnostic) {
+            return ts.compareValues(d1.fileName, d2.fileName) ||
+                ts.compareValues(d1.start, d2.start) ||
+                ts.compareValues(d1.end, d2.end) ||
+                ts.compareValues(d1.code, d2.code) ||
+                ts.compareValues(d1.message, d2.message) ||
+                0;
+        }
+
+        export function getErrorBaseline(inputFiles: { unitName: string; content: string }[], diagnostics: HarnessDiagnostic[]) {
+            diagnostics.sort(compareDiagnostics);
+            var outputLines: string[] = [];
+            // Count up all the errors we find so we don't miss any
+            var totalErrorsReported = 0;
+
+            function outputErrorText(error: Harness.Compiler.HarnessDiagnostic) {
+                var errLines = RunnerBase.removeFullPaths(error.message)
+                    .split('\n')
+                    .map(s => s.length > 0 && s.charAt(s.length - 1) === '\r' ? s.substr(0, s.length - 1) : s)
+                    .filter(s => s.length > 0)
+                    .map(s => '!!! ' + error.category + " TS" + error.code + ": " + s);
+                errLines.forEach(e => outputLines.push(e));
+
+                totalErrorsReported++;
+            }
+
+            // Report global errors
+            var globalErrors = diagnostics.filter(err => !err.fileName);
+            globalErrors.forEach(outputErrorText);
+
+            // 'merge' the lines of each input file with any errors associated with it
+            inputFiles.filter(f => f.content !== undefined).forEach(inputFile => {
+                // Filter down to the errors in the file
+                var fileErrors = diagnostics.filter(e => {
+                    var errFn = e.fileName;
+                    return errFn && errFn === inputFile.unitName;
+                });
+
+
+                // Header
+                outputLines.push('==== ' + inputFile.unitName + ' (' + fileErrors.length + ' errors) ====');
+
+                // Make sure we emit something for every error
+                var markedErrorCount = 0;
+                // For each line, emit the line followed by any error squiggles matching this line
+                // Note: IE JS engine incorrectly handles consecutive delimiters here when using RegExp split, so
+                // we have to string-based splitting instead and try to figure out the delimiting chars
+
+                var lineStarts = ts.computeLineStarts(inputFile.content);
+                var lines = inputFile.content.split('\n');
+                if (lines.length === 1) {
+                    lines = lines[0].split("\r");
+                }
+
+                lines.forEach((line, lineIndex) => {
+                    if (line.length > 0 && line.charAt(line.length - 1) === '\r') {
+                        line = line.substr(0, line.length - 1);
+                    }
+
+                    var thisLineStart = lineStarts[lineIndex];
+                    var nextLineStart: number;
+                    // On the last line of the file, fake the next line start number so that we handle errors on the last character of the file correctly
+                    if (lineIndex === lines.length - 1) {
+                        nextLineStart = inputFile.content.length;
+                    } else {
+                        nextLineStart = lineStarts[lineIndex + 1];
+                    }
+                    // Emit this line from the original file
+                    outputLines.push('    ' + line);
+                    fileErrors.forEach(err => {
+                        // Does any error start or continue on to this line? Emit squiggles
+                        if ((err.end >= thisLineStart) && ((err.start < nextLineStart) || (lineIndex === lines.length - 1))) {
+                            // How many characters from the start of this line the error starts at (could be positive or negative)
+                            var relativeOffset = err.start - thisLineStart;
+                            // How many characters of the error are on this line (might be longer than this line in reality)
+                            var length = (err.end - err.start) - Math.max(0, thisLineStart - err.start);
+                            // Calculate the start of the squiggle
+                            var squiggleStart = Math.max(0, relativeOffset);
+                            // TODO/REVIEW: this doesn't work quite right in the browser if a multi file test has files whose names are just the right length relative to one another
+                            outputLines.push('    ' + line.substr(0, squiggleStart).replace(/[^\s]/g, ' ') + new Array(Math.min(length, line.length - squiggleStart) + 1).join('~'));
+
+                            // If the error ended here, or we're at the end of the file, emit its message
+                            if ((lineIndex === lines.length - 1) || nextLineStart > err.end) {
+                                // Just like above, we need to do a split on a string instead of on a regex
+                                // because the JS engine does regexes wrong
+
+                                outputErrorText(err);
+                                markedErrorCount++;
+                            }
+                        }
+                    });
+                });
+
+                // Verify we didn't miss any errors in this file
+                assert.equal(markedErrorCount, fileErrors.length, 'count of errors in ' + inputFile.unitName);
+            });
+
+            var numLibraryDiagnostics = ts.countWhere(diagnostics, diagnostic => {
+                return diagnostic.fileName && (isLibraryFile(diagnostic.fileName) || isBuiltFile(diagnostic.fileName));
+            });
+
+            var numTest262HarnessDiagnostics = ts.countWhere(diagnostics, diagnostic => {
+                // Count an error generated from tests262-harness folder.This should only apply for test262
+                return diagnostic.fileName && diagnostic.fileName.indexOf("test262-harness") >= 0;
+            });
+
+            // Verify we didn't miss any errors in total
+            assert.equal(totalErrorsReported + numLibraryDiagnostics + numTest262HarnessDiagnostics, diagnostics.length, 'total number of errors');
+
+            return minimalDiagnosticsToString(diagnostics) +
+                ts.sys.newLine + ts.sys.newLine + outputLines.join('\r\n');
+        }
+
+        export function collateOutputs(outputFiles: Harness.Compiler.GeneratedFile[], clean?: (s: string) => string) {
+            // Collect, test, and sort the fileNames
+            function cleanName(fn: string) {
+                var lastSlash = ts.normalizeSlashes(fn).lastIndexOf('/');
+                return fn.substr(lastSlash + 1).toLowerCase();
+            }
+            outputFiles.sort((a, b) => cleanName(a.fileName).localeCompare(cleanName(b.fileName)));
+
+            // Emit them
+            var result = '';
+            ts.forEach(outputFiles, outputFile => {
+                // Some extra spacing if this isn't the first file
+                if (result.length) result = result + '\r\n\r\n';
+
+                // FileName header + content
+                result = result + '/*====== ' + outputFile.fileName + ' ======*/\r\n';
+                if (clean) {
+                    result = result + clean(outputFile.code);
+                } else {
+                    result = result + outputFile.code;
+                }
+            });
+            return result;
+        }
+
+        /** The harness' compiler instance used when tests are actually run. Reseting or changing settings of this compiler instance must be done within a test case (i.e., describe/it) */
+        var harnessCompiler: HarnessCompiler;
+
+        /** Returns the singleton harness compiler instance for generating and running tests.
+            If required a fresh compiler instance will be created, otherwise the existing singleton will be re-used.
+        */
+        export function getCompiler() {
+            return harnessCompiler = harnessCompiler || new HarnessCompiler();
+        }
+
+        // This does not need to exist strictly speaking, but many tests will need to be updated if it's removed
+        export function compileString(code: string, unitName: string, callback: (result: CompilerResult) => void) {
+            // NEWTODO: Re-implement 'compileString'
+            throw new Error('compileString NYI');
+            //var harnessCompiler = Harness.Compiler.getCompiler(Harness.Compiler.CompilerInstance.RunTime);
+            //harnessCompiler.compileString(code, unitName, callback);
+        }
+
+        export interface HarnessDiagnostic {
+            fileName: string;
+            start: number;
+            end: number;
+            line: number;
+            character: number;
+            message: string;
+            category: string;
+            code: number;
+        }
+
+        export interface GeneratedFile {
+            fileName: string;
+            code: string;
+            writeByteOrderMark: boolean;
+        }
+
+        function stringEndsWith(str: string, end: string) {
+            return str.substr(str.length - end.length) === end;
+        }
+
+        export function isTS(fileName: string) {
+            return stringEndsWith(fileName, '.ts');
+        }
+
+        export function isDTS(fileName: string) {
+            return stringEndsWith(fileName, '.d.ts');
+        }
+
+        export function isJS(fileName: string) {
+            return stringEndsWith(fileName, '.js');
+        }
+
+        export function isJSMap(fileName: string) {
+            return stringEndsWith(fileName, '.js.map');
+        }
+
+        /** Contains the code and errors of a compilation and some helper methods to check its status. */
+        export class CompilerResult {
+            public files: GeneratedFile[] = [];
+            public errors: HarnessDiagnostic[] = [];
+            public declFilesCode: GeneratedFile[] = [];
+            public sourceMaps: GeneratedFile[] = [];
+
+            /** @param fileResults an array of strings for the fileName and an ITextWriter with its code */
+            constructor(fileResults: GeneratedFile[], errors: HarnessDiagnostic[], public program: ts.Program,
+                public currentDirectoryForProgram: string, private sourceMapData: ts.SourceMapData[]) {
+
+                fileResults.forEach(emittedFile => {
+                    if (isDTS(emittedFile.fileName)) {
+                        // .d.ts file, add to declFiles emit
+                        this.declFilesCode.push(emittedFile);
+                    } else if (isJS(emittedFile.fileName)) {
+                        // .js file, add to files
+                        this.files.push(emittedFile);
+                    } else if (isJSMap(emittedFile.fileName)) {
+                        this.sourceMaps.push(emittedFile);
+                    } else {
+                        throw new Error('Unrecognized file extension for file ' + emittedFile.fileName);
+                    }
+                });
+
+                this.errors = errors;
+            }
+
+            public getSourceMapRecord() {
+                if (this.sourceMapData) {
+                    return Harness.SourceMapRecoder.getSourceMapRecord(this.sourceMapData, this.program, this.files);
+                }
+            }
+
+            public isErrorAt(line: number, column: number, message: string) {
+                for (var i = 0; i < this.errors.length; i++) {
+                    if ((this.errors[i].line + 1) === line && (this.errors[i].character + 1) === column && this.errors[i].message === message)
+                        return true;
+                }
+
+                return false;
+            }
+        }
+    }
+
+    export module TestCaseParser {
+        /** all the necessary information to set the right compiler settings */
+        export interface CompilerSetting {
+            flag: string;
+            value: string;
+        }
+
+        /** All the necessary information to turn a multi file test into useful units for later compilation */
+        export interface TestUnitData {
+            content: string;
+            name: string;
+            fileOptions: any;
+            originalFilePath: string;
+            references: string[];
+        }
+
+        // Regex for parsing options in the format "@Alpha: Value of any sort"
+        var optionRegex = /^[\/]{2}\s*@(\w+)\s*:\s*(\S*)/gm;  // multiple matches on multiple lines
+
+        // List of allowed metadata names
+        var fileMetadataNames = ["filename", "comments", "declaration", "module",
+            "nolib", "sourcemap", "target", "out", "outdir", "noemithelpers", "noemitonerror",
+            "noimplicitany", "noresolve", "newline", "normalizenewline", "emitbom",
+            "errortruncation", "usecasesensitivefilenames", "preserveconstenums",
+            "includebuiltfile", "suppressimplicitanyindexerrors", "stripinternal",
+            "isolatedmodules", "inlinesourcemap", "maproot", "sourceroot",
+            "inlinesources", "emitdecoratormetadata", "experimentaldecorators"];
+
+        function extractCompilerSettings(content: string): CompilerSetting[] {
+
+            var opts: CompilerSetting[] = [];
+
+            var match: RegExpExecArray;
+            while ((match = optionRegex.exec(content)) != null) {
+                opts.push({ flag: match[1], value: match[2] });
+            }
+
+            return opts;
+        }
+
+        /** Given a test file containing // @FileName directives, return an array of named units of code to be added to an existing compiler instance */
+        export function makeUnitsFromTest(code: string, fileName: string): { settings: CompilerSetting[]; testUnitData: TestUnitData[]; } {
+            var settings = extractCompilerSettings(code);
+
+            // List of all the subfiles we've parsed out
+            var testUnitData: TestUnitData[] = [];
+
+            var lines = Utils.splitContentByNewlines(code);
+
+            // Stuff related to the subfile we're parsing
+            var currentFileContent: string = null;
+            var currentFileOptions: any = {};
+            var currentFileName: any = null;
+            var refs: string[] = [];
+
+            for (var i = 0; i < lines.length; i++) {
+                var line = lines[i];
+                var testMetaData = optionRegex.exec(line);
+                if (testMetaData) {
+                    // Comment line, check for global/file @options and record them
+                    optionRegex.lastIndex = 0;
+                    var fileNameIndex = fileMetadataNames.indexOf(testMetaData[1].toLowerCase());
+                    if (fileNameIndex === -1) {
+                        throw new Error('Unrecognized metadata name "' + testMetaData[1] + '". Available file metadata names are: ' + fileMetadataNames.join(', '));
+                    } else if (fileNameIndex === 0) {
+                        currentFileOptions[testMetaData[1]] = testMetaData[2];
+                    } else {
+                        continue;
+                    }
+
+                    // New metadata statement after having collected some code to go with the previous metadata
+                    if (currentFileName) {
+                        // Store result file
+                        var newTestFile =
+                            {
+                                content: currentFileContent,
+                                name: currentFileName,
+                                fileOptions: currentFileOptions,
+                                originalFilePath: fileName,
+                                references: refs
+                            };
+                        testUnitData.push(newTestFile);
+
+                        // Reset local data
+                        currentFileContent = null;
+                        currentFileOptions = {};
+                        currentFileName = testMetaData[2];
+                        refs = [];
+                    } else {
+                        // First metadata marker in the file
+                        currentFileName = testMetaData[2];
+                    }
+                } else {
+                    // Subfile content line
+                    // Append to the current subfile content, inserting a newline needed
+                    if (currentFileContent === null) {
+                        currentFileContent = '';
+                    } else {
+                        // End-of-line
+                        currentFileContent = currentFileContent + '\n';
+                    }
+                    currentFileContent = currentFileContent + line;
+                }
+            }
+
+            // normalize the fileName for the single file case
+            currentFileName = testUnitData.length > 0 ? currentFileName : Path.getFileName(fileName);
+
+            // EOF, push whatever remains
+            var newTestFile2 = {
+                content: currentFileContent || '',
+                name: currentFileName,
+                fileOptions: currentFileOptions,
+                originalFilePath: fileName,
+                references: refs
+            };
+            testUnitData.push(newTestFile2);
+
+            return { settings, testUnitData };
+        }
+    }
+
+    /** Support class for baseline files */
+    export module Baseline {
+
+        export interface BaselineOptions {
+            Subfolder?: string;
+            Baselinefolder?: string;
+        }
+
+        export function localPath(fileName: string, baselineFolder?: string, subfolder?: string) {
+            if (baselineFolder === undefined) {
+                return baselinePath(fileName, 'local', 'tests/baselines', subfolder);
+            }
+            else {
+                return baselinePath(fileName, 'local', baselineFolder, subfolder);
+            }
+        }
+
+        function referencePath(fileName: string, baselineFolder?: string, subfolder?: string) {
+            if (baselineFolder === undefined) {
+                return baselinePath(fileName, 'reference', 'tests/baselines', subfolder);
+            }
+            else {
+                return baselinePath(fileName, 'reference', baselineFolder, subfolder);
+            }
+        }
+
+        function baselinePath(fileName: string, type: string, baselineFolder: string, subfolder?: string) {
+            if (subfolder !== undefined) {
+                return Harness.userSpecifiedroot + baselineFolder + '/' +  subfolder + '/' + type + '/' + fileName;
+            } else {
+                return Harness.userSpecifiedroot + baselineFolder + '/'  + type + '/' + fileName;
+            }
+        }
+
+        var fileCache: { [idx: string]: boolean } = {};
+        function generateActual(actualFileName: string, generateContent: () => string): string {
+            // For now this is written using TypeScript, because sys is not available when running old test cases.
+            // But we need to move to sys once we have
+            // Creates the directory including its parent if not already present
+            function createDirectoryStructure(dirName: string) {
+                if (fileCache[dirName] || IO.directoryExists(dirName)) {
+                    fileCache[dirName] = true;
+                    return;
+                }
+
+                var parentDirectory = IO.directoryName(dirName);
+                if (parentDirectory != "") {
+                    createDirectoryStructure(parentDirectory);
+                }
+                IO.createDirectory(dirName);
+                fileCache[dirName] = true;
+            }
+
+            // Create folders if needed
+            createDirectoryStructure(Harness.IO.directoryName(actualFileName));
+
+            // Delete the actual file in case it fails
+            if (IO.fileExists(actualFileName)) {
+                IO.deleteFile(actualFileName);
+            }
+
+            var actual = generateContent();
+
+            if (actual === undefined) {
+                throw new Error('The generated content was "undefined". Return "null" if no baselining is required."');
+            }
+
+            // Store the content in the 'local' folder so we
+            // can accept it later (manually)
+            if (actual !== null) {
+                IO.writeFile(actualFileName, actual);
+            }
+
+            return actual;
+        }
+
+        function compareToBaseline(actual: string, relativeFileName: string, opts: BaselineOptions) {
+            // actual is now either undefined (the generator had an error), null (no file requested),
+            // or some real output of the function
+            if (actual === undefined) {
+                // Nothing to do
+                return;
+            }
+
+            var refFileName = referencePath(relativeFileName, opts && opts.Baselinefolder, opts && opts.Subfolder);
+
+            if (actual === null) {
+                actual = '<no content>';
+            }
+
+            var expected = '<no content>';
+            if (IO.fileExists(refFileName)) {
+                expected = IO.readFile(refFileName);
+            }
+
+            return { expected, actual };
+        }
+
+        function writeComparison(expected: string, actual: string, relativeFileName: string, actualFileName: string, descriptionForDescribe: string) {
+            var encoded_actual = (new Buffer(actual)).toString('utf8')
+            if (expected != encoded_actual) {
+                // Overwrite & issue error
+                var errMsg = 'The baseline file ' + relativeFileName + ' has changed';
+                throw new Error(errMsg);
+            }
+        }
+
+        export function runBaseline(
+            descriptionForDescribe: string,
+            relativeFileName: string,
+            generateContent: () => string,
+            runImmediately = false,
+            opts?: BaselineOptions): void {
+
+            var actual = <string>undefined;
+            var actualFileName = localPath(relativeFileName, opts && opts.Baselinefolder, opts && opts.Subfolder);
+
+            if (runImmediately) {
+                actual = generateActual(actualFileName, generateContent);
+                var comparison = compareToBaseline(actual, relativeFileName, opts);
+                writeComparison(comparison.expected, comparison.actual, relativeFileName, actualFileName, descriptionForDescribe);
+            } else {
+                actual = generateActual(actualFileName, generateContent);
+
+                var comparison = compareToBaseline(actual, relativeFileName, opts);
+                writeComparison(comparison.expected, comparison.actual, relativeFileName, actualFileName, descriptionForDescribe);
+            }
+        }
+    }
+
+    export function isLibraryFile(filePath: string): boolean {
+        return (Path.getFileName(filePath) === 'lib.d.ts') || (Path.getFileName(filePath) === 'lib.core.d.ts');
+    }
+
+    export function isBuiltFile(filePath: string): boolean {
+        return filePath.indexOf(Harness.libFolder) === 0;
+    }
+
+    export function getDefaultLibraryFile(): { unitName: string, content: string } {
+        var libFile = Harness.userSpecifiedroot + Harness.libFolder + "/" + "lib.d.ts";
+        return {
+            unitName: libFile,
+            content: IO.readFile(libFile)
+        }
+    }
+
+    if (Error) (<any>Error).stackTraceLimit = 1;
+}
+
+// TODO: not sure why Utils.evalFile isn't working with this, eventually will concat it like old compiler instead of eval
+eval(Harness.tcServicesFile);