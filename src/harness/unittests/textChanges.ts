/// <reference path="..\..\compiler\emitter.ts" />
/// <reference path="..\..\services\textChanges.ts" />
/// <reference path="..\harness.ts" />

// Some tests have trailing whitespace
// tslint:disable trim-trailing-whitespace

namespace ts {
    describe("textChanges", () => {
        function findChild(name: string, n: Node) {
            return find(n)!;

            function find(node: Node): Node | undefined {
                if (isDeclaration(node) && node.name && isIdentifier(node.name) && node.name.escapedText === name) {
                    return node;
                }
                else {
                    return forEachChild(node, find);
                }
            }
        }

        const printerOptions = { newLine: NewLineKind.LineFeed };
        const newLineCharacter = getNewLineCharacter(printerOptions);

        function getRuleProvider(placeOpenBraceOnNewLineForFunctions: boolean): formatting.FormatContext {
            return formatting.getFormatContext(placeOpenBraceOnNewLineForFunctions ? { ...testFormatOptions, placeOpenBraceOnNewLineForFunctions: true } : testFormatOptions);
        }

        // validate that positions that were recovered from the printed text actually match positions that will be created if the same text is parsed.
        function verifyPositions({ text, node }: textChanges.NonFormattedText): void {
            const nodeList = flattenNodes(node);
            const sourceFile = createSourceFile("f.ts", text, ScriptTarget.ES2015);
            const parsedNodeList = flattenNodes(sourceFile.statements[0]);
            Debug.assert(nodeList.length === parsedNodeList.length);
            for (let i = 0; i < nodeList.length; i++) {
                const left = nodeList[i];
                const right = parsedNodeList[i];
                Debug.assert(left.pos === right.pos);
                Debug.assert(left.end === right.end);
            }

            function flattenNodes(n: Node) {
                const data: (Node | NodeArray<Node>)[] = [];
                walk(n);
                return data;

                function walk(n: Node | NodeArray<Node>): void {
                    data.push(n);
                    return isArray(n) ? forEach(n, walk) : forEachChild(n, walk, walk);
                }
            }
        }

        function runSingleFileTest(caption: string, placeOpenBraceOnNewLineForFunctions: boolean, text: string, validateNodes: boolean, testBlock: (sourceFile: SourceFile, changeTracker: textChanges.ChangeTracker) => void) {
            it(caption, () => {
                Harness.Baseline.runBaseline(`textChanges/${caption}.js`, () => {
                    const sourceFile = createSourceFile("source.ts", text, ScriptTarget.ES2015, /*setParentNodes*/ true);
                    const rulesProvider = getRuleProvider(placeOpenBraceOnNewLineForFunctions);
                    const changeTracker = new textChanges.ChangeTracker(printerOptions.newLine, rulesProvider, validateNodes ? verifyPositions : undefined);
                    testBlock(sourceFile, changeTracker);
                    const changes = changeTracker.getChanges();
                    assert.equal(changes.length, 1);
                    assert.equal(changes[0].fileName, sourceFile.fileName);
                    const modified = textChanges.applyChanges(sourceFile.text, changes[0].textChanges);
                    return `===ORIGINAL===${newLineCharacter}${text}${newLineCharacter}===MODIFIED===${newLineCharacter}${modified}`;
                });
            });
        }

        {
            const text = `
namespace M
{
    namespace M2
    {
        function foo() {
            // comment 1
            const x = 1;

            /**
             * comment 2 line 1
             * comment 2 line 2
             */
            function f() {
                return 100;
            }
            const y = 2; // comment 3
            return 1;
        }
    }
}`;
            runSingleFileTest("extractMethodLike", /*placeOpenBraceOnNewLineForFunctions*/ true, text, /*validateNodes*/ true, (sourceFile, changeTracker) => {
                const statements = (<Block>(<FunctionDeclaration>findChild("foo", sourceFile)).body).statements.slice(1);
                const newFunction = createFunctionDeclaration(
                        /*decorators*/ undefined,
                        /*modifiers*/ undefined,
                        /*asteriskToken*/ undefined,
                        /*name*/ "bar",
                        /*typeParameters*/ undefined,
                        /*parameters*/ emptyArray,
                        /*type*/ createKeywordTypeNode(SyntaxKind.AnyKeyword),
                        /*body */ createBlock(statements)
                );

                changeTracker.insertNodeBefore(sourceFile, /*before*/findChild("M2", sourceFile), newFunction);

                // replace statements with return statement
                const newStatement = createReturn(
                    createCall(
                        /*expression*/ newFunction.name!,
                        /*typeArguments*/ undefined,
                        /*argumentsArray*/ emptyArray
                    ));
                changeTracker.replaceNodeRange(sourceFile, statements[0], last(statements), newStatement, { suffix: newLineCharacter });
            });
        }
        {
            const text = `
function foo() {
    return 1;
}

function bar() {
    return 2;
}
`;
            runSingleFileTest("deleteRange1", /*placeOpenBraceOnNewLineForFunctions*/ false, text, /*validateNodes*/ false, (sourceFile, changeTracker) => {
                changeTracker.deleteRange(sourceFile, { pos: text.indexOf("function foo"), end: text.indexOf("function bar") });
            });
        }
        function findVariableStatementContaining(name: string, sourceFile: SourceFile): VariableStatement {
            return cast(findVariableDeclarationContaining(name, sourceFile).parent.parent, isVariableStatement);
        }
        function findVariableDeclarationContaining(name: string, sourceFile: SourceFile): VariableDeclaration {
            return cast(findChild(name, sourceFile), isVariableDeclaration);
        }
        {
            const text = `
var x = 1; // some comment - 1
/**
 * comment 2
 */
var y = 2; // comment 3
var z = 3; // comment 4
`;
            runSingleFileTest("deleteNode1", /*placeOpenBraceOnNewLineForFunctions*/ false, text, /*validateNodes*/ false, (sourceFile, changeTracker) => {
                changeTracker.deleteNode(sourceFile, findVariableStatementContaining("y", sourceFile));
            });
            runSingleFileTest("deleteNode2", /*placeOpenBraceOnNewLineForFunctions*/ false, text, /*validateNodes*/ false, (sourceFile, changeTracker) => {
                changeTracker.deleteNode(sourceFile, findVariableStatementContaining("y", sourceFile), { useNonAdjustedStartPosition: true });
            });
            runSingleFileTest("deleteNode3", /*placeOpenBraceOnNewLineForFunctions*/ false, text, /*validateNodes*/ false, (sourceFile, changeTracker) => {
                changeTracker.deleteNode(sourceFile, findVariableStatementContaining("y", sourceFile), { useNonAdjustedEndPosition: true });
            });
            runSingleFileTest("deleteNode4", /*placeOpenBraceOnNewLineForFunctions*/ false, text, /*validateNodes*/ false, (sourceFile, changeTracker) => {
                changeTracker.deleteNode(sourceFile, findVariableStatementContaining("y", sourceFile), { useNonAdjustedStartPosition: true, useNonAdjustedEndPosition: true });
            });
            runSingleFileTest("deleteNode5", /*placeOpenBraceOnNewLineForFunctions*/ false, text, /*validateNodes*/ false, (sourceFile, changeTracker) => {
                changeTracker.deleteNode(sourceFile, findVariableStatementContaining("x", sourceFile));
            });
        }
        {
            const text = `
// comment 1
var x = 1; // comment 2
// comment 3
var y = 2; // comment 4
var z = 3; // comment 5
// comment 6
var a = 4; // comment 7
`;
            runSingleFileTest("deleteNodeRange1", /*placeOpenBraceOnNewLineForFunctions*/ false, text, /*validateNodes*/ false, (sourceFile, changeTracker) => {
                changeTracker.deleteNodeRange(sourceFile, findVariableStatementContaining("y", sourceFile), findVariableStatementContaining("z", sourceFile));
            });
            runSingleFileTest("deleteNodeRange2", /*placeOpenBraceOnNewLineForFunctions*/ false, text, /*validateNodes*/ false, (sourceFile, changeTracker) => {
                changeTracker.deleteNodeRange(sourceFile, findVariableStatementContaining("y", sourceFile), findVariableStatementContaining("z", sourceFile),
                    { useNonAdjustedStartPosition: true });
            });
            runSingleFileTest("deleteNodeRange3", /*placeOpenBraceOnNewLineForFunctions*/ false, text, /*validateNodes*/ false, (sourceFile, changeTracker) => {
                changeTracker.deleteNodeRange(sourceFile, findVariableStatementContaining("y", sourceFile), findVariableStatementContaining("z", sourceFile),
                    { useNonAdjustedEndPosition: true });
            });
            runSingleFileTest("deleteNodeRange4", /*placeOpenBraceOnNewLineForFunctions*/ false, text, /*validateNodes*/ false, (sourceFile, changeTracker) => {
                changeTracker.deleteNodeRange(sourceFile, findVariableStatementContaining("y", sourceFile), findVariableStatementContaining("z", sourceFile),
                    { useNonAdjustedStartPosition: true, useNonAdjustedEndPosition: true });
            });
        }
        function createTestVariableDeclaration(name: string) {
            return createVariableDeclaration(name, /*type*/ undefined, createObjectLiteral([createPropertyAssignment("p1", createLiteral(1))], /*multiline*/ true));
        }
        function createTestClass() {
            return createClassDeclaration(
                    /*decorators*/ undefined,
                [
                    createToken(SyntaxKind.PublicKeyword)
                ],
                "class1",
                    /*typeParameters*/ undefined,
                [
                    createHeritageClause(
                        SyntaxKind.ImplementsKeyword,
                        [
                            createExpressionWithTypeArguments(/*typeArguments*/ undefined, createIdentifier("interface1"))
                        ]
                    )
                ],
                [
                    createProperty(
                            /*decorators*/ undefined,
                            /*modifiers*/ undefined,
                        "property1",
                            /*questionToken*/ undefined,
                        createKeywordTypeNode(SyntaxKind.BooleanKeyword),
                            /*initializer*/ undefined
                    )
                ]
            );
        }
        {
            const text = `
// comment 1
var x = 1; // comment 2
// comment 3
var y = 2; // comment 4
var z = 3; // comment 5
// comment 6
var a = 4; // comment 7`;
            runSingleFileTest("replaceRange", /*placeOpenBraceOnNewLineForFunctions*/ true, text, /*validateNodes*/ true, (sourceFile, changeTracker) => {
                changeTracker.replaceRange(sourceFile, { pos: text.indexOf("var y"), end: text.indexOf("var a") }, createTestClass(), { suffix: newLineCharacter });
            });
            runSingleFileTest("replaceRangeWithForcedIndentation", /*placeOpenBraceOnNewLineForFunctions*/ true, text, /*validateNodes*/ true, (sourceFile, changeTracker) => {
                changeTracker.replaceRange(sourceFile, { pos: text.indexOf("var y"), end: text.indexOf("var a") }, createTestClass(), { suffix: newLineCharacter, indentation: 8, delta: 0 });
            });

            runSingleFileTest("replaceRangeNoLineBreakBefore", /*placeOpenBraceOnNewLineForFunctions*/ true, `const x = 1, y = "2";`, /*validateNodes*/ false, (sourceFile, changeTracker) => {
                const newNode = createTestVariableDeclaration("z1");
                changeTracker.replaceRange(sourceFile, { pos: sourceFile.text.indexOf("y"), end: sourceFile.text.indexOf(";") }, newNode);
            });
        }
        {
            const text = `
namespace A {
    const x = 1, y = "2";
}
`;
            runSingleFileTest("replaceNode1NoLineBreakBefore", /*placeOpenBraceOnNewLineForFunctions*/ false, text, /*validateNodes*/ false, (sourceFile, changeTracker) => {
                const newNode = createTestVariableDeclaration("z1");
                changeTracker.replaceNode(sourceFile, findChild("y", sourceFile), newNode);
            });
        }
        {
            const text = `
// comment 1
var x = 1; // comment 2
// comment 3
var y = 2; // comment 4
var z = 3; // comment 5
// comment 6
var a = 4; // comment 7`;
            runSingleFileTest("replaceNode1", /*placeOpenBraceOnNewLineForFunctions*/ true, text, /*validateNodes*/ true, (sourceFile, changeTracker) => {
                changeTracker.replaceNode(sourceFile, findVariableStatementContaining("y", sourceFile), createTestClass(), { suffix: newLineCharacter });
            });
            runSingleFileTest("replaceNode2", /*placeOpenBraceOnNewLineForFunctions*/ true, text, /*validateNodes*/ true, (sourceFile, changeTracker) => {
                changeTracker.replaceNode(sourceFile, findVariableStatementContaining("y", sourceFile), createTestClass(), { useNonAdjustedStartPosition: true, suffix: newLineCharacter, prefix: newLineCharacter });
            });
            runSingleFileTest("replaceNode3", /*placeOpenBraceOnNewLineForFunctions*/ true, text, /*validateNodes*/ true, (sourceFile, changeTracker) => {
                changeTracker.replaceNode(sourceFile, findVariableStatementContaining("y", sourceFile), createTestClass(), { useNonAdjustedEndPosition: true, suffix: newLineCharacter });
            });
            runSingleFileTest("replaceNode4", /*placeOpenBraceOnNewLineForFunctions*/ true, text, /*validateNodes*/ true, (sourceFile, changeTracker) => {
                changeTracker.replaceNode(sourceFile, findVariableStatementContaining("y", sourceFile), createTestClass(), { useNonAdjustedStartPosition: true, useNonAdjustedEndPosition: true });
            });
            runSingleFileTest("replaceNode5", /*placeOpenBraceOnNewLineForFunctions*/ true, text, /*validateNodes*/ true, (sourceFile, changeTracker) => {
                changeTracker.replaceNode(sourceFile, findVariableStatementContaining("x", sourceFile), createTestClass(), { useNonAdjustedStartPosition: true, useNonAdjustedEndPosition: true });
            });
        }
        {
            const text = `
// comment 1
var x = 1; // comment 2
// comment 3
var y = 2; // comment 4
var z = 3; // comment 5
// comment 6
var a = 4; // comment 7`;
            runSingleFileTest("replaceNodeRange1", /*placeOpenBraceOnNewLineForFunctions*/ true, text, /*validateNodes*/ true, (sourceFile, changeTracker) => {
                changeTracker.replaceNodeRange(sourceFile, findVariableStatementContaining("y", sourceFile), findVariableStatementContaining("z", sourceFile), createTestClass(), { suffix: newLineCharacter });
            });
            runSingleFileTest("replaceNodeRange2", /*placeOpenBraceOnNewLineForFunctions*/ true, text, /*validateNodes*/ true, (sourceFile, changeTracker) => {
                changeTracker.replaceNodeRange(sourceFile, findVariableStatementContaining("y", sourceFile), findVariableStatementContaining("z", sourceFile), createTestClass(), { useNonAdjustedStartPosition: true, suffix: newLineCharacter, prefix: newLineCharacter });
            });
            runSingleFileTest("replaceNodeRange3", /*placeOpenBraceOnNewLineForFunctions*/ true, text, /*validateNodes*/ true, (sourceFile, changeTracker) => {
                changeTracker.replaceNodeRange(sourceFile, findVariableStatementContaining("y", sourceFile), findVariableStatementContaining("z", sourceFile), createTestClass(), { useNonAdjustedEndPosition: true, suffix: newLineCharacter });
            });
            runSingleFileTest("replaceNodeRange4", /*placeOpenBraceOnNewLineForFunctions*/ true, text, /*validateNodes*/ true, (sourceFile, changeTracker) => {
                changeTracker.replaceNodeRange(sourceFile, findVariableStatementContaining("y", sourceFile), findVariableStatementContaining("z", sourceFile), createTestClass(), { useNonAdjustedStartPosition: true, useNonAdjustedEndPosition: true });
            });
        }
        {
            const text = `
// comment 1
var x = 1; // comment 2
// comment 3
var y; // comment 4
var z = 3; // comment 5
// comment 6
var a = 4; // comment 7`;
            runSingleFileTest("insertNodeBefore3", /*placeOpenBraceOnNewLineForFunctions*/ true, text, /*validateNodes*/ true, (sourceFile, changeTracker) => {
                changeTracker.insertNodeBefore(sourceFile, findVariableStatementContaining("y", sourceFile), createTestClass());
            });
            runSingleFileTest("insertNodeAfterVariableDeclaration", /*placeOpenBraceOnNewLineForFunctions*/ true, text, /*validateNodes*/ false, (sourceFile, changeTracker) => {
                changeTracker.insertNodeAfter(sourceFile, findVariableDeclarationContaining("y", sourceFile), createTestVariableDeclaration("z1"));
            });
        }
        {
            const text = `
namespace M {
    // comment 1
    var x = 1; // comment 2
    // comment 3
    var y; // comment 4
    var z = 3; // comment 5
    // comment 6
    var a = 4; // comment 7
}`;
            runSingleFileTest("insertNodeBefore1", /*placeOpenBraceOnNewLineForFunctions*/ true, text, /*validateNodes*/ true, (sourceFile, changeTracker) => {
                changeTracker.insertNodeBefore(sourceFile, findVariableStatementContaining("y", sourceFile), createTestClass());
            });
            runSingleFileTest("insertNodeBefore2", /*placeOpenBraceOnNewLineForFunctions*/ true, text, /*validateNodes*/ true, (sourceFile, changeTracker) => {
                changeTracker.insertNodeBefore(sourceFile, findChild("M", sourceFile), createTestClass());
            });
            runSingleFileTest("insertNodeAfter1", /*placeOpenBraceOnNewLineForFunctions*/ true, text, /*validateNodes*/ true, (sourceFile, changeTracker) => {
                changeTracker.insertNodeAfter(sourceFile, findVariableStatementContaining("y", sourceFile), createTestClass());
            });
            runSingleFileTest("insertNodeAfter2", /*placeOpenBraceOnNewLineForFunctions*/ true, text, /*validateNodes*/ true, (sourceFile, changeTracker) => {
                changeTracker.insertNodeAfter(sourceFile, findChild("M", sourceFile), createTestClass());
            });
        }

        function findConstructor(sourceFile: SourceFile): ConstructorDeclaration {
            const classDecl = <ClassDeclaration>sourceFile.statements[0];
<<<<<<< HEAD
            const constructorDecl = find(classDecl.members, m => m.kind === SyntaxKind.Constructor && !!(<ConstructorDeclaration>m).body) as ConstructorDeclaration;
            return constructorDecl.body!.getFirstToken()!;
=======
            return find<ClassElement, ConstructorDeclaration>(classDecl.members, (m): m is ConstructorDeclaration => isConstructorDeclaration(m) && !!m.body)!;
>>>>>>> dde7f039
        }
        function createTestSuperCall() {
            const superCall = createCall(
                createSuper(),
                    /*typeArguments*/ undefined,
                    /*argumentsArray*/ emptyArray
            );
            return createStatement(superCall);
        }

        {
            const text1 = `
class A {
    constructor() {
    }
}
`;
            runSingleFileTest("insertNodeAtConstructorStart", /*placeOpenBraceOnNewLineForFunctions*/ false, text1, /*validateNodes*/ false, (sourceFile, changeTracker) => {
                changeTracker.insertNodeAtConstructorStart(sourceFile, findConstructor(sourceFile), createTestSuperCall());
            });
            const text2 = `
class A {
    constructor() {
        var x = 1;
    }
}
`;
            runSingleFileTest("insertNodeAfter4", /*placeOpenBraceOnNewLineForFunctions*/ false, text2, /*validateNodes*/ false, (sourceFile, changeTracker) => {
                changeTracker.insertNodeAfter(sourceFile, findVariableStatementContaining("x", sourceFile), createTestSuperCall());
            });
            const text3 = `
class A {
    constructor() {

    }
}
`;
            runSingleFileTest("insertNodeAtConstructorStart-block with newline", /*placeOpenBraceOnNewLineForFunctions*/ false, text3, /*validateNodes*/ false, (sourceFile, changeTracker) => {
                changeTracker.insertNodeAtConstructorStart(sourceFile, findConstructor(sourceFile), createTestSuperCall());
            });
        }
        {
            const text = `var a = 1, b = 2, c = 3;`;
            runSingleFileTest("deleteNodeInList1", /*placeOpenBraceOnNewLineForFunctions*/ false, text, /*validateNodes*/ false, (sourceFile, changeTracker) => {
                changeTracker.deleteNodeInList(sourceFile, findChild("a", sourceFile));
            });
            runSingleFileTest("deleteNodeInList2", /*placeOpenBraceOnNewLineForFunctions*/ false, text, /*validateNodes*/ false, (sourceFile, changeTracker) => {
                changeTracker.deleteNodeInList(sourceFile, findChild("b", sourceFile));
            });
            runSingleFileTest("deleteNodeInList3", /*placeOpenBraceOnNewLineForFunctions*/ false, text, /*validateNodes*/ false, (sourceFile, changeTracker) => {
                changeTracker.deleteNodeInList(sourceFile, findChild("c", sourceFile));
            });
        }
        {
            const text = `var a = 1,b = 2,c = 3;`;
            runSingleFileTest("deleteNodeInList1_1", /*placeOpenBraceOnNewLineForFunctions*/ false, text, /*validateNodes*/ false, (sourceFile, changeTracker) => {
                changeTracker.deleteNodeInList(sourceFile, findChild("a", sourceFile));
            });
            runSingleFileTest("deleteNodeInList2_1", /*placeOpenBraceOnNewLineForFunctions*/ false, text, /*validateNodes*/ false, (sourceFile, changeTracker) => {
                changeTracker.deleteNodeInList(sourceFile, findChild("b", sourceFile));
            });
            runSingleFileTest("deleteNodeInList3_1", /*placeOpenBraceOnNewLineForFunctions*/ false, text, /*validateNodes*/ false, (sourceFile, changeTracker) => {
                changeTracker.deleteNodeInList(sourceFile, findChild("c", sourceFile));
            });
        }
        {
            const text = `
namespace M {
    var a = 1,
        b = 2,
        c = 3;
}`;
            runSingleFileTest("deleteNodeInList4", /*placeOpenBraceOnNewLineForFunctions*/ false, text, /*validateNodes*/ false, (sourceFile, changeTracker) => {
                changeTracker.deleteNodeInList(sourceFile, findChild("a", sourceFile));
            });
            runSingleFileTest("deleteNodeInList5", /*placeOpenBraceOnNewLineForFunctions*/ false, text, /*validateNodes*/ false, (sourceFile, changeTracker) => {
                changeTracker.deleteNodeInList(sourceFile, findChild("b", sourceFile));
            });
            runSingleFileTest("deleteNodeInList6", /*placeOpenBraceOnNewLineForFunctions*/ false, text, /*validateNodes*/ false, (sourceFile, changeTracker) => {
                changeTracker.deleteNodeInList(sourceFile, findChild("c", sourceFile));
            });
        }
        {
            const text = `
namespace M {
    var a = 1, // comment 1
        // comment 2
        b = 2, // comment 3
        // comment 4
        c = 3; // comment 5
}`;
            runSingleFileTest("deleteNodeInList4_1", /*placeOpenBraceOnNewLineForFunctions*/ false, text, /*validateNodes*/ false, (sourceFile, changeTracker) => {
                changeTracker.deleteNodeInList(sourceFile, findChild("a", sourceFile));
            });
            runSingleFileTest("deleteNodeInList5_1", /*placeOpenBraceOnNewLineForFunctions*/ false, text, /*validateNodes*/ false, (sourceFile, changeTracker) => {
                changeTracker.deleteNodeInList(sourceFile, findChild("b", sourceFile));
            });
            runSingleFileTest("deleteNodeInList6_1", /*placeOpenBraceOnNewLineForFunctions*/ false, text, /*validateNodes*/ false, (sourceFile, changeTracker) => {
                changeTracker.deleteNodeInList(sourceFile, findChild("c", sourceFile));
            });
        }
        {
            const text = `
function foo(a: number, b: string, c = true) {
    return 1;
}`;
            runSingleFileTest("deleteNodeInList7", /*placeOpenBraceOnNewLineForFunctions*/ false, text, /*validateNodes*/ false, (sourceFile, changeTracker) => {
                changeTracker.deleteNodeInList(sourceFile, findChild("a", sourceFile));
            });
            runSingleFileTest("deleteNodeInList8", /*placeOpenBraceOnNewLineForFunctions*/ false, text, /*validateNodes*/ false, (sourceFile, changeTracker) => {
                changeTracker.deleteNodeInList(sourceFile, findChild("b", sourceFile));
            });
            runSingleFileTest("deleteNodeInList9", /*placeOpenBraceOnNewLineForFunctions*/ false, text, /*validateNodes*/ false, (sourceFile, changeTracker) => {
                changeTracker.deleteNodeInList(sourceFile, findChild("c", sourceFile));
            });
        }
        {
            const text = `
function foo(a: number,b: string,c = true) {
    return 1;
}`;
            runSingleFileTest("deleteNodeInList10", /*placeOpenBraceOnNewLineForFunctions*/ false, text, /*validateNodes*/ false, (sourceFile, changeTracker) => {
                changeTracker.deleteNodeInList(sourceFile, findChild("a", sourceFile));
            });
            runSingleFileTest("deleteNodeInList11", /*placeOpenBraceOnNewLineForFunctions*/ false, text, /*validateNodes*/ false, (sourceFile, changeTracker) => {
                changeTracker.deleteNodeInList(sourceFile, findChild("b", sourceFile));
            });
            runSingleFileTest("deleteNodeInList12", /*placeOpenBraceOnNewLineForFunctions*/ false, text, /*validateNodes*/ false, (sourceFile, changeTracker) => {
                changeTracker.deleteNodeInList(sourceFile, findChild("c", sourceFile));
            });
        }
        {
            const text = `
function foo(
    a: number,
    b: string,
    c = true) {
    return 1;
}`;
            runSingleFileTest("deleteNodeInList13", /*placeOpenBraceOnNewLineForFunctions*/ false, text, /*validateNodes*/ false, (sourceFile, changeTracker) => {
                changeTracker.deleteNodeInList(sourceFile, findChild("a", sourceFile));
            });
            runSingleFileTest("deleteNodeInList14", /*placeOpenBraceOnNewLineForFunctions*/ false, text, /*validateNodes*/ false, (sourceFile, changeTracker) => {
                changeTracker.deleteNodeInList(sourceFile, findChild("b", sourceFile));
            });
            runSingleFileTest("deleteNodeInList15", /*placeOpenBraceOnNewLineForFunctions*/ false, text, /*validateNodes*/ false, (sourceFile, changeTracker) => {
                changeTracker.deleteNodeInList(sourceFile, findChild("c", sourceFile));
            });
        }
        {
            const text = `
const x = 1, y = 2;`;
            runSingleFileTest("insertNodeInListAfter1", /*placeOpenBraceOnNewLineForFunctions*/ false, text, /*validateNodes*/ false, (sourceFile, changeTracker) => {
                changeTracker.insertNodeInListAfter(sourceFile, findChild("x", sourceFile), createVariableDeclaration("z", /*type*/ undefined, createLiteral(1)));
            });
            runSingleFileTest("insertNodeInListAfter2", /*placeOpenBraceOnNewLineForFunctions*/ false, text, /*validateNodes*/ false, (sourceFile, changeTracker) => {
                changeTracker.insertNodeInListAfter(sourceFile, findChild("y", sourceFile), createVariableDeclaration("z", /*type*/ undefined, createLiteral(1)));
            });
        }
        {
            const text = `
const /*x*/ x = 1, /*y*/ y = 2;`;
            runSingleFileTest("insertNodeInListAfter3", /*placeOpenBraceOnNewLineForFunctions*/ false, text, /*validateNodes*/ false, (sourceFile, changeTracker) => {
                changeTracker.insertNodeInListAfter(sourceFile, findChild("x", sourceFile), createVariableDeclaration("z", /*type*/ undefined, createLiteral(1)));
            });
            runSingleFileTest("insertNodeInListAfter4", /*placeOpenBraceOnNewLineForFunctions*/ false, text, /*validateNodes*/ false, (sourceFile, changeTracker) => {
                changeTracker.insertNodeInListAfter(sourceFile, findChild("y", sourceFile), createVariableDeclaration("z", /*type*/ undefined, createLiteral(1)));
            });
        }
        {
            const text = `
const x = 1;`;
            runSingleFileTest("insertNodeInListAfter5", /*placeOpenBraceOnNewLineForFunctions*/ false, text, /*validateNodes*/ false, (sourceFile, changeTracker) => {
                changeTracker.insertNodeInListAfter(sourceFile, findChild("x", sourceFile), createVariableDeclaration("z", /*type*/ undefined, createLiteral(1)));
            });
        }
        {
            const text = `
const x = 1,
    y = 2;`;
            runSingleFileTest("insertNodeInListAfter6", /*placeOpenBraceOnNewLineForFunctions*/ false, text, /*validateNodes*/ false, (sourceFile, changeTracker) => {
                changeTracker.insertNodeInListAfter(sourceFile, findChild("x", sourceFile), createVariableDeclaration("z", /*type*/ undefined, createLiteral(1)));
            });
            runSingleFileTest("insertNodeInListAfter7", /*placeOpenBraceOnNewLineForFunctions*/ false, text, /*validateNodes*/ false, (sourceFile, changeTracker) => {
                changeTracker.insertNodeInListAfter(sourceFile, findChild("y", sourceFile), createVariableDeclaration("z", /*type*/ undefined, createLiteral(1)));
            });
        }
        {
            const text = `
const /*x*/ x = 1,
    /*y*/ y = 2;`;
            runSingleFileTest("insertNodeInListAfter8", /*placeOpenBraceOnNewLineForFunctions*/ false, text, /*validateNodes*/ false, (sourceFile, changeTracker) => {
                changeTracker.insertNodeInListAfter(sourceFile, findChild("x", sourceFile), createVariableDeclaration("z", /*type*/ undefined, createLiteral(1)));
            });
            runSingleFileTest("insertNodeInListAfter9", /*placeOpenBraceOnNewLineForFunctions*/ false, text, /*validateNodes*/ false, (sourceFile, changeTracker) => {
                changeTracker.insertNodeInListAfter(sourceFile, findChild("y", sourceFile), createVariableDeclaration("z", /*type*/ undefined, createLiteral(1)));
            });
        }
        {
            const text = `
import {
    x
} from "bar"`;
            runSingleFileTest("insertNodeInListAfter10", /*placeOpenBraceOnNewLineForFunctions*/ false, text, /*validateNodes*/ false, (sourceFile, changeTracker) => {
                changeTracker.insertNodeInListAfter(sourceFile, findChild("x", sourceFile), createImportSpecifier(createIdentifier("b"), createIdentifier("a")));
            });
        }
        {
            const text = `
import {
    x // this is x
} from "bar"`;
            runSingleFileTest("insertNodeInListAfter11", /*placeOpenBraceOnNewLineForFunctions*/ false, text, /*validateNodes*/ false, (sourceFile, changeTracker) => {
                changeTracker.insertNodeInListAfter(sourceFile, findChild("x", sourceFile), createImportSpecifier(createIdentifier("b"), createIdentifier("a")));
            });
        }
        {
            const text = `
import {
    x
} from "bar"`;
            runSingleFileTest("insertNodeInListAfter12", /*placeOpenBraceOnNewLineForFunctions*/ false, text, /*validateNodes*/ false, (sourceFile, changeTracker) => {
                changeTracker.insertNodeInListAfter(sourceFile, findChild("x", sourceFile), createImportSpecifier(undefined, createIdentifier("a")));
            });
        }
        {
            const text = `
import {
    x // this is x
} from "bar"`;
            runSingleFileTest("insertNodeInListAfter13", /*placeOpenBraceOnNewLineForFunctions*/ false, text, /*validateNodes*/ false, (sourceFile, changeTracker) => {
                changeTracker.insertNodeInListAfter(sourceFile, findChild("x", sourceFile), createImportSpecifier(undefined, createIdentifier("a")));
            });
        }
        {
            const text = `
import {
    x0,
    x
} from "bar"`;
            runSingleFileTest("insertNodeInListAfter14", /*placeOpenBraceOnNewLineForFunctions*/ false, text, /*validateNodes*/ false, (sourceFile, changeTracker) => {
                changeTracker.insertNodeInListAfter(sourceFile, findChild("x", sourceFile), createImportSpecifier(createIdentifier("b"), createIdentifier("a")));
            });
        }
        {
            const text = `
import {
    x0,
    x // this is x
} from "bar"`;
            runSingleFileTest("insertNodeInListAfter15", /*placeOpenBraceOnNewLineForFunctions*/ false, text, /*validateNodes*/ false, (sourceFile, changeTracker) => {
                changeTracker.insertNodeInListAfter(sourceFile, findChild("x", sourceFile), createImportSpecifier(createIdentifier("b"), createIdentifier("a")));
            });
        }
        {
            const text = `
import {
    x0,
    x
} from "bar"`;
            runSingleFileTest("insertNodeInListAfter16", /*placeOpenBraceOnNewLineForFunctions*/ false, text, /*validateNodes*/ false, (sourceFile, changeTracker) => {
                changeTracker.insertNodeInListAfter(sourceFile, findChild("x", sourceFile), createImportSpecifier(undefined, createIdentifier("a")));
            });
        }
        {
            const text = `
import {
    x0,
    x // this is x
} from "bar"`;
            runSingleFileTest("insertNodeInListAfter17", /*placeOpenBraceOnNewLineForFunctions*/ false, text, /*validateNodes*/ false, (sourceFile, changeTracker) => {
                changeTracker.insertNodeInListAfter(sourceFile, findChild("x", sourceFile), createImportSpecifier(undefined, createIdentifier("a")));
            });
        }
        {
            const text = `
import {
    x0, x
} from "bar"`;
            runSingleFileTest("insertNodeInListAfter18", /*placeOpenBraceOnNewLineForFunctions*/ false, text, /*validateNodes*/ false, (sourceFile, changeTracker) => {
                changeTracker.insertNodeInListAfter(sourceFile, findChild("x", sourceFile), createImportSpecifier(undefined, createIdentifier("a")));
            });
        }
        {
            const text = `
class A {
    x;
}`;
            runSingleFileTest("insertNodeAfterMultipleNodes", /*placeOpenBraceOnNewLineForFunctions*/ false, text, /*validateNodes*/ false, (sourceFile, changeTracker) => {
                const newNodes = [];
                for (let i = 0; i < 11 /*error doesn't occur with fewer nodes*/; ++i) {
                    newNodes.push(
                        createProperty(undefined, undefined, i + "", undefined, undefined, undefined));
                }
                const insertAfter = findChild("x", sourceFile);
                for (const newNode of newNodes) {
                    changeTracker.insertNodeAfter(sourceFile, insertAfter, newNode);
                }
            });
        }
        {
            const text = `
class A {
    x
}
`;
            runSingleFileTest("insertNodeAfterInClass1", /*placeOpenBraceOnNewLineForFunctions*/ false, text, /*validateNodes*/ false, (sourceFile, changeTracker) => {
                changeTracker.insertNodeAfter(sourceFile, findChild("x", sourceFile), createProperty(undefined, undefined, "a", undefined, createKeywordTypeNode(SyntaxKind.BooleanKeyword), undefined));
            });
        }
        {
            const text = `
class A {
    x;
}
`;
            runSingleFileTest("insertNodeAfterInClass2", /*placeOpenBraceOnNewLineForFunctions*/ false, text, /*validateNodes*/ false, (sourceFile, changeTracker) => {
                changeTracker.insertNodeAfter(sourceFile, findChild("x", sourceFile), createProperty(undefined, undefined, "a", undefined, createKeywordTypeNode(SyntaxKind.BooleanKeyword), undefined));
            });
        }
        {
            const text = `
class A {
    x;
    y = 1;
}
`;
            runSingleFileTest("deleteNodeAfterInClass1", /*placeOpenBraceOnNewLineForFunctions*/ false, text, /*validateNodes*/ false, (sourceFile, changeTracker) => {
                changeTracker.deleteNode(sourceFile, findChild("x", sourceFile));
            });
        }
        {
            const text = `
class A {
    x
    y = 1;
}
`;
            runSingleFileTest("deleteNodeAfterInClass2", /*placeOpenBraceOnNewLineForFunctions*/ false, text, /*validateNodes*/ false, (sourceFile, changeTracker) => {
                changeTracker.deleteNode(sourceFile, findChild("x", sourceFile));
            });
        }
        {
            const text = `
class A {
    x = foo
}
`;
            runSingleFileTest("insertNodeInClassAfterNodeWithoutSeparator1", /*placeOpenBraceOnNewLineForFunctions*/ false, text, /*validateNodes*/ false, (sourceFile, changeTracker) => {
                const newNode = createProperty(
                    /*decorators*/ undefined,
                    /*modifiers*/ undefined,
                    createComputedPropertyName(createLiteral(1)),
                    /*questionToken*/ undefined,
                    createKeywordTypeNode(SyntaxKind.AnyKeyword),
                    /*initializer*/ undefined);
                changeTracker.insertNodeAfter(sourceFile, findChild("x", sourceFile), newNode);
            });
        }
        {
            const text = `
class A {
    x() {
    }
}
`;
            runSingleFileTest("insertNodeInClassAfterNodeWithoutSeparator2", /*placeOpenBraceOnNewLineForFunctions*/ false, text, /*validateNodes*/ false, (sourceFile, changeTracker) => {
                const newNode = createProperty(
                    /*decorators*/ undefined,
                    /*modifiers*/ undefined,
                    createComputedPropertyName(createLiteral(1)),
                    /*questionToken*/ undefined,
                    createKeywordTypeNode(SyntaxKind.AnyKeyword),
                    /*initializer*/ undefined);
                changeTracker.insertNodeAfter(sourceFile, findChild("x", sourceFile), newNode);
            });
        }
        {
            const text = `
interface A {
    x
}
`;
            runSingleFileTest("insertNodeInInterfaceAfterNodeWithoutSeparator1", /*placeOpenBraceOnNewLineForFunctions*/ false, text, /*validateNodes*/ false, (sourceFile, changeTracker) => {
                const newNode = createProperty(
                    /*decorators*/ undefined,
                    /*modifiers*/ undefined,
                    createComputedPropertyName(createLiteral(1)),
                    /*questionToken*/ undefined,
                    createKeywordTypeNode(SyntaxKind.AnyKeyword),
                    /*initializer*/ undefined);
                changeTracker.insertNodeAfter(sourceFile, findChild("x", sourceFile), newNode);
            });
        }
        {
            const text = `
interface A {
    x()
}
`;
            runSingleFileTest("insertNodeInInterfaceAfterNodeWithoutSeparator2", /*placeOpenBraceOnNewLineForFunctions*/ false, text, /*validateNodes*/ false, (sourceFile, changeTracker) => {
                const newNode = createProperty(
                    /*decorators*/ undefined,
                    /*modifiers*/ undefined,
                    createComputedPropertyName(createLiteral(1)),
                    /*questionToken*/ undefined,
                    createKeywordTypeNode(SyntaxKind.AnyKeyword),
                    /*initializer*/ undefined);
                changeTracker.insertNodeAfter(sourceFile, findChild("x", sourceFile), newNode);
            });
        }
        {
            const text = `
let x = foo
`;
            runSingleFileTest("insertNodeInStatementListAfterNodeWithoutSeparator1", /*placeOpenBraceOnNewLineForFunctions*/ false, text, /*validateNodes*/ false, (sourceFile, changeTracker) => {
                const newNode = createStatement(createParen(createLiteral(1)));
                changeTracker.insertNodeAfter(sourceFile, findVariableStatementContaining("x", sourceFile), newNode);
            });
        }
    });
}<|MERGE_RESOLUTION|>--- conflicted
+++ resolved
@@ -1,769 +1,764 @@
-/// <reference path="..\..\compiler\emitter.ts" />
-/// <reference path="..\..\services\textChanges.ts" />
-/// <reference path="..\harness.ts" />
-
-// Some tests have trailing whitespace
-// tslint:disable trim-trailing-whitespace
-
-namespace ts {
-    describe("textChanges", () => {
-        function findChild(name: string, n: Node) {
-            return find(n)!;
-
-            function find(node: Node): Node | undefined {
-                if (isDeclaration(node) && node.name && isIdentifier(node.name) && node.name.escapedText === name) {
-                    return node;
-                }
-                else {
-                    return forEachChild(node, find);
-                }
-            }
-        }
-
-        const printerOptions = { newLine: NewLineKind.LineFeed };
-        const newLineCharacter = getNewLineCharacter(printerOptions);
-
-        function getRuleProvider(placeOpenBraceOnNewLineForFunctions: boolean): formatting.FormatContext {
-            return formatting.getFormatContext(placeOpenBraceOnNewLineForFunctions ? { ...testFormatOptions, placeOpenBraceOnNewLineForFunctions: true } : testFormatOptions);
-        }
-
-        // validate that positions that were recovered from the printed text actually match positions that will be created if the same text is parsed.
-        function verifyPositions({ text, node }: textChanges.NonFormattedText): void {
-            const nodeList = flattenNodes(node);
-            const sourceFile = createSourceFile("f.ts", text, ScriptTarget.ES2015);
-            const parsedNodeList = flattenNodes(sourceFile.statements[0]);
-            Debug.assert(nodeList.length === parsedNodeList.length);
-            for (let i = 0; i < nodeList.length; i++) {
-                const left = nodeList[i];
-                const right = parsedNodeList[i];
-                Debug.assert(left.pos === right.pos);
-                Debug.assert(left.end === right.end);
-            }
-
-            function flattenNodes(n: Node) {
-                const data: (Node | NodeArray<Node>)[] = [];
-                walk(n);
-                return data;
-
-                function walk(n: Node | NodeArray<Node>): void {
-                    data.push(n);
-                    return isArray(n) ? forEach(n, walk) : forEachChild(n, walk, walk);
-                }
-            }
-        }
-
-        function runSingleFileTest(caption: string, placeOpenBraceOnNewLineForFunctions: boolean, text: string, validateNodes: boolean, testBlock: (sourceFile: SourceFile, changeTracker: textChanges.ChangeTracker) => void) {
-            it(caption, () => {
-                Harness.Baseline.runBaseline(`textChanges/${caption}.js`, () => {
-                    const sourceFile = createSourceFile("source.ts", text, ScriptTarget.ES2015, /*setParentNodes*/ true);
-                    const rulesProvider = getRuleProvider(placeOpenBraceOnNewLineForFunctions);
-                    const changeTracker = new textChanges.ChangeTracker(printerOptions.newLine, rulesProvider, validateNodes ? verifyPositions : undefined);
-                    testBlock(sourceFile, changeTracker);
-                    const changes = changeTracker.getChanges();
-                    assert.equal(changes.length, 1);
-                    assert.equal(changes[0].fileName, sourceFile.fileName);
-                    const modified = textChanges.applyChanges(sourceFile.text, changes[0].textChanges);
-                    return `===ORIGINAL===${newLineCharacter}${text}${newLineCharacter}===MODIFIED===${newLineCharacter}${modified}`;
-                });
-            });
-        }
-
-        {
-            const text = `
-namespace M
-{
-    namespace M2
-    {
-        function foo() {
-            // comment 1
-            const x = 1;
-
-            /**
-             * comment 2 line 1
-             * comment 2 line 2
-             */
-            function f() {
-                return 100;
-            }
-            const y = 2; // comment 3
-            return 1;
-        }
-    }
-}`;
-            runSingleFileTest("extractMethodLike", /*placeOpenBraceOnNewLineForFunctions*/ true, text, /*validateNodes*/ true, (sourceFile, changeTracker) => {
-                const statements = (<Block>(<FunctionDeclaration>findChild("foo", sourceFile)).body).statements.slice(1);
-                const newFunction = createFunctionDeclaration(
-                        /*decorators*/ undefined,
-                        /*modifiers*/ undefined,
-                        /*asteriskToken*/ undefined,
-                        /*name*/ "bar",
-                        /*typeParameters*/ undefined,
-                        /*parameters*/ emptyArray,
-                        /*type*/ createKeywordTypeNode(SyntaxKind.AnyKeyword),
-                        /*body */ createBlock(statements)
-                );
-
-                changeTracker.insertNodeBefore(sourceFile, /*before*/findChild("M2", sourceFile), newFunction);
-
-                // replace statements with return statement
-                const newStatement = createReturn(
-                    createCall(
-                        /*expression*/ newFunction.name!,
-                        /*typeArguments*/ undefined,
-                        /*argumentsArray*/ emptyArray
-                    ));
-                changeTracker.replaceNodeRange(sourceFile, statements[0], last(statements), newStatement, { suffix: newLineCharacter });
-            });
-        }
-        {
-            const text = `
-function foo() {
-    return 1;
-}
-
-function bar() {
-    return 2;
-}
-`;
-            runSingleFileTest("deleteRange1", /*placeOpenBraceOnNewLineForFunctions*/ false, text, /*validateNodes*/ false, (sourceFile, changeTracker) => {
-                changeTracker.deleteRange(sourceFile, { pos: text.indexOf("function foo"), end: text.indexOf("function bar") });
-            });
-        }
-        function findVariableStatementContaining(name: string, sourceFile: SourceFile): VariableStatement {
-            return cast(findVariableDeclarationContaining(name, sourceFile).parent.parent, isVariableStatement);
-        }
-        function findVariableDeclarationContaining(name: string, sourceFile: SourceFile): VariableDeclaration {
-            return cast(findChild(name, sourceFile), isVariableDeclaration);
-        }
-        {
-            const text = `
-var x = 1; // some comment - 1
-/**
- * comment 2
- */
-var y = 2; // comment 3
-var z = 3; // comment 4
-`;
-            runSingleFileTest("deleteNode1", /*placeOpenBraceOnNewLineForFunctions*/ false, text, /*validateNodes*/ false, (sourceFile, changeTracker) => {
-                changeTracker.deleteNode(sourceFile, findVariableStatementContaining("y", sourceFile));
-            });
-            runSingleFileTest("deleteNode2", /*placeOpenBraceOnNewLineForFunctions*/ false, text, /*validateNodes*/ false, (sourceFile, changeTracker) => {
-                changeTracker.deleteNode(sourceFile, findVariableStatementContaining("y", sourceFile), { useNonAdjustedStartPosition: true });
-            });
-            runSingleFileTest("deleteNode3", /*placeOpenBraceOnNewLineForFunctions*/ false, text, /*validateNodes*/ false, (sourceFile, changeTracker) => {
-                changeTracker.deleteNode(sourceFile, findVariableStatementContaining("y", sourceFile), { useNonAdjustedEndPosition: true });
-            });
-            runSingleFileTest("deleteNode4", /*placeOpenBraceOnNewLineForFunctions*/ false, text, /*validateNodes*/ false, (sourceFile, changeTracker) => {
-                changeTracker.deleteNode(sourceFile, findVariableStatementContaining("y", sourceFile), { useNonAdjustedStartPosition: true, useNonAdjustedEndPosition: true });
-            });
-            runSingleFileTest("deleteNode5", /*placeOpenBraceOnNewLineForFunctions*/ false, text, /*validateNodes*/ false, (sourceFile, changeTracker) => {
-                changeTracker.deleteNode(sourceFile, findVariableStatementContaining("x", sourceFile));
-            });
-        }
-        {
-            const text = `
-// comment 1
-var x = 1; // comment 2
-// comment 3
-var y = 2; // comment 4
-var z = 3; // comment 5
-// comment 6
-var a = 4; // comment 7
-`;
-            runSingleFileTest("deleteNodeRange1", /*placeOpenBraceOnNewLineForFunctions*/ false, text, /*validateNodes*/ false, (sourceFile, changeTracker) => {
-                changeTracker.deleteNodeRange(sourceFile, findVariableStatementContaining("y", sourceFile), findVariableStatementContaining("z", sourceFile));
-            });
-            runSingleFileTest("deleteNodeRange2", /*placeOpenBraceOnNewLineForFunctions*/ false, text, /*validateNodes*/ false, (sourceFile, changeTracker) => {
-                changeTracker.deleteNodeRange(sourceFile, findVariableStatementContaining("y", sourceFile), findVariableStatementContaining("z", sourceFile),
-                    { useNonAdjustedStartPosition: true });
-            });
-            runSingleFileTest("deleteNodeRange3", /*placeOpenBraceOnNewLineForFunctions*/ false, text, /*validateNodes*/ false, (sourceFile, changeTracker) => {
-                changeTracker.deleteNodeRange(sourceFile, findVariableStatementContaining("y", sourceFile), findVariableStatementContaining("z", sourceFile),
-                    { useNonAdjustedEndPosition: true });
-            });
-            runSingleFileTest("deleteNodeRange4", /*placeOpenBraceOnNewLineForFunctions*/ false, text, /*validateNodes*/ false, (sourceFile, changeTracker) => {
-                changeTracker.deleteNodeRange(sourceFile, findVariableStatementContaining("y", sourceFile), findVariableStatementContaining("z", sourceFile),
-                    { useNonAdjustedStartPosition: true, useNonAdjustedEndPosition: true });
-            });
-        }
-        function createTestVariableDeclaration(name: string) {
-            return createVariableDeclaration(name, /*type*/ undefined, createObjectLiteral([createPropertyAssignment("p1", createLiteral(1))], /*multiline*/ true));
-        }
-        function createTestClass() {
-            return createClassDeclaration(
-                    /*decorators*/ undefined,
-                [
-                    createToken(SyntaxKind.PublicKeyword)
-                ],
-                "class1",
-                    /*typeParameters*/ undefined,
-                [
-                    createHeritageClause(
-                        SyntaxKind.ImplementsKeyword,
-                        [
-                            createExpressionWithTypeArguments(/*typeArguments*/ undefined, createIdentifier("interface1"))
-                        ]
-                    )
-                ],
-                [
-                    createProperty(
-                            /*decorators*/ undefined,
-                            /*modifiers*/ undefined,
-                        "property1",
-                            /*questionToken*/ undefined,
-                        createKeywordTypeNode(SyntaxKind.BooleanKeyword),
-                            /*initializer*/ undefined
-                    )
-                ]
-            );
-        }
-        {
-            const text = `
-// comment 1
-var x = 1; // comment 2
-// comment 3
-var y = 2; // comment 4
-var z = 3; // comment 5
-// comment 6
-var a = 4; // comment 7`;
-            runSingleFileTest("replaceRange", /*placeOpenBraceOnNewLineForFunctions*/ true, text, /*validateNodes*/ true, (sourceFile, changeTracker) => {
-                changeTracker.replaceRange(sourceFile, { pos: text.indexOf("var y"), end: text.indexOf("var a") }, createTestClass(), { suffix: newLineCharacter });
-            });
-            runSingleFileTest("replaceRangeWithForcedIndentation", /*placeOpenBraceOnNewLineForFunctions*/ true, text, /*validateNodes*/ true, (sourceFile, changeTracker) => {
-                changeTracker.replaceRange(sourceFile, { pos: text.indexOf("var y"), end: text.indexOf("var a") }, createTestClass(), { suffix: newLineCharacter, indentation: 8, delta: 0 });
-            });
-
-            runSingleFileTest("replaceRangeNoLineBreakBefore", /*placeOpenBraceOnNewLineForFunctions*/ true, `const x = 1, y = "2";`, /*validateNodes*/ false, (sourceFile, changeTracker) => {
-                const newNode = createTestVariableDeclaration("z1");
-                changeTracker.replaceRange(sourceFile, { pos: sourceFile.text.indexOf("y"), end: sourceFile.text.indexOf(";") }, newNode);
-            });
-        }
-        {
-            const text = `
-namespace A {
-    const x = 1, y = "2";
-}
-`;
-            runSingleFileTest("replaceNode1NoLineBreakBefore", /*placeOpenBraceOnNewLineForFunctions*/ false, text, /*validateNodes*/ false, (sourceFile, changeTracker) => {
-                const newNode = createTestVariableDeclaration("z1");
-                changeTracker.replaceNode(sourceFile, findChild("y", sourceFile), newNode);
-            });
-        }
-        {
-            const text = `
-// comment 1
-var x = 1; // comment 2
-// comment 3
-var y = 2; // comment 4
-var z = 3; // comment 5
-// comment 6
-var a = 4; // comment 7`;
-            runSingleFileTest("replaceNode1", /*placeOpenBraceOnNewLineForFunctions*/ true, text, /*validateNodes*/ true, (sourceFile, changeTracker) => {
-                changeTracker.replaceNode(sourceFile, findVariableStatementContaining("y", sourceFile), createTestClass(), { suffix: newLineCharacter });
-            });
-            runSingleFileTest("replaceNode2", /*placeOpenBraceOnNewLineForFunctions*/ true, text, /*validateNodes*/ true, (sourceFile, changeTracker) => {
-                changeTracker.replaceNode(sourceFile, findVariableStatementContaining("y", sourceFile), createTestClass(), { useNonAdjustedStartPosition: true, suffix: newLineCharacter, prefix: newLineCharacter });
-            });
-            runSingleFileTest("replaceNode3", /*placeOpenBraceOnNewLineForFunctions*/ true, text, /*validateNodes*/ true, (sourceFile, changeTracker) => {
-                changeTracker.replaceNode(sourceFile, findVariableStatementContaining("y", sourceFile), createTestClass(), { useNonAdjustedEndPosition: true, suffix: newLineCharacter });
-            });
-            runSingleFileTest("replaceNode4", /*placeOpenBraceOnNewLineForFunctions*/ true, text, /*validateNodes*/ true, (sourceFile, changeTracker) => {
-                changeTracker.replaceNode(sourceFile, findVariableStatementContaining("y", sourceFile), createTestClass(), { useNonAdjustedStartPosition: true, useNonAdjustedEndPosition: true });
-            });
-            runSingleFileTest("replaceNode5", /*placeOpenBraceOnNewLineForFunctions*/ true, text, /*validateNodes*/ true, (sourceFile, changeTracker) => {
-                changeTracker.replaceNode(sourceFile, findVariableStatementContaining("x", sourceFile), createTestClass(), { useNonAdjustedStartPosition: true, useNonAdjustedEndPosition: true });
-            });
-        }
-        {
-            const text = `
-// comment 1
-var x = 1; // comment 2
-// comment 3
-var y = 2; // comment 4
-var z = 3; // comment 5
-// comment 6
-var a = 4; // comment 7`;
-            runSingleFileTest("replaceNodeRange1", /*placeOpenBraceOnNewLineForFunctions*/ true, text, /*validateNodes*/ true, (sourceFile, changeTracker) => {
-                changeTracker.replaceNodeRange(sourceFile, findVariableStatementContaining("y", sourceFile), findVariableStatementContaining("z", sourceFile), createTestClass(), { suffix: newLineCharacter });
-            });
-            runSingleFileTest("replaceNodeRange2", /*placeOpenBraceOnNewLineForFunctions*/ true, text, /*validateNodes*/ true, (sourceFile, changeTracker) => {
-                changeTracker.replaceNodeRange(sourceFile, findVariableStatementContaining("y", sourceFile), findVariableStatementContaining("z", sourceFile), createTestClass(), { useNonAdjustedStartPosition: true, suffix: newLineCharacter, prefix: newLineCharacter });
-            });
-            runSingleFileTest("replaceNodeRange3", /*placeOpenBraceOnNewLineForFunctions*/ true, text, /*validateNodes*/ true, (sourceFile, changeTracker) => {
-                changeTracker.replaceNodeRange(sourceFile, findVariableStatementContaining("y", sourceFile), findVariableStatementContaining("z", sourceFile), createTestClass(), { useNonAdjustedEndPosition: true, suffix: newLineCharacter });
-            });
-            runSingleFileTest("replaceNodeRange4", /*placeOpenBraceOnNewLineForFunctions*/ true, text, /*validateNodes*/ true, (sourceFile, changeTracker) => {
-                changeTracker.replaceNodeRange(sourceFile, findVariableStatementContaining("y", sourceFile), findVariableStatementContaining("z", sourceFile), createTestClass(), { useNonAdjustedStartPosition: true, useNonAdjustedEndPosition: true });
-            });
-        }
-        {
-            const text = `
-// comment 1
-var x = 1; // comment 2
-// comment 3
-var y; // comment 4
-var z = 3; // comment 5
-// comment 6
-var a = 4; // comment 7`;
-            runSingleFileTest("insertNodeBefore3", /*placeOpenBraceOnNewLineForFunctions*/ true, text, /*validateNodes*/ true, (sourceFile, changeTracker) => {
-                changeTracker.insertNodeBefore(sourceFile, findVariableStatementContaining("y", sourceFile), createTestClass());
-            });
-            runSingleFileTest("insertNodeAfterVariableDeclaration", /*placeOpenBraceOnNewLineForFunctions*/ true, text, /*validateNodes*/ false, (sourceFile, changeTracker) => {
-                changeTracker.insertNodeAfter(sourceFile, findVariableDeclarationContaining("y", sourceFile), createTestVariableDeclaration("z1"));
-            });
-        }
-        {
-            const text = `
-namespace M {
-    // comment 1
-    var x = 1; // comment 2
-    // comment 3
-    var y; // comment 4
-    var z = 3; // comment 5
-    // comment 6
-    var a = 4; // comment 7
-}`;
-            runSingleFileTest("insertNodeBefore1", /*placeOpenBraceOnNewLineForFunctions*/ true, text, /*validateNodes*/ true, (sourceFile, changeTracker) => {
-                changeTracker.insertNodeBefore(sourceFile, findVariableStatementContaining("y", sourceFile), createTestClass());
-            });
-            runSingleFileTest("insertNodeBefore2", /*placeOpenBraceOnNewLineForFunctions*/ true, text, /*validateNodes*/ true, (sourceFile, changeTracker) => {
-                changeTracker.insertNodeBefore(sourceFile, findChild("M", sourceFile), createTestClass());
-            });
-            runSingleFileTest("insertNodeAfter1", /*placeOpenBraceOnNewLineForFunctions*/ true, text, /*validateNodes*/ true, (sourceFile, changeTracker) => {
-                changeTracker.insertNodeAfter(sourceFile, findVariableStatementContaining("y", sourceFile), createTestClass());
-            });
-            runSingleFileTest("insertNodeAfter2", /*placeOpenBraceOnNewLineForFunctions*/ true, text, /*validateNodes*/ true, (sourceFile, changeTracker) => {
-                changeTracker.insertNodeAfter(sourceFile, findChild("M", sourceFile), createTestClass());
-            });
-        }
-
-        function findConstructor(sourceFile: SourceFile): ConstructorDeclaration {
-            const classDecl = <ClassDeclaration>sourceFile.statements[0];
-<<<<<<< HEAD
-            const constructorDecl = find(classDecl.members, m => m.kind === SyntaxKind.Constructor && !!(<ConstructorDeclaration>m).body) as ConstructorDeclaration;
-            return constructorDecl.body!.getFirstToken()!;
-=======
-            return find<ClassElement, ConstructorDeclaration>(classDecl.members, (m): m is ConstructorDeclaration => isConstructorDeclaration(m) && !!m.body)!;
->>>>>>> dde7f039
-        }
-        function createTestSuperCall() {
-            const superCall = createCall(
-                createSuper(),
-                    /*typeArguments*/ undefined,
-                    /*argumentsArray*/ emptyArray
-            );
-            return createStatement(superCall);
-        }
-
-        {
-            const text1 = `
-class A {
-    constructor() {
-    }
-}
-`;
-            runSingleFileTest("insertNodeAtConstructorStart", /*placeOpenBraceOnNewLineForFunctions*/ false, text1, /*validateNodes*/ false, (sourceFile, changeTracker) => {
-                changeTracker.insertNodeAtConstructorStart(sourceFile, findConstructor(sourceFile), createTestSuperCall());
-            });
-            const text2 = `
-class A {
-    constructor() {
-        var x = 1;
-    }
-}
-`;
-            runSingleFileTest("insertNodeAfter4", /*placeOpenBraceOnNewLineForFunctions*/ false, text2, /*validateNodes*/ false, (sourceFile, changeTracker) => {
-                changeTracker.insertNodeAfter(sourceFile, findVariableStatementContaining("x", sourceFile), createTestSuperCall());
-            });
-            const text3 = `
-class A {
-    constructor() {
-
-    }
-}
-`;
-            runSingleFileTest("insertNodeAtConstructorStart-block with newline", /*placeOpenBraceOnNewLineForFunctions*/ false, text3, /*validateNodes*/ false, (sourceFile, changeTracker) => {
-                changeTracker.insertNodeAtConstructorStart(sourceFile, findConstructor(sourceFile), createTestSuperCall());
-            });
-        }
-        {
-            const text = `var a = 1, b = 2, c = 3;`;
-            runSingleFileTest("deleteNodeInList1", /*placeOpenBraceOnNewLineForFunctions*/ false, text, /*validateNodes*/ false, (sourceFile, changeTracker) => {
-                changeTracker.deleteNodeInList(sourceFile, findChild("a", sourceFile));
-            });
-            runSingleFileTest("deleteNodeInList2", /*placeOpenBraceOnNewLineForFunctions*/ false, text, /*validateNodes*/ false, (sourceFile, changeTracker) => {
-                changeTracker.deleteNodeInList(sourceFile, findChild("b", sourceFile));
-            });
-            runSingleFileTest("deleteNodeInList3", /*placeOpenBraceOnNewLineForFunctions*/ false, text, /*validateNodes*/ false, (sourceFile, changeTracker) => {
-                changeTracker.deleteNodeInList(sourceFile, findChild("c", sourceFile));
-            });
-        }
-        {
-            const text = `var a = 1,b = 2,c = 3;`;
-            runSingleFileTest("deleteNodeInList1_1", /*placeOpenBraceOnNewLineForFunctions*/ false, text, /*validateNodes*/ false, (sourceFile, changeTracker) => {
-                changeTracker.deleteNodeInList(sourceFile, findChild("a", sourceFile));
-            });
-            runSingleFileTest("deleteNodeInList2_1", /*placeOpenBraceOnNewLineForFunctions*/ false, text, /*validateNodes*/ false, (sourceFile, changeTracker) => {
-                changeTracker.deleteNodeInList(sourceFile, findChild("b", sourceFile));
-            });
-            runSingleFileTest("deleteNodeInList3_1", /*placeOpenBraceOnNewLineForFunctions*/ false, text, /*validateNodes*/ false, (sourceFile, changeTracker) => {
-                changeTracker.deleteNodeInList(sourceFile, findChild("c", sourceFile));
-            });
-        }
-        {
-            const text = `
-namespace M {
-    var a = 1,
-        b = 2,
-        c = 3;
-}`;
-            runSingleFileTest("deleteNodeInList4", /*placeOpenBraceOnNewLineForFunctions*/ false, text, /*validateNodes*/ false, (sourceFile, changeTracker) => {
-                changeTracker.deleteNodeInList(sourceFile, findChild("a", sourceFile));
-            });
-            runSingleFileTest("deleteNodeInList5", /*placeOpenBraceOnNewLineForFunctions*/ false, text, /*validateNodes*/ false, (sourceFile, changeTracker) => {
-                changeTracker.deleteNodeInList(sourceFile, findChild("b", sourceFile));
-            });
-            runSingleFileTest("deleteNodeInList6", /*placeOpenBraceOnNewLineForFunctions*/ false, text, /*validateNodes*/ false, (sourceFile, changeTracker) => {
-                changeTracker.deleteNodeInList(sourceFile, findChild("c", sourceFile));
-            });
-        }
-        {
-            const text = `
-namespace M {
-    var a = 1, // comment 1
-        // comment 2
-        b = 2, // comment 3
-        // comment 4
-        c = 3; // comment 5
-}`;
-            runSingleFileTest("deleteNodeInList4_1", /*placeOpenBraceOnNewLineForFunctions*/ false, text, /*validateNodes*/ false, (sourceFile, changeTracker) => {
-                changeTracker.deleteNodeInList(sourceFile, findChild("a", sourceFile));
-            });
-            runSingleFileTest("deleteNodeInList5_1", /*placeOpenBraceOnNewLineForFunctions*/ false, text, /*validateNodes*/ false, (sourceFile, changeTracker) => {
-                changeTracker.deleteNodeInList(sourceFile, findChild("b", sourceFile));
-            });
-            runSingleFileTest("deleteNodeInList6_1", /*placeOpenBraceOnNewLineForFunctions*/ false, text, /*validateNodes*/ false, (sourceFile, changeTracker) => {
-                changeTracker.deleteNodeInList(sourceFile, findChild("c", sourceFile));
-            });
-        }
-        {
-            const text = `
-function foo(a: number, b: string, c = true) {
-    return 1;
-}`;
-            runSingleFileTest("deleteNodeInList7", /*placeOpenBraceOnNewLineForFunctions*/ false, text, /*validateNodes*/ false, (sourceFile, changeTracker) => {
-                changeTracker.deleteNodeInList(sourceFile, findChild("a", sourceFile));
-            });
-            runSingleFileTest("deleteNodeInList8", /*placeOpenBraceOnNewLineForFunctions*/ false, text, /*validateNodes*/ false, (sourceFile, changeTracker) => {
-                changeTracker.deleteNodeInList(sourceFile, findChild("b", sourceFile));
-            });
-            runSingleFileTest("deleteNodeInList9", /*placeOpenBraceOnNewLineForFunctions*/ false, text, /*validateNodes*/ false, (sourceFile, changeTracker) => {
-                changeTracker.deleteNodeInList(sourceFile, findChild("c", sourceFile));
-            });
-        }
-        {
-            const text = `
-function foo(a: number,b: string,c = true) {
-    return 1;
-}`;
-            runSingleFileTest("deleteNodeInList10", /*placeOpenBraceOnNewLineForFunctions*/ false, text, /*validateNodes*/ false, (sourceFile, changeTracker) => {
-                changeTracker.deleteNodeInList(sourceFile, findChild("a", sourceFile));
-            });
-            runSingleFileTest("deleteNodeInList11", /*placeOpenBraceOnNewLineForFunctions*/ false, text, /*validateNodes*/ false, (sourceFile, changeTracker) => {
-                changeTracker.deleteNodeInList(sourceFile, findChild("b", sourceFile));
-            });
-            runSingleFileTest("deleteNodeInList12", /*placeOpenBraceOnNewLineForFunctions*/ false, text, /*validateNodes*/ false, (sourceFile, changeTracker) => {
-                changeTracker.deleteNodeInList(sourceFile, findChild("c", sourceFile));
-            });
-        }
-        {
-            const text = `
-function foo(
-    a: number,
-    b: string,
-    c = true) {
-    return 1;
-}`;
-            runSingleFileTest("deleteNodeInList13", /*placeOpenBraceOnNewLineForFunctions*/ false, text, /*validateNodes*/ false, (sourceFile, changeTracker) => {
-                changeTracker.deleteNodeInList(sourceFile, findChild("a", sourceFile));
-            });
-            runSingleFileTest("deleteNodeInList14", /*placeOpenBraceOnNewLineForFunctions*/ false, text, /*validateNodes*/ false, (sourceFile, changeTracker) => {
-                changeTracker.deleteNodeInList(sourceFile, findChild("b", sourceFile));
-            });
-            runSingleFileTest("deleteNodeInList15", /*placeOpenBraceOnNewLineForFunctions*/ false, text, /*validateNodes*/ false, (sourceFile, changeTracker) => {
-                changeTracker.deleteNodeInList(sourceFile, findChild("c", sourceFile));
-            });
-        }
-        {
-            const text = `
-const x = 1, y = 2;`;
-            runSingleFileTest("insertNodeInListAfter1", /*placeOpenBraceOnNewLineForFunctions*/ false, text, /*validateNodes*/ false, (sourceFile, changeTracker) => {
-                changeTracker.insertNodeInListAfter(sourceFile, findChild("x", sourceFile), createVariableDeclaration("z", /*type*/ undefined, createLiteral(1)));
-            });
-            runSingleFileTest("insertNodeInListAfter2", /*placeOpenBraceOnNewLineForFunctions*/ false, text, /*validateNodes*/ false, (sourceFile, changeTracker) => {
-                changeTracker.insertNodeInListAfter(sourceFile, findChild("y", sourceFile), createVariableDeclaration("z", /*type*/ undefined, createLiteral(1)));
-            });
-        }
-        {
-            const text = `
-const /*x*/ x = 1, /*y*/ y = 2;`;
-            runSingleFileTest("insertNodeInListAfter3", /*placeOpenBraceOnNewLineForFunctions*/ false, text, /*validateNodes*/ false, (sourceFile, changeTracker) => {
-                changeTracker.insertNodeInListAfter(sourceFile, findChild("x", sourceFile), createVariableDeclaration("z", /*type*/ undefined, createLiteral(1)));
-            });
-            runSingleFileTest("insertNodeInListAfter4", /*placeOpenBraceOnNewLineForFunctions*/ false, text, /*validateNodes*/ false, (sourceFile, changeTracker) => {
-                changeTracker.insertNodeInListAfter(sourceFile, findChild("y", sourceFile), createVariableDeclaration("z", /*type*/ undefined, createLiteral(1)));
-            });
-        }
-        {
-            const text = `
-const x = 1;`;
-            runSingleFileTest("insertNodeInListAfter5", /*placeOpenBraceOnNewLineForFunctions*/ false, text, /*validateNodes*/ false, (sourceFile, changeTracker) => {
-                changeTracker.insertNodeInListAfter(sourceFile, findChild("x", sourceFile), createVariableDeclaration("z", /*type*/ undefined, createLiteral(1)));
-            });
-        }
-        {
-            const text = `
-const x = 1,
-    y = 2;`;
-            runSingleFileTest("insertNodeInListAfter6", /*placeOpenBraceOnNewLineForFunctions*/ false, text, /*validateNodes*/ false, (sourceFile, changeTracker) => {
-                changeTracker.insertNodeInListAfter(sourceFile, findChild("x", sourceFile), createVariableDeclaration("z", /*type*/ undefined, createLiteral(1)));
-            });
-            runSingleFileTest("insertNodeInListAfter7", /*placeOpenBraceOnNewLineForFunctions*/ false, text, /*validateNodes*/ false, (sourceFile, changeTracker) => {
-                changeTracker.insertNodeInListAfter(sourceFile, findChild("y", sourceFile), createVariableDeclaration("z", /*type*/ undefined, createLiteral(1)));
-            });
-        }
-        {
-            const text = `
-const /*x*/ x = 1,
-    /*y*/ y = 2;`;
-            runSingleFileTest("insertNodeInListAfter8", /*placeOpenBraceOnNewLineForFunctions*/ false, text, /*validateNodes*/ false, (sourceFile, changeTracker) => {
-                changeTracker.insertNodeInListAfter(sourceFile, findChild("x", sourceFile), createVariableDeclaration("z", /*type*/ undefined, createLiteral(1)));
-            });
-            runSingleFileTest("insertNodeInListAfter9", /*placeOpenBraceOnNewLineForFunctions*/ false, text, /*validateNodes*/ false, (sourceFile, changeTracker) => {
-                changeTracker.insertNodeInListAfter(sourceFile, findChild("y", sourceFile), createVariableDeclaration("z", /*type*/ undefined, createLiteral(1)));
-            });
-        }
-        {
-            const text = `
-import {
-    x
-} from "bar"`;
-            runSingleFileTest("insertNodeInListAfter10", /*placeOpenBraceOnNewLineForFunctions*/ false, text, /*validateNodes*/ false, (sourceFile, changeTracker) => {
-                changeTracker.insertNodeInListAfter(sourceFile, findChild("x", sourceFile), createImportSpecifier(createIdentifier("b"), createIdentifier("a")));
-            });
-        }
-        {
-            const text = `
-import {
-    x // this is x
-} from "bar"`;
-            runSingleFileTest("insertNodeInListAfter11", /*placeOpenBraceOnNewLineForFunctions*/ false, text, /*validateNodes*/ false, (sourceFile, changeTracker) => {
-                changeTracker.insertNodeInListAfter(sourceFile, findChild("x", sourceFile), createImportSpecifier(createIdentifier("b"), createIdentifier("a")));
-            });
-        }
-        {
-            const text = `
-import {
-    x
-} from "bar"`;
-            runSingleFileTest("insertNodeInListAfter12", /*placeOpenBraceOnNewLineForFunctions*/ false, text, /*validateNodes*/ false, (sourceFile, changeTracker) => {
-                changeTracker.insertNodeInListAfter(sourceFile, findChild("x", sourceFile), createImportSpecifier(undefined, createIdentifier("a")));
-            });
-        }
-        {
-            const text = `
-import {
-    x // this is x
-} from "bar"`;
-            runSingleFileTest("insertNodeInListAfter13", /*placeOpenBraceOnNewLineForFunctions*/ false, text, /*validateNodes*/ false, (sourceFile, changeTracker) => {
-                changeTracker.insertNodeInListAfter(sourceFile, findChild("x", sourceFile), createImportSpecifier(undefined, createIdentifier("a")));
-            });
-        }
-        {
-            const text = `
-import {
-    x0,
-    x
-} from "bar"`;
-            runSingleFileTest("insertNodeInListAfter14", /*placeOpenBraceOnNewLineForFunctions*/ false, text, /*validateNodes*/ false, (sourceFile, changeTracker) => {
-                changeTracker.insertNodeInListAfter(sourceFile, findChild("x", sourceFile), createImportSpecifier(createIdentifier("b"), createIdentifier("a")));
-            });
-        }
-        {
-            const text = `
-import {
-    x0,
-    x // this is x
-} from "bar"`;
-            runSingleFileTest("insertNodeInListAfter15", /*placeOpenBraceOnNewLineForFunctions*/ false, text, /*validateNodes*/ false, (sourceFile, changeTracker) => {
-                changeTracker.insertNodeInListAfter(sourceFile, findChild("x", sourceFile), createImportSpecifier(createIdentifier("b"), createIdentifier("a")));
-            });
-        }
-        {
-            const text = `
-import {
-    x0,
-    x
-} from "bar"`;
-            runSingleFileTest("insertNodeInListAfter16", /*placeOpenBraceOnNewLineForFunctions*/ false, text, /*validateNodes*/ false, (sourceFile, changeTracker) => {
-                changeTracker.insertNodeInListAfter(sourceFile, findChild("x", sourceFile), createImportSpecifier(undefined, createIdentifier("a")));
-            });
-        }
-        {
-            const text = `
-import {
-    x0,
-    x // this is x
-} from "bar"`;
-            runSingleFileTest("insertNodeInListAfter17", /*placeOpenBraceOnNewLineForFunctions*/ false, text, /*validateNodes*/ false, (sourceFile, changeTracker) => {
-                changeTracker.insertNodeInListAfter(sourceFile, findChild("x", sourceFile), createImportSpecifier(undefined, createIdentifier("a")));
-            });
-        }
-        {
-            const text = `
-import {
-    x0, x
-} from "bar"`;
-            runSingleFileTest("insertNodeInListAfter18", /*placeOpenBraceOnNewLineForFunctions*/ false, text, /*validateNodes*/ false, (sourceFile, changeTracker) => {
-                changeTracker.insertNodeInListAfter(sourceFile, findChild("x", sourceFile), createImportSpecifier(undefined, createIdentifier("a")));
-            });
-        }
-        {
-            const text = `
-class A {
-    x;
-}`;
-            runSingleFileTest("insertNodeAfterMultipleNodes", /*placeOpenBraceOnNewLineForFunctions*/ false, text, /*validateNodes*/ false, (sourceFile, changeTracker) => {
-                const newNodes = [];
-                for (let i = 0; i < 11 /*error doesn't occur with fewer nodes*/; ++i) {
-                    newNodes.push(
-                        createProperty(undefined, undefined, i + "", undefined, undefined, undefined));
-                }
-                const insertAfter = findChild("x", sourceFile);
-                for (const newNode of newNodes) {
-                    changeTracker.insertNodeAfter(sourceFile, insertAfter, newNode);
-                }
-            });
-        }
-        {
-            const text = `
-class A {
-    x
-}
-`;
-            runSingleFileTest("insertNodeAfterInClass1", /*placeOpenBraceOnNewLineForFunctions*/ false, text, /*validateNodes*/ false, (sourceFile, changeTracker) => {
-                changeTracker.insertNodeAfter(sourceFile, findChild("x", sourceFile), createProperty(undefined, undefined, "a", undefined, createKeywordTypeNode(SyntaxKind.BooleanKeyword), undefined));
-            });
-        }
-        {
-            const text = `
-class A {
-    x;
-}
-`;
-            runSingleFileTest("insertNodeAfterInClass2", /*placeOpenBraceOnNewLineForFunctions*/ false, text, /*validateNodes*/ false, (sourceFile, changeTracker) => {
-                changeTracker.insertNodeAfter(sourceFile, findChild("x", sourceFile), createProperty(undefined, undefined, "a", undefined, createKeywordTypeNode(SyntaxKind.BooleanKeyword), undefined));
-            });
-        }
-        {
-            const text = `
-class A {
-    x;
-    y = 1;
-}
-`;
-            runSingleFileTest("deleteNodeAfterInClass1", /*placeOpenBraceOnNewLineForFunctions*/ false, text, /*validateNodes*/ false, (sourceFile, changeTracker) => {
-                changeTracker.deleteNode(sourceFile, findChild("x", sourceFile));
-            });
-        }
-        {
-            const text = `
-class A {
-    x
-    y = 1;
-}
-`;
-            runSingleFileTest("deleteNodeAfterInClass2", /*placeOpenBraceOnNewLineForFunctions*/ false, text, /*validateNodes*/ false, (sourceFile, changeTracker) => {
-                changeTracker.deleteNode(sourceFile, findChild("x", sourceFile));
-            });
-        }
-        {
-            const text = `
-class A {
-    x = foo
-}
-`;
-            runSingleFileTest("insertNodeInClassAfterNodeWithoutSeparator1", /*placeOpenBraceOnNewLineForFunctions*/ false, text, /*validateNodes*/ false, (sourceFile, changeTracker) => {
-                const newNode = createProperty(
-                    /*decorators*/ undefined,
-                    /*modifiers*/ undefined,
-                    createComputedPropertyName(createLiteral(1)),
-                    /*questionToken*/ undefined,
-                    createKeywordTypeNode(SyntaxKind.AnyKeyword),
-                    /*initializer*/ undefined);
-                changeTracker.insertNodeAfter(sourceFile, findChild("x", sourceFile), newNode);
-            });
-        }
-        {
-            const text = `
-class A {
-    x() {
-    }
-}
-`;
-            runSingleFileTest("insertNodeInClassAfterNodeWithoutSeparator2", /*placeOpenBraceOnNewLineForFunctions*/ false, text, /*validateNodes*/ false, (sourceFile, changeTracker) => {
-                const newNode = createProperty(
-                    /*decorators*/ undefined,
-                    /*modifiers*/ undefined,
-                    createComputedPropertyName(createLiteral(1)),
-                    /*questionToken*/ undefined,
-                    createKeywordTypeNode(SyntaxKind.AnyKeyword),
-                    /*initializer*/ undefined);
-                changeTracker.insertNodeAfter(sourceFile, findChild("x", sourceFile), newNode);
-            });
-        }
-        {
-            const text = `
-interface A {
-    x
-}
-`;
-            runSingleFileTest("insertNodeInInterfaceAfterNodeWithoutSeparator1", /*placeOpenBraceOnNewLineForFunctions*/ false, text, /*validateNodes*/ false, (sourceFile, changeTracker) => {
-                const newNode = createProperty(
-                    /*decorators*/ undefined,
-                    /*modifiers*/ undefined,
-                    createComputedPropertyName(createLiteral(1)),
-                    /*questionToken*/ undefined,
-                    createKeywordTypeNode(SyntaxKind.AnyKeyword),
-                    /*initializer*/ undefined);
-                changeTracker.insertNodeAfter(sourceFile, findChild("x", sourceFile), newNode);
-            });
-        }
-        {
-            const text = `
-interface A {
-    x()
-}
-`;
-            runSingleFileTest("insertNodeInInterfaceAfterNodeWithoutSeparator2", /*placeOpenBraceOnNewLineForFunctions*/ false, text, /*validateNodes*/ false, (sourceFile, changeTracker) => {
-                const newNode = createProperty(
-                    /*decorators*/ undefined,
-                    /*modifiers*/ undefined,
-                    createComputedPropertyName(createLiteral(1)),
-                    /*questionToken*/ undefined,
-                    createKeywordTypeNode(SyntaxKind.AnyKeyword),
-                    /*initializer*/ undefined);
-                changeTracker.insertNodeAfter(sourceFile, findChild("x", sourceFile), newNode);
-            });
-        }
-        {
-            const text = `
-let x = foo
-`;
-            runSingleFileTest("insertNodeInStatementListAfterNodeWithoutSeparator1", /*placeOpenBraceOnNewLineForFunctions*/ false, text, /*validateNodes*/ false, (sourceFile, changeTracker) => {
-                const newNode = createStatement(createParen(createLiteral(1)));
-                changeTracker.insertNodeAfter(sourceFile, findVariableStatementContaining("x", sourceFile), newNode);
-            });
-        }
-    });
+/// <reference path="..\..\compiler\emitter.ts" />
+/// <reference path="..\..\services\textChanges.ts" />
+/// <reference path="..\harness.ts" />
+
+// Some tests have trailing whitespace
+// tslint:disable trim-trailing-whitespace
+
+namespace ts {
+    describe("textChanges", () => {
+        function findChild(name: string, n: Node) {
+            return find(n)!;
+
+            function find(node: Node): Node | undefined {
+                if (isDeclaration(node) && node.name && isIdentifier(node.name) && node.name.escapedText === name) {
+                    return node;
+                }
+                else {
+                    return forEachChild(node, find);
+                }
+            }
+        }
+
+        const printerOptions = { newLine: NewLineKind.LineFeed };
+        const newLineCharacter = getNewLineCharacter(printerOptions);
+
+        function getRuleProvider(placeOpenBraceOnNewLineForFunctions: boolean): formatting.FormatContext {
+            return formatting.getFormatContext(placeOpenBraceOnNewLineForFunctions ? { ...testFormatOptions, placeOpenBraceOnNewLineForFunctions: true } : testFormatOptions);
+        }
+
+        // validate that positions that were recovered from the printed text actually match positions that will be created if the same text is parsed.
+        function verifyPositions({ text, node }: textChanges.NonFormattedText): void {
+            const nodeList = flattenNodes(node);
+            const sourceFile = createSourceFile("f.ts", text, ScriptTarget.ES2015);
+            const parsedNodeList = flattenNodes(sourceFile.statements[0]);
+            Debug.assert(nodeList.length === parsedNodeList.length);
+            for (let i = 0; i < nodeList.length; i++) {
+                const left = nodeList[i];
+                const right = parsedNodeList[i];
+                Debug.assert(left.pos === right.pos);
+                Debug.assert(left.end === right.end);
+            }
+
+            function flattenNodes(n: Node) {
+                const data: (Node | NodeArray<Node>)[] = [];
+                walk(n);
+                return data;
+
+                function walk(n: Node | NodeArray<Node>): void {
+                    data.push(n);
+                    return isArray(n) ? forEach(n, walk) : forEachChild(n, walk, walk);
+                }
+            }
+        }
+
+        function runSingleFileTest(caption: string, placeOpenBraceOnNewLineForFunctions: boolean, text: string, validateNodes: boolean, testBlock: (sourceFile: SourceFile, changeTracker: textChanges.ChangeTracker) => void) {
+            it(caption, () => {
+                Harness.Baseline.runBaseline(`textChanges/${caption}.js`, () => {
+                    const sourceFile = createSourceFile("source.ts", text, ScriptTarget.ES2015, /*setParentNodes*/ true);
+                    const rulesProvider = getRuleProvider(placeOpenBraceOnNewLineForFunctions);
+                    const changeTracker = new textChanges.ChangeTracker(printerOptions.newLine, rulesProvider, validateNodes ? verifyPositions : undefined);
+                    testBlock(sourceFile, changeTracker);
+                    const changes = changeTracker.getChanges();
+                    assert.equal(changes.length, 1);
+                    assert.equal(changes[0].fileName, sourceFile.fileName);
+                    const modified = textChanges.applyChanges(sourceFile.text, changes[0].textChanges);
+                    return `===ORIGINAL===${newLineCharacter}${text}${newLineCharacter}===MODIFIED===${newLineCharacter}${modified}`;
+                });
+            });
+        }
+
+        {
+            const text = `
+namespace M
+{
+    namespace M2
+    {
+        function foo() {
+            // comment 1
+            const x = 1;
+
+            /**
+             * comment 2 line 1
+             * comment 2 line 2
+             */
+            function f() {
+                return 100;
+            }
+            const y = 2; // comment 3
+            return 1;
+        }
+    }
+}`;
+            runSingleFileTest("extractMethodLike", /*placeOpenBraceOnNewLineForFunctions*/ true, text, /*validateNodes*/ true, (sourceFile, changeTracker) => {
+                const statements = (<Block>(<FunctionDeclaration>findChild("foo", sourceFile)).body).statements.slice(1);
+                const newFunction = createFunctionDeclaration(
+                        /*decorators*/ undefined,
+                        /*modifiers*/ undefined,
+                        /*asteriskToken*/ undefined,
+                        /*name*/ "bar",
+                        /*typeParameters*/ undefined,
+                        /*parameters*/ emptyArray,
+                        /*type*/ createKeywordTypeNode(SyntaxKind.AnyKeyword),
+                        /*body */ createBlock(statements)
+                );
+
+                changeTracker.insertNodeBefore(sourceFile, /*before*/findChild("M2", sourceFile), newFunction);
+
+                // replace statements with return statement
+                const newStatement = createReturn(
+                    createCall(
+                        /*expression*/ newFunction.name!,
+                        /*typeArguments*/ undefined,
+                        /*argumentsArray*/ emptyArray
+                    ));
+                changeTracker.replaceNodeRange(sourceFile, statements[0], last(statements), newStatement, { suffix: newLineCharacter });
+            });
+        }
+        {
+            const text = `
+function foo() {
+    return 1;
+}
+
+function bar() {
+    return 2;
+}
+`;
+            runSingleFileTest("deleteRange1", /*placeOpenBraceOnNewLineForFunctions*/ false, text, /*validateNodes*/ false, (sourceFile, changeTracker) => {
+                changeTracker.deleteRange(sourceFile, { pos: text.indexOf("function foo"), end: text.indexOf("function bar") });
+            });
+        }
+        function findVariableStatementContaining(name: string, sourceFile: SourceFile): VariableStatement {
+            return cast(findVariableDeclarationContaining(name, sourceFile).parent.parent, isVariableStatement);
+        }
+        function findVariableDeclarationContaining(name: string, sourceFile: SourceFile): VariableDeclaration {
+            return cast(findChild(name, sourceFile), isVariableDeclaration);
+        }
+        {
+            const text = `
+var x = 1; // some comment - 1
+/**
+ * comment 2
+ */
+var y = 2; // comment 3
+var z = 3; // comment 4
+`;
+            runSingleFileTest("deleteNode1", /*placeOpenBraceOnNewLineForFunctions*/ false, text, /*validateNodes*/ false, (sourceFile, changeTracker) => {
+                changeTracker.deleteNode(sourceFile, findVariableStatementContaining("y", sourceFile));
+            });
+            runSingleFileTest("deleteNode2", /*placeOpenBraceOnNewLineForFunctions*/ false, text, /*validateNodes*/ false, (sourceFile, changeTracker) => {
+                changeTracker.deleteNode(sourceFile, findVariableStatementContaining("y", sourceFile), { useNonAdjustedStartPosition: true });
+            });
+            runSingleFileTest("deleteNode3", /*placeOpenBraceOnNewLineForFunctions*/ false, text, /*validateNodes*/ false, (sourceFile, changeTracker) => {
+                changeTracker.deleteNode(sourceFile, findVariableStatementContaining("y", sourceFile), { useNonAdjustedEndPosition: true });
+            });
+            runSingleFileTest("deleteNode4", /*placeOpenBraceOnNewLineForFunctions*/ false, text, /*validateNodes*/ false, (sourceFile, changeTracker) => {
+                changeTracker.deleteNode(sourceFile, findVariableStatementContaining("y", sourceFile), { useNonAdjustedStartPosition: true, useNonAdjustedEndPosition: true });
+            });
+            runSingleFileTest("deleteNode5", /*placeOpenBraceOnNewLineForFunctions*/ false, text, /*validateNodes*/ false, (sourceFile, changeTracker) => {
+                changeTracker.deleteNode(sourceFile, findVariableStatementContaining("x", sourceFile));
+            });
+        }
+        {
+            const text = `
+// comment 1
+var x = 1; // comment 2
+// comment 3
+var y = 2; // comment 4
+var z = 3; // comment 5
+// comment 6
+var a = 4; // comment 7
+`;
+            runSingleFileTest("deleteNodeRange1", /*placeOpenBraceOnNewLineForFunctions*/ false, text, /*validateNodes*/ false, (sourceFile, changeTracker) => {
+                changeTracker.deleteNodeRange(sourceFile, findVariableStatementContaining("y", sourceFile), findVariableStatementContaining("z", sourceFile));
+            });
+            runSingleFileTest("deleteNodeRange2", /*placeOpenBraceOnNewLineForFunctions*/ false, text, /*validateNodes*/ false, (sourceFile, changeTracker) => {
+                changeTracker.deleteNodeRange(sourceFile, findVariableStatementContaining("y", sourceFile), findVariableStatementContaining("z", sourceFile),
+                    { useNonAdjustedStartPosition: true });
+            });
+            runSingleFileTest("deleteNodeRange3", /*placeOpenBraceOnNewLineForFunctions*/ false, text, /*validateNodes*/ false, (sourceFile, changeTracker) => {
+                changeTracker.deleteNodeRange(sourceFile, findVariableStatementContaining("y", sourceFile), findVariableStatementContaining("z", sourceFile),
+                    { useNonAdjustedEndPosition: true });
+            });
+            runSingleFileTest("deleteNodeRange4", /*placeOpenBraceOnNewLineForFunctions*/ false, text, /*validateNodes*/ false, (sourceFile, changeTracker) => {
+                changeTracker.deleteNodeRange(sourceFile, findVariableStatementContaining("y", sourceFile), findVariableStatementContaining("z", sourceFile),
+                    { useNonAdjustedStartPosition: true, useNonAdjustedEndPosition: true });
+            });
+        }
+        function createTestVariableDeclaration(name: string) {
+            return createVariableDeclaration(name, /*type*/ undefined, createObjectLiteral([createPropertyAssignment("p1", createLiteral(1))], /*multiline*/ true));
+        }
+        function createTestClass() {
+            return createClassDeclaration(
+                    /*decorators*/ undefined,
+                [
+                    createToken(SyntaxKind.PublicKeyword)
+                ],
+                "class1",
+                    /*typeParameters*/ undefined,
+                [
+                    createHeritageClause(
+                        SyntaxKind.ImplementsKeyword,
+                        [
+                            createExpressionWithTypeArguments(/*typeArguments*/ undefined, createIdentifier("interface1"))
+                        ]
+                    )
+                ],
+                [
+                    createProperty(
+                            /*decorators*/ undefined,
+                            /*modifiers*/ undefined,
+                        "property1",
+                            /*questionToken*/ undefined,
+                        createKeywordTypeNode(SyntaxKind.BooleanKeyword),
+                            /*initializer*/ undefined
+                    )
+                ]
+            );
+        }
+        {
+            const text = `
+// comment 1
+var x = 1; // comment 2
+// comment 3
+var y = 2; // comment 4
+var z = 3; // comment 5
+// comment 6
+var a = 4; // comment 7`;
+            runSingleFileTest("replaceRange", /*placeOpenBraceOnNewLineForFunctions*/ true, text, /*validateNodes*/ true, (sourceFile, changeTracker) => {
+                changeTracker.replaceRange(sourceFile, { pos: text.indexOf("var y"), end: text.indexOf("var a") }, createTestClass(), { suffix: newLineCharacter });
+            });
+            runSingleFileTest("replaceRangeWithForcedIndentation", /*placeOpenBraceOnNewLineForFunctions*/ true, text, /*validateNodes*/ true, (sourceFile, changeTracker) => {
+                changeTracker.replaceRange(sourceFile, { pos: text.indexOf("var y"), end: text.indexOf("var a") }, createTestClass(), { suffix: newLineCharacter, indentation: 8, delta: 0 });
+            });
+
+            runSingleFileTest("replaceRangeNoLineBreakBefore", /*placeOpenBraceOnNewLineForFunctions*/ true, `const x = 1, y = "2";`, /*validateNodes*/ false, (sourceFile, changeTracker) => {
+                const newNode = createTestVariableDeclaration("z1");
+                changeTracker.replaceRange(sourceFile, { pos: sourceFile.text.indexOf("y"), end: sourceFile.text.indexOf(";") }, newNode);
+            });
+        }
+        {
+            const text = `
+namespace A {
+    const x = 1, y = "2";
+}
+`;
+            runSingleFileTest("replaceNode1NoLineBreakBefore", /*placeOpenBraceOnNewLineForFunctions*/ false, text, /*validateNodes*/ false, (sourceFile, changeTracker) => {
+                const newNode = createTestVariableDeclaration("z1");
+                changeTracker.replaceNode(sourceFile, findChild("y", sourceFile), newNode);
+            });
+        }
+        {
+            const text = `
+// comment 1
+var x = 1; // comment 2
+// comment 3
+var y = 2; // comment 4
+var z = 3; // comment 5
+// comment 6
+var a = 4; // comment 7`;
+            runSingleFileTest("replaceNode1", /*placeOpenBraceOnNewLineForFunctions*/ true, text, /*validateNodes*/ true, (sourceFile, changeTracker) => {
+                changeTracker.replaceNode(sourceFile, findVariableStatementContaining("y", sourceFile), createTestClass(), { suffix: newLineCharacter });
+            });
+            runSingleFileTest("replaceNode2", /*placeOpenBraceOnNewLineForFunctions*/ true, text, /*validateNodes*/ true, (sourceFile, changeTracker) => {
+                changeTracker.replaceNode(sourceFile, findVariableStatementContaining("y", sourceFile), createTestClass(), { useNonAdjustedStartPosition: true, suffix: newLineCharacter, prefix: newLineCharacter });
+            });
+            runSingleFileTest("replaceNode3", /*placeOpenBraceOnNewLineForFunctions*/ true, text, /*validateNodes*/ true, (sourceFile, changeTracker) => {
+                changeTracker.replaceNode(sourceFile, findVariableStatementContaining("y", sourceFile), createTestClass(), { useNonAdjustedEndPosition: true, suffix: newLineCharacter });
+            });
+            runSingleFileTest("replaceNode4", /*placeOpenBraceOnNewLineForFunctions*/ true, text, /*validateNodes*/ true, (sourceFile, changeTracker) => {
+                changeTracker.replaceNode(sourceFile, findVariableStatementContaining("y", sourceFile), createTestClass(), { useNonAdjustedStartPosition: true, useNonAdjustedEndPosition: true });
+            });
+            runSingleFileTest("replaceNode5", /*placeOpenBraceOnNewLineForFunctions*/ true, text, /*validateNodes*/ true, (sourceFile, changeTracker) => {
+                changeTracker.replaceNode(sourceFile, findVariableStatementContaining("x", sourceFile), createTestClass(), { useNonAdjustedStartPosition: true, useNonAdjustedEndPosition: true });
+            });
+        }
+        {
+            const text = `
+// comment 1
+var x = 1; // comment 2
+// comment 3
+var y = 2; // comment 4
+var z = 3; // comment 5
+// comment 6
+var a = 4; // comment 7`;
+            runSingleFileTest("replaceNodeRange1", /*placeOpenBraceOnNewLineForFunctions*/ true, text, /*validateNodes*/ true, (sourceFile, changeTracker) => {
+                changeTracker.replaceNodeRange(sourceFile, findVariableStatementContaining("y", sourceFile), findVariableStatementContaining("z", sourceFile), createTestClass(), { suffix: newLineCharacter });
+            });
+            runSingleFileTest("replaceNodeRange2", /*placeOpenBraceOnNewLineForFunctions*/ true, text, /*validateNodes*/ true, (sourceFile, changeTracker) => {
+                changeTracker.replaceNodeRange(sourceFile, findVariableStatementContaining("y", sourceFile), findVariableStatementContaining("z", sourceFile), createTestClass(), { useNonAdjustedStartPosition: true, suffix: newLineCharacter, prefix: newLineCharacter });
+            });
+            runSingleFileTest("replaceNodeRange3", /*placeOpenBraceOnNewLineForFunctions*/ true, text, /*validateNodes*/ true, (sourceFile, changeTracker) => {
+                changeTracker.replaceNodeRange(sourceFile, findVariableStatementContaining("y", sourceFile), findVariableStatementContaining("z", sourceFile), createTestClass(), { useNonAdjustedEndPosition: true, suffix: newLineCharacter });
+            });
+            runSingleFileTest("replaceNodeRange4", /*placeOpenBraceOnNewLineForFunctions*/ true, text, /*validateNodes*/ true, (sourceFile, changeTracker) => {
+                changeTracker.replaceNodeRange(sourceFile, findVariableStatementContaining("y", sourceFile), findVariableStatementContaining("z", sourceFile), createTestClass(), { useNonAdjustedStartPosition: true, useNonAdjustedEndPosition: true });
+            });
+        }
+        {
+            const text = `
+// comment 1
+var x = 1; // comment 2
+// comment 3
+var y; // comment 4
+var z = 3; // comment 5
+// comment 6
+var a = 4; // comment 7`;
+            runSingleFileTest("insertNodeBefore3", /*placeOpenBraceOnNewLineForFunctions*/ true, text, /*validateNodes*/ true, (sourceFile, changeTracker) => {
+                changeTracker.insertNodeBefore(sourceFile, findVariableStatementContaining("y", sourceFile), createTestClass());
+            });
+            runSingleFileTest("insertNodeAfterVariableDeclaration", /*placeOpenBraceOnNewLineForFunctions*/ true, text, /*validateNodes*/ false, (sourceFile, changeTracker) => {
+                changeTracker.insertNodeAfter(sourceFile, findVariableDeclarationContaining("y", sourceFile), createTestVariableDeclaration("z1"));
+            });
+        }
+        {
+            const text = `
+namespace M {
+    // comment 1
+    var x = 1; // comment 2
+    // comment 3
+    var y; // comment 4
+    var z = 3; // comment 5
+    // comment 6
+    var a = 4; // comment 7
+}`;
+            runSingleFileTest("insertNodeBefore1", /*placeOpenBraceOnNewLineForFunctions*/ true, text, /*validateNodes*/ true, (sourceFile, changeTracker) => {
+                changeTracker.insertNodeBefore(sourceFile, findVariableStatementContaining("y", sourceFile), createTestClass());
+            });
+            runSingleFileTest("insertNodeBefore2", /*placeOpenBraceOnNewLineForFunctions*/ true, text, /*validateNodes*/ true, (sourceFile, changeTracker) => {
+                changeTracker.insertNodeBefore(sourceFile, findChild("M", sourceFile), createTestClass());
+            });
+            runSingleFileTest("insertNodeAfter1", /*placeOpenBraceOnNewLineForFunctions*/ true, text, /*validateNodes*/ true, (sourceFile, changeTracker) => {
+                changeTracker.insertNodeAfter(sourceFile, findVariableStatementContaining("y", sourceFile), createTestClass());
+            });
+            runSingleFileTest("insertNodeAfter2", /*placeOpenBraceOnNewLineForFunctions*/ true, text, /*validateNodes*/ true, (sourceFile, changeTracker) => {
+                changeTracker.insertNodeAfter(sourceFile, findChild("M", sourceFile), createTestClass());
+            });
+        }
+
+        function findConstructor(sourceFile: SourceFile): ConstructorDeclaration {
+            const classDecl = <ClassDeclaration>sourceFile.statements[0];
+            return find<ClassElement, ConstructorDeclaration>(classDecl.members, (m): m is ConstructorDeclaration => isConstructorDeclaration(m) && !!m.body)!;
+        }
+        function createTestSuperCall() {
+            const superCall = createCall(
+                createSuper(),
+                    /*typeArguments*/ undefined,
+                    /*argumentsArray*/ emptyArray
+            );
+            return createStatement(superCall);
+        }
+
+        {
+            const text1 = `
+class A {
+    constructor() {
+    }
+}
+`;
+            runSingleFileTest("insertNodeAtConstructorStart", /*placeOpenBraceOnNewLineForFunctions*/ false, text1, /*validateNodes*/ false, (sourceFile, changeTracker) => {
+                changeTracker.insertNodeAtConstructorStart(sourceFile, findConstructor(sourceFile), createTestSuperCall());
+            });
+            const text2 = `
+class A {
+    constructor() {
+        var x = 1;
+    }
+}
+`;
+            runSingleFileTest("insertNodeAfter4", /*placeOpenBraceOnNewLineForFunctions*/ false, text2, /*validateNodes*/ false, (sourceFile, changeTracker) => {
+                changeTracker.insertNodeAfter(sourceFile, findVariableStatementContaining("x", sourceFile), createTestSuperCall());
+            });
+            const text3 = `
+class A {
+    constructor() {
+
+    }
+}
+`;
+            runSingleFileTest("insertNodeAtConstructorStart-block with newline", /*placeOpenBraceOnNewLineForFunctions*/ false, text3, /*validateNodes*/ false, (sourceFile, changeTracker) => {
+                changeTracker.insertNodeAtConstructorStart(sourceFile, findConstructor(sourceFile), createTestSuperCall());
+            });
+        }
+        {
+            const text = `var a = 1, b = 2, c = 3;`;
+            runSingleFileTest("deleteNodeInList1", /*placeOpenBraceOnNewLineForFunctions*/ false, text, /*validateNodes*/ false, (sourceFile, changeTracker) => {
+                changeTracker.deleteNodeInList(sourceFile, findChild("a", sourceFile));
+            });
+            runSingleFileTest("deleteNodeInList2", /*placeOpenBraceOnNewLineForFunctions*/ false, text, /*validateNodes*/ false, (sourceFile, changeTracker) => {
+                changeTracker.deleteNodeInList(sourceFile, findChild("b", sourceFile));
+            });
+            runSingleFileTest("deleteNodeInList3", /*placeOpenBraceOnNewLineForFunctions*/ false, text, /*validateNodes*/ false, (sourceFile, changeTracker) => {
+                changeTracker.deleteNodeInList(sourceFile, findChild("c", sourceFile));
+            });
+        }
+        {
+            const text = `var a = 1,b = 2,c = 3;`;
+            runSingleFileTest("deleteNodeInList1_1", /*placeOpenBraceOnNewLineForFunctions*/ false, text, /*validateNodes*/ false, (sourceFile, changeTracker) => {
+                changeTracker.deleteNodeInList(sourceFile, findChild("a", sourceFile));
+            });
+            runSingleFileTest("deleteNodeInList2_1", /*placeOpenBraceOnNewLineForFunctions*/ false, text, /*validateNodes*/ false, (sourceFile, changeTracker) => {
+                changeTracker.deleteNodeInList(sourceFile, findChild("b", sourceFile));
+            });
+            runSingleFileTest("deleteNodeInList3_1", /*placeOpenBraceOnNewLineForFunctions*/ false, text, /*validateNodes*/ false, (sourceFile, changeTracker) => {
+                changeTracker.deleteNodeInList(sourceFile, findChild("c", sourceFile));
+            });
+        }
+        {
+            const text = `
+namespace M {
+    var a = 1,
+        b = 2,
+        c = 3;
+}`;
+            runSingleFileTest("deleteNodeInList4", /*placeOpenBraceOnNewLineForFunctions*/ false, text, /*validateNodes*/ false, (sourceFile, changeTracker) => {
+                changeTracker.deleteNodeInList(sourceFile, findChild("a", sourceFile));
+            });
+            runSingleFileTest("deleteNodeInList5", /*placeOpenBraceOnNewLineForFunctions*/ false, text, /*validateNodes*/ false, (sourceFile, changeTracker) => {
+                changeTracker.deleteNodeInList(sourceFile, findChild("b", sourceFile));
+            });
+            runSingleFileTest("deleteNodeInList6", /*placeOpenBraceOnNewLineForFunctions*/ false, text, /*validateNodes*/ false, (sourceFile, changeTracker) => {
+                changeTracker.deleteNodeInList(sourceFile, findChild("c", sourceFile));
+            });
+        }
+        {
+            const text = `
+namespace M {
+    var a = 1, // comment 1
+        // comment 2
+        b = 2, // comment 3
+        // comment 4
+        c = 3; // comment 5
+}`;
+            runSingleFileTest("deleteNodeInList4_1", /*placeOpenBraceOnNewLineForFunctions*/ false, text, /*validateNodes*/ false, (sourceFile, changeTracker) => {
+                changeTracker.deleteNodeInList(sourceFile, findChild("a", sourceFile));
+            });
+            runSingleFileTest("deleteNodeInList5_1", /*placeOpenBraceOnNewLineForFunctions*/ false, text, /*validateNodes*/ false, (sourceFile, changeTracker) => {
+                changeTracker.deleteNodeInList(sourceFile, findChild("b", sourceFile));
+            });
+            runSingleFileTest("deleteNodeInList6_1", /*placeOpenBraceOnNewLineForFunctions*/ false, text, /*validateNodes*/ false, (sourceFile, changeTracker) => {
+                changeTracker.deleteNodeInList(sourceFile, findChild("c", sourceFile));
+            });
+        }
+        {
+            const text = `
+function foo(a: number, b: string, c = true) {
+    return 1;
+}`;
+            runSingleFileTest("deleteNodeInList7", /*placeOpenBraceOnNewLineForFunctions*/ false, text, /*validateNodes*/ false, (sourceFile, changeTracker) => {
+                changeTracker.deleteNodeInList(sourceFile, findChild("a", sourceFile));
+            });
+            runSingleFileTest("deleteNodeInList8", /*placeOpenBraceOnNewLineForFunctions*/ false, text, /*validateNodes*/ false, (sourceFile, changeTracker) => {
+                changeTracker.deleteNodeInList(sourceFile, findChild("b", sourceFile));
+            });
+            runSingleFileTest("deleteNodeInList9", /*placeOpenBraceOnNewLineForFunctions*/ false, text, /*validateNodes*/ false, (sourceFile, changeTracker) => {
+                changeTracker.deleteNodeInList(sourceFile, findChild("c", sourceFile));
+            });
+        }
+        {
+            const text = `
+function foo(a: number,b: string,c = true) {
+    return 1;
+}`;
+            runSingleFileTest("deleteNodeInList10", /*placeOpenBraceOnNewLineForFunctions*/ false, text, /*validateNodes*/ false, (sourceFile, changeTracker) => {
+                changeTracker.deleteNodeInList(sourceFile, findChild("a", sourceFile));
+            });
+            runSingleFileTest("deleteNodeInList11", /*placeOpenBraceOnNewLineForFunctions*/ false, text, /*validateNodes*/ false, (sourceFile, changeTracker) => {
+                changeTracker.deleteNodeInList(sourceFile, findChild("b", sourceFile));
+            });
+            runSingleFileTest("deleteNodeInList12", /*placeOpenBraceOnNewLineForFunctions*/ false, text, /*validateNodes*/ false, (sourceFile, changeTracker) => {
+                changeTracker.deleteNodeInList(sourceFile, findChild("c", sourceFile));
+            });
+        }
+        {
+            const text = `
+function foo(
+    a: number,
+    b: string,
+    c = true) {
+    return 1;
+}`;
+            runSingleFileTest("deleteNodeInList13", /*placeOpenBraceOnNewLineForFunctions*/ false, text, /*validateNodes*/ false, (sourceFile, changeTracker) => {
+                changeTracker.deleteNodeInList(sourceFile, findChild("a", sourceFile));
+            });
+            runSingleFileTest("deleteNodeInList14", /*placeOpenBraceOnNewLineForFunctions*/ false, text, /*validateNodes*/ false, (sourceFile, changeTracker) => {
+                changeTracker.deleteNodeInList(sourceFile, findChild("b", sourceFile));
+            });
+            runSingleFileTest("deleteNodeInList15", /*placeOpenBraceOnNewLineForFunctions*/ false, text, /*validateNodes*/ false, (sourceFile, changeTracker) => {
+                changeTracker.deleteNodeInList(sourceFile, findChild("c", sourceFile));
+            });
+        }
+        {
+            const text = `
+const x = 1, y = 2;`;
+            runSingleFileTest("insertNodeInListAfter1", /*placeOpenBraceOnNewLineForFunctions*/ false, text, /*validateNodes*/ false, (sourceFile, changeTracker) => {
+                changeTracker.insertNodeInListAfter(sourceFile, findChild("x", sourceFile), createVariableDeclaration("z", /*type*/ undefined, createLiteral(1)));
+            });
+            runSingleFileTest("insertNodeInListAfter2", /*placeOpenBraceOnNewLineForFunctions*/ false, text, /*validateNodes*/ false, (sourceFile, changeTracker) => {
+                changeTracker.insertNodeInListAfter(sourceFile, findChild("y", sourceFile), createVariableDeclaration("z", /*type*/ undefined, createLiteral(1)));
+            });
+        }
+        {
+            const text = `
+const /*x*/ x = 1, /*y*/ y = 2;`;
+            runSingleFileTest("insertNodeInListAfter3", /*placeOpenBraceOnNewLineForFunctions*/ false, text, /*validateNodes*/ false, (sourceFile, changeTracker) => {
+                changeTracker.insertNodeInListAfter(sourceFile, findChild("x", sourceFile), createVariableDeclaration("z", /*type*/ undefined, createLiteral(1)));
+            });
+            runSingleFileTest("insertNodeInListAfter4", /*placeOpenBraceOnNewLineForFunctions*/ false, text, /*validateNodes*/ false, (sourceFile, changeTracker) => {
+                changeTracker.insertNodeInListAfter(sourceFile, findChild("y", sourceFile), createVariableDeclaration("z", /*type*/ undefined, createLiteral(1)));
+            });
+        }
+        {
+            const text = `
+const x = 1;`;
+            runSingleFileTest("insertNodeInListAfter5", /*placeOpenBraceOnNewLineForFunctions*/ false, text, /*validateNodes*/ false, (sourceFile, changeTracker) => {
+                changeTracker.insertNodeInListAfter(sourceFile, findChild("x", sourceFile), createVariableDeclaration("z", /*type*/ undefined, createLiteral(1)));
+            });
+        }
+        {
+            const text = `
+const x = 1,
+    y = 2;`;
+            runSingleFileTest("insertNodeInListAfter6", /*placeOpenBraceOnNewLineForFunctions*/ false, text, /*validateNodes*/ false, (sourceFile, changeTracker) => {
+                changeTracker.insertNodeInListAfter(sourceFile, findChild("x", sourceFile), createVariableDeclaration("z", /*type*/ undefined, createLiteral(1)));
+            });
+            runSingleFileTest("insertNodeInListAfter7", /*placeOpenBraceOnNewLineForFunctions*/ false, text, /*validateNodes*/ false, (sourceFile, changeTracker) => {
+                changeTracker.insertNodeInListAfter(sourceFile, findChild("y", sourceFile), createVariableDeclaration("z", /*type*/ undefined, createLiteral(1)));
+            });
+        }
+        {
+            const text = `
+const /*x*/ x = 1,
+    /*y*/ y = 2;`;
+            runSingleFileTest("insertNodeInListAfter8", /*placeOpenBraceOnNewLineForFunctions*/ false, text, /*validateNodes*/ false, (sourceFile, changeTracker) => {
+                changeTracker.insertNodeInListAfter(sourceFile, findChild("x", sourceFile), createVariableDeclaration("z", /*type*/ undefined, createLiteral(1)));
+            });
+            runSingleFileTest("insertNodeInListAfter9", /*placeOpenBraceOnNewLineForFunctions*/ false, text, /*validateNodes*/ false, (sourceFile, changeTracker) => {
+                changeTracker.insertNodeInListAfter(sourceFile, findChild("y", sourceFile), createVariableDeclaration("z", /*type*/ undefined, createLiteral(1)));
+            });
+        }
+        {
+            const text = `
+import {
+    x
+} from "bar"`;
+            runSingleFileTest("insertNodeInListAfter10", /*placeOpenBraceOnNewLineForFunctions*/ false, text, /*validateNodes*/ false, (sourceFile, changeTracker) => {
+                changeTracker.insertNodeInListAfter(sourceFile, findChild("x", sourceFile), createImportSpecifier(createIdentifier("b"), createIdentifier("a")));
+            });
+        }
+        {
+            const text = `
+import {
+    x // this is x
+} from "bar"`;
+            runSingleFileTest("insertNodeInListAfter11", /*placeOpenBraceOnNewLineForFunctions*/ false, text, /*validateNodes*/ false, (sourceFile, changeTracker) => {
+                changeTracker.insertNodeInListAfter(sourceFile, findChild("x", sourceFile), createImportSpecifier(createIdentifier("b"), createIdentifier("a")));
+            });
+        }
+        {
+            const text = `
+import {
+    x
+} from "bar"`;
+            runSingleFileTest("insertNodeInListAfter12", /*placeOpenBraceOnNewLineForFunctions*/ false, text, /*validateNodes*/ false, (sourceFile, changeTracker) => {
+                changeTracker.insertNodeInListAfter(sourceFile, findChild("x", sourceFile), createImportSpecifier(undefined, createIdentifier("a")));
+            });
+        }
+        {
+            const text = `
+import {
+    x // this is x
+} from "bar"`;
+            runSingleFileTest("insertNodeInListAfter13", /*placeOpenBraceOnNewLineForFunctions*/ false, text, /*validateNodes*/ false, (sourceFile, changeTracker) => {
+                changeTracker.insertNodeInListAfter(sourceFile, findChild("x", sourceFile), createImportSpecifier(undefined, createIdentifier("a")));
+            });
+        }
+        {
+            const text = `
+import {
+    x0,
+    x
+} from "bar"`;
+            runSingleFileTest("insertNodeInListAfter14", /*placeOpenBraceOnNewLineForFunctions*/ false, text, /*validateNodes*/ false, (sourceFile, changeTracker) => {
+                changeTracker.insertNodeInListAfter(sourceFile, findChild("x", sourceFile), createImportSpecifier(createIdentifier("b"), createIdentifier("a")));
+            });
+        }
+        {
+            const text = `
+import {
+    x0,
+    x // this is x
+} from "bar"`;
+            runSingleFileTest("insertNodeInListAfter15", /*placeOpenBraceOnNewLineForFunctions*/ false, text, /*validateNodes*/ false, (sourceFile, changeTracker) => {
+                changeTracker.insertNodeInListAfter(sourceFile, findChild("x", sourceFile), createImportSpecifier(createIdentifier("b"), createIdentifier("a")));
+            });
+        }
+        {
+            const text = `
+import {
+    x0,
+    x
+} from "bar"`;
+            runSingleFileTest("insertNodeInListAfter16", /*placeOpenBraceOnNewLineForFunctions*/ false, text, /*validateNodes*/ false, (sourceFile, changeTracker) => {
+                changeTracker.insertNodeInListAfter(sourceFile, findChild("x", sourceFile), createImportSpecifier(undefined, createIdentifier("a")));
+            });
+        }
+        {
+            const text = `
+import {
+    x0,
+    x // this is x
+} from "bar"`;
+            runSingleFileTest("insertNodeInListAfter17", /*placeOpenBraceOnNewLineForFunctions*/ false, text, /*validateNodes*/ false, (sourceFile, changeTracker) => {
+                changeTracker.insertNodeInListAfter(sourceFile, findChild("x", sourceFile), createImportSpecifier(undefined, createIdentifier("a")));
+            });
+        }
+        {
+            const text = `
+import {
+    x0, x
+} from "bar"`;
+            runSingleFileTest("insertNodeInListAfter18", /*placeOpenBraceOnNewLineForFunctions*/ false, text, /*validateNodes*/ false, (sourceFile, changeTracker) => {
+                changeTracker.insertNodeInListAfter(sourceFile, findChild("x", sourceFile), createImportSpecifier(undefined, createIdentifier("a")));
+            });
+        }
+        {
+            const text = `
+class A {
+    x;
+}`;
+            runSingleFileTest("insertNodeAfterMultipleNodes", /*placeOpenBraceOnNewLineForFunctions*/ false, text, /*validateNodes*/ false, (sourceFile, changeTracker) => {
+                const newNodes = [];
+                for (let i = 0; i < 11 /*error doesn't occur with fewer nodes*/; ++i) {
+                    newNodes.push(
+                        createProperty(undefined, undefined, i + "", undefined, undefined, undefined));
+                }
+                const insertAfter = findChild("x", sourceFile);
+                for (const newNode of newNodes) {
+                    changeTracker.insertNodeAfter(sourceFile, insertAfter, newNode);
+                }
+            });
+        }
+        {
+            const text = `
+class A {
+    x
+}
+`;
+            runSingleFileTest("insertNodeAfterInClass1", /*placeOpenBraceOnNewLineForFunctions*/ false, text, /*validateNodes*/ false, (sourceFile, changeTracker) => {
+                changeTracker.insertNodeAfter(sourceFile, findChild("x", sourceFile), createProperty(undefined, undefined, "a", undefined, createKeywordTypeNode(SyntaxKind.BooleanKeyword), undefined));
+            });
+        }
+        {
+            const text = `
+class A {
+    x;
+}
+`;
+            runSingleFileTest("insertNodeAfterInClass2", /*placeOpenBraceOnNewLineForFunctions*/ false, text, /*validateNodes*/ false, (sourceFile, changeTracker) => {
+                changeTracker.insertNodeAfter(sourceFile, findChild("x", sourceFile), createProperty(undefined, undefined, "a", undefined, createKeywordTypeNode(SyntaxKind.BooleanKeyword), undefined));
+            });
+        }
+        {
+            const text = `
+class A {
+    x;
+    y = 1;
+}
+`;
+            runSingleFileTest("deleteNodeAfterInClass1", /*placeOpenBraceOnNewLineForFunctions*/ false, text, /*validateNodes*/ false, (sourceFile, changeTracker) => {
+                changeTracker.deleteNode(sourceFile, findChild("x", sourceFile));
+            });
+        }
+        {
+            const text = `
+class A {
+    x
+    y = 1;
+}
+`;
+            runSingleFileTest("deleteNodeAfterInClass2", /*placeOpenBraceOnNewLineForFunctions*/ false, text, /*validateNodes*/ false, (sourceFile, changeTracker) => {
+                changeTracker.deleteNode(sourceFile, findChild("x", sourceFile));
+            });
+        }
+        {
+            const text = `
+class A {
+    x = foo
+}
+`;
+            runSingleFileTest("insertNodeInClassAfterNodeWithoutSeparator1", /*placeOpenBraceOnNewLineForFunctions*/ false, text, /*validateNodes*/ false, (sourceFile, changeTracker) => {
+                const newNode = createProperty(
+                    /*decorators*/ undefined,
+                    /*modifiers*/ undefined,
+                    createComputedPropertyName(createLiteral(1)),
+                    /*questionToken*/ undefined,
+                    createKeywordTypeNode(SyntaxKind.AnyKeyword),
+                    /*initializer*/ undefined);
+                changeTracker.insertNodeAfter(sourceFile, findChild("x", sourceFile), newNode);
+            });
+        }
+        {
+            const text = `
+class A {
+    x() {
+    }
+}
+`;
+            runSingleFileTest("insertNodeInClassAfterNodeWithoutSeparator2", /*placeOpenBraceOnNewLineForFunctions*/ false, text, /*validateNodes*/ false, (sourceFile, changeTracker) => {
+                const newNode = createProperty(
+                    /*decorators*/ undefined,
+                    /*modifiers*/ undefined,
+                    createComputedPropertyName(createLiteral(1)),
+                    /*questionToken*/ undefined,
+                    createKeywordTypeNode(SyntaxKind.AnyKeyword),
+                    /*initializer*/ undefined);
+                changeTracker.insertNodeAfter(sourceFile, findChild("x", sourceFile), newNode);
+            });
+        }
+        {
+            const text = `
+interface A {
+    x
+}
+`;
+            runSingleFileTest("insertNodeInInterfaceAfterNodeWithoutSeparator1", /*placeOpenBraceOnNewLineForFunctions*/ false, text, /*validateNodes*/ false, (sourceFile, changeTracker) => {
+                const newNode = createProperty(
+                    /*decorators*/ undefined,
+                    /*modifiers*/ undefined,
+                    createComputedPropertyName(createLiteral(1)),
+                    /*questionToken*/ undefined,
+                    createKeywordTypeNode(SyntaxKind.AnyKeyword),
+                    /*initializer*/ undefined);
+                changeTracker.insertNodeAfter(sourceFile, findChild("x", sourceFile), newNode);
+            });
+        }
+        {
+            const text = `
+interface A {
+    x()
+}
+`;
+            runSingleFileTest("insertNodeInInterfaceAfterNodeWithoutSeparator2", /*placeOpenBraceOnNewLineForFunctions*/ false, text, /*validateNodes*/ false, (sourceFile, changeTracker) => {
+                const newNode = createProperty(
+                    /*decorators*/ undefined,
+                    /*modifiers*/ undefined,
+                    createComputedPropertyName(createLiteral(1)),
+                    /*questionToken*/ undefined,
+                    createKeywordTypeNode(SyntaxKind.AnyKeyword),
+                    /*initializer*/ undefined);
+                changeTracker.insertNodeAfter(sourceFile, findChild("x", sourceFile), newNode);
+            });
+        }
+        {
+            const text = `
+let x = foo
+`;
+            runSingleFileTest("insertNodeInStatementListAfterNodeWithoutSeparator1", /*placeOpenBraceOnNewLineForFunctions*/ false, text, /*validateNodes*/ false, (sourceFile, changeTracker) => {
+                const newNode = createStatement(createParen(createLiteral(1)));
+                changeTracker.insertNodeAfter(sourceFile, findVariableStatementContaining("x", sourceFile), newNode);
+            });
+        }
+    });
 }