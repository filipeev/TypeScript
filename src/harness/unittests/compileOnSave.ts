/// <reference path="../harness.ts" />
/// <reference path="./tsserverProjectSystem.ts" />
/// <reference path="../../server/typingsInstaller/typingsInstaller.ts" />

namespace ts.projectSystem {
    import CommandNames = server.CommandNames;
    const nullCancellationToken = server.nullCancellationToken;

    function createTestTypingsInstaller(host: server.ServerHost) {
        return new TestTypingsInstaller("/a/data/", /*throttleLimit*/5, host);
    }

    describe("CompileOnSave affected list", () => {
        function sendAffectedFileRequestAndCheckResult(session: server.Session, request: server.protocol.Request, expectedFileList: { projectFileName: string, files: FileOrFolder[] }[]) {
            const response = session.executeCommand(request).response as server.protocol.CompileOnSaveAffectedFileListSingleProject[];
            const actualResult = response.sort((list1, list2) => ts.compareStringsCaseSensitive(list1.projectFileName, list2.projectFileName));
            expectedFileList = expectedFileList.sort((list1, list2) => ts.compareStringsCaseSensitive(list1.projectFileName, list2.projectFileName));

            assert.equal(actualResult.length, expectedFileList.length, `Actual result project number is different from the expected project number`);

            for (let i = 0; i < actualResult.length; i++) {
                const actualResultSingleProject = actualResult[i];
                const expectedResultSingleProject = expectedFileList[i];
                assert.equal(actualResultSingleProject.projectFileName, expectedResultSingleProject.projectFileName, `Actual result contains different projects than the expected result`);

                const actualResultSingleProjectFileNameList = actualResultSingleProject.fileNames.sort();
                const expectedResultSingleProjectFileNameList = map(expectedResultSingleProject.files, f => f.path).sort();
                assert.isTrue(
                    arrayIsEqualTo(actualResultSingleProjectFileNameList, expectedResultSingleProjectFileNameList),
                    `For project ${actualResultSingleProject.projectFileName}, the actual result is ${actualResultSingleProjectFileNameList}, while expected ${expectedResultSingleProjectFileNameList}`);
            }
        }

        function createSession(host: server.ServerHost, typingsInstaller?: server.ITypingsInstaller): server.Session {
            const opts: server.SessionOptions = {
                host,
                cancellationToken: nullCancellationToken,
                useSingleInferredProject: false,
                useInferredProjectPerProjectRoot: false,
                typingsInstaller: typingsInstaller || server.nullTypingsInstaller,
                byteLength: Utils.byteLength,
                hrtime: process.hrtime,
                logger: nullLogger,
                canUseEvents: false
            };
            return new server.Session(opts);
        }

        describe("for configured projects", () => {
            let moduleFile1: FileOrFolder;
            let file1Consumer1: FileOrFolder;
            let file1Consumer2: FileOrFolder;
            let moduleFile2: FileOrFolder;
            let globalFile3: FileOrFolder;
            let configFile: FileOrFolder;
            let changeModuleFile1ShapeRequest1: server.protocol.Request;
            let changeModuleFile1InternalRequest1: server.protocol.Request;
            // A compile on save affected file request using file1
            let moduleFile1FileListRequest: server.protocol.Request;

            beforeEach(() => {
                moduleFile1 = {
                    path: "/a/b/moduleFile1.ts",
                    content: "export function Foo() { };"
                };

                file1Consumer1 = {
                    path: "/a/b/file1Consumer1.ts",
                    content: `import {Foo} from "./moduleFile1"; export var y = 10;`
                };

                file1Consumer2 = {
                    path: "/a/b/file1Consumer2.ts",
                    content: `import {Foo} from "./moduleFile1"; let z = 10;`
                };

                moduleFile2 = {
                    path: "/a/b/moduleFile2.ts",
                    content: `export var Foo4 = 10;`
                };

                globalFile3 = {
                    path: "/a/b/globalFile3.ts",
                    content: `interface GlobalFoo { age: number }`
                };

                configFile = {
                    path: "/a/b/tsconfig.json",
                    content: `{
                        "compileOnSave": true
                    }`
                };

                // Change the content of file1 to `export var T: number;export function Foo() { };`
                changeModuleFile1ShapeRequest1 = makeSessionRequest<server.protocol.ChangeRequestArgs>(CommandNames.Change, {
                    file: moduleFile1.path,
                    line: 1,
                    offset: 1,
                    endLine: 1,
                    endOffset: 1,
                    insertString: `export var T: number;`
                });

                // Change the content of file1 to `export var T: number;export function Foo() { };`
                changeModuleFile1InternalRequest1 = makeSessionRequest<server.protocol.ChangeRequestArgs>(CommandNames.Change, {
                    file: moduleFile1.path,
                    line: 1,
                    offset: 1,
                    endLine: 1,
                    endOffset: 1,
                    insertString: `var T1: number;`
                });

                moduleFile1FileListRequest = makeSessionRequest<server.protocol.FileRequestArgs>(CommandNames.CompileOnSaveAffectedFileList, { file: moduleFile1.path, projectFileName: configFile.path });
            });

            it("should contains only itself if a module file's shape didn't change, and all files referencing it if its shape changed", () => {
                const host = createServerHost([moduleFile1, file1Consumer1, file1Consumer2, globalFile3, moduleFile2, configFile, libFile]);
                const typingsInstaller = createTestTypingsInstaller(host);
                const session = createSession(host, typingsInstaller);

                openFilesForSession([moduleFile1, file1Consumer1], session);

                // Send an initial compileOnSave request
                sendAffectedFileRequestAndCheckResult(session, moduleFile1FileListRequest, [{ projectFileName: configFile.path, files: [moduleFile1, file1Consumer1, file1Consumer2] }]);
                session.executeCommand(changeModuleFile1ShapeRequest1);
                sendAffectedFileRequestAndCheckResult(session, moduleFile1FileListRequest, [{ projectFileName: configFile.path, files: [moduleFile1, file1Consumer1, file1Consumer2] }]);

                // Change the content of file1 to `export var T: number;export function Foo() { console.log('hi'); };`
                const changeFile1InternalRequest = makeSessionRequest<server.protocol.ChangeRequestArgs>(CommandNames.Change, {
                    file: moduleFile1.path,
                    line: 1,
                    offset: 46,
                    endLine: 1,
                    endOffset: 46,
                    insertString: `console.log('hi');`
                });
                session.executeCommand(changeFile1InternalRequest);
                sendAffectedFileRequestAndCheckResult(session, moduleFile1FileListRequest, [{ projectFileName: configFile.path, files: [moduleFile1] }]);
            });

            it("should be up-to-date with the reference map changes", () => {
                const host = createServerHost([moduleFile1, file1Consumer1, file1Consumer2, globalFile3, moduleFile2, configFile, libFile]);
                const typingsInstaller = createTestTypingsInstaller(host);
                const session = createSession(host, typingsInstaller);

                openFilesForSession([moduleFile1, file1Consumer1], session);

                // Send an initial compileOnSave request
                sendAffectedFileRequestAndCheckResult(session, moduleFile1FileListRequest, [{ projectFileName: configFile.path, files: [moduleFile1, file1Consumer1, file1Consumer2] }]);

                // Change file2 content to `let y = Foo();`
                const removeFile1Consumer1ImportRequest = makeSessionRequest<server.protocol.ChangeRequestArgs>(CommandNames.Change, {
                    file: file1Consumer1.path,
                    line: 1,
                    offset: 1,
                    endLine: 1,
                    endOffset: 28,
                    insertString: ""
                });
                session.executeCommand(removeFile1Consumer1ImportRequest);
                session.executeCommand(changeModuleFile1ShapeRequest1);
                sendAffectedFileRequestAndCheckResult(session, moduleFile1FileListRequest, [{ projectFileName: configFile.path, files: [moduleFile1, file1Consumer2] }]);

                // Add the import statements back to file2
                const addFile2ImportRequest = makeSessionRequest<server.protocol.ChangeRequestArgs>(CommandNames.Change, {
                    file: file1Consumer1.path,
                    line: 1,
                    offset: 1,
                    endLine: 1,
                    endOffset: 1,
                    insertString: `import {Foo} from "./moduleFile1";`
                });
                session.executeCommand(addFile2ImportRequest);

                // Change the content of file1 to `export var T2: string;export var T: number;export function Foo() { };`
                const changeModuleFile1ShapeRequest2 = makeSessionRequest<server.protocol.ChangeRequestArgs>(CommandNames.Change, {
                    file: moduleFile1.path,
                    line: 1,
                    offset: 1,
                    endLine: 1,
                    endOffset: 1,
                    insertString: `export var T2: string;`
                });
                session.executeCommand(changeModuleFile1ShapeRequest2);
                sendAffectedFileRequestAndCheckResult(session, moduleFile1FileListRequest, [{ projectFileName: configFile.path, files: [moduleFile1, file1Consumer1, file1Consumer2] }]);
            });

            it("should be up-to-date with changes made in non-open files", () => {
                const host = createServerHost([moduleFile1, file1Consumer1, file1Consumer2, globalFile3, moduleFile2, configFile, libFile]);
                const typingsInstaller = createTestTypingsInstaller(host);
                const session = createSession(host, typingsInstaller);

                openFilesForSession([moduleFile1], session);

                // Send an initial compileOnSave request
                sendAffectedFileRequestAndCheckResult(session, moduleFile1FileListRequest, [{ projectFileName: configFile.path, files: [moduleFile1, file1Consumer1, file1Consumer2] }]);

                file1Consumer1.content = `let y = 10;`;
                host.reloadFS([moduleFile1, file1Consumer1, file1Consumer2, configFile, libFile]);

                session.executeCommand(changeModuleFile1ShapeRequest1);
                sendAffectedFileRequestAndCheckResult(session, moduleFile1FileListRequest, [{ projectFileName: configFile.path, files: [moduleFile1, file1Consumer2] }]);
            });

            it("should be up-to-date with deleted files", () => {
                const host = createServerHost([moduleFile1, file1Consumer1, file1Consumer2, globalFile3, moduleFile2, configFile, libFile]);
                const typingsInstaller = createTestTypingsInstaller(host);
                const session = createSession(host, typingsInstaller);

                openFilesForSession([moduleFile1], session);
                sendAffectedFileRequestAndCheckResult(session, moduleFile1FileListRequest, [{ projectFileName: configFile.path, files: [moduleFile1, file1Consumer1, file1Consumer2] }]);

                session.executeCommand(changeModuleFile1ShapeRequest1);
                // Delete file1Consumer2
                host.reloadFS([moduleFile1, file1Consumer1, configFile, libFile]);
                sendAffectedFileRequestAndCheckResult(session, moduleFile1FileListRequest, [{ projectFileName: configFile.path, files: [moduleFile1, file1Consumer1] }]);
            });

            it("should be up-to-date with newly created files", () => {
                const host = createServerHost([moduleFile1, file1Consumer1, file1Consumer2, globalFile3, moduleFile2, configFile, libFile]);
                const typingsInstaller = createTestTypingsInstaller(host);
                const session = createSession(host, typingsInstaller);

                openFilesForSession([moduleFile1], session);
                sendAffectedFileRequestAndCheckResult(session, moduleFile1FileListRequest, [{ projectFileName: configFile.path, files: [moduleFile1, file1Consumer1, file1Consumer2] }]);

                const file1Consumer3: FileOrFolder = {
                    path: "/a/b/file1Consumer3.ts",
                    content: `import {Foo} from "./moduleFile1"; let y = Foo();`
                };
                host.reloadFS([moduleFile1, file1Consumer1, file1Consumer2, file1Consumer3, globalFile3, configFile, libFile]);
                host.runQueuedTimeoutCallbacks();
                session.executeCommand(changeModuleFile1ShapeRequest1);
                sendAffectedFileRequestAndCheckResult(session, moduleFile1FileListRequest, [{ projectFileName: configFile.path, files: [moduleFile1, file1Consumer1, file1Consumer2, file1Consumer3] }]);
            });

            it("should detect changes in non-root files", () => {
                moduleFile1 = {
                    path: "/a/b/moduleFile1.ts",
                    content: "export function Foo() { };"
                };

                file1Consumer1 = {
                    path: "/a/b/file1Consumer1.ts",
                    content: `import {Foo} from "./moduleFile1"; let y = Foo();`
                };

                configFile = {
                    path: "/a/b/tsconfig.json",
                    content: `{
                        "compileOnSave": true,
                        "files": ["${file1Consumer1.path}"]
                    }`
                };

                const host = createServerHost([moduleFile1, file1Consumer1, configFile, libFile]);
                const typingsInstaller = createTestTypingsInstaller(host);
                const session = createSession(host, typingsInstaller);

                openFilesForSession([moduleFile1, file1Consumer1], session);
                sendAffectedFileRequestAndCheckResult(session, moduleFile1FileListRequest, [{ projectFileName: configFile.path, files: [moduleFile1, file1Consumer1] }]);

                // change file1 shape now, and verify both files are affected
                session.executeCommand(changeModuleFile1ShapeRequest1);
                sendAffectedFileRequestAndCheckResult(session, moduleFile1FileListRequest, [{ projectFileName: configFile.path, files: [moduleFile1, file1Consumer1] }]);

                // change file1 internal, and verify only file1 is affected
                session.executeCommand(changeModuleFile1InternalRequest1);
                sendAffectedFileRequestAndCheckResult(session, moduleFile1FileListRequest, [{ projectFileName: configFile.path, files: [moduleFile1] }]);
            });

            it("should return all files if a global file changed shape", () => {
                const host = createServerHost([moduleFile1, file1Consumer1, file1Consumer2, globalFile3, moduleFile2, configFile, libFile]);
                const typingsInstaller = createTestTypingsInstaller(host);
                const session = createSession(host, typingsInstaller);

                openFilesForSession([globalFile3], session);
                const changeGlobalFile3ShapeRequest = makeSessionRequest<server.protocol.ChangeRequestArgs>(CommandNames.Change, {
                    file: globalFile3.path,
                    line: 1,
                    offset: 1,
                    endLine: 1,
                    endOffset: 1,
                    insertString: `var T2: string;`
                });

                // check after file1 shape changes
                session.executeCommand(changeGlobalFile3ShapeRequest);
                const globalFile3FileListRequest = makeSessionRequest<server.protocol.FileRequestArgs>(CommandNames.CompileOnSaveAffectedFileList, { file: globalFile3.path });
                sendAffectedFileRequestAndCheckResult(session, globalFile3FileListRequest, [{ projectFileName: configFile.path, files: [moduleFile1, file1Consumer1, file1Consumer2, globalFile3, moduleFile2] }]);
            });

            it("should return empty array if CompileOnSave is not enabled", () => {
                configFile = {
                    path: "/a/b/tsconfig.json",
                    content: `{}`
                };

                const host = createServerHost([moduleFile1, file1Consumer1, file1Consumer2, configFile, libFile]);
                const typingsInstaller = createTestTypingsInstaller(host);
                const session = createSession(host, typingsInstaller);
                openFilesForSession([moduleFile1], session);
                sendAffectedFileRequestAndCheckResult(session, moduleFile1FileListRequest, []);
            });

            it("should return empty array if noEmit is set", () => {
                configFile = {
                    path: "/a/b/tsconfig.json",
                    content: `{
                        "compileOnSave": true,
                        "compilerOptions": {
                            "noEmit": true
                        }
                    }`
                };

                const host = createServerHost([moduleFile1, file1Consumer1, file1Consumer2, configFile, libFile]);
                const typingsInstaller = createTestTypingsInstaller(host);
                const session = createSession(host, typingsInstaller);
                openFilesForSession([moduleFile1], session);
                sendAffectedFileRequestAndCheckResult(session, moduleFile1FileListRequest, []);
            });

            it("should save when compileOnSave is enabled in base tsconfig.json", () => {
                configFile = {
                    path: "/a/b/tsconfig.json",
                    content: `{
                        "extends": "/a/tsconfig.json"
                    }`
                };

                const configFile2: FileOrFolder = {
                    path: "/a/tsconfig.json",
                    content: `{
                        "compileOnSave": true
                    }`
                };

                const host = createServerHost([moduleFile1, file1Consumer1, file1Consumer2, configFile2, configFile, libFile]);
                const typingsInstaller = createTestTypingsInstaller(host);
                const session = createSession(host, typingsInstaller);

                openFilesForSession([moduleFile1, file1Consumer1], session);
                sendAffectedFileRequestAndCheckResult(session, moduleFile1FileListRequest, [{ projectFileName: configFile.path, files: [moduleFile1, file1Consumer1, file1Consumer2] }]);
            });

            it("should always return the file itself if '--isolatedModules' is specified", () => {
                configFile = {
                    path: "/a/b/tsconfig.json",
                    content: `{
                        "compileOnSave": true,
                        "compilerOptions": {
                            "isolatedModules": true
                        }
                    }`
                };

                const host = createServerHost([moduleFile1, file1Consumer1, configFile, libFile]);
                const typingsInstaller = createTestTypingsInstaller(host);
                const session = createSession(host, typingsInstaller);
                openFilesForSession([moduleFile1], session);

                const file1ChangeShapeRequest = makeSessionRequest<server.protocol.ChangeRequestArgs>(CommandNames.Change, {
                    file: moduleFile1.path,
                    line: 1,
                    offset: 27,
                    endLine: 1,
                    endOffset: 27,
                    insertString: `Point,`
                });
                session.executeCommand(file1ChangeShapeRequest);
                sendAffectedFileRequestAndCheckResult(session, moduleFile1FileListRequest, [{ projectFileName: configFile.path, files: [moduleFile1] }]);
            });

            it("should always return the file itself if '--out' or '--outFile' is specified", () => {
                configFile = {
                    path: "/a/b/tsconfig.json",
                    content: `{
                        "compileOnSave": true,
                        "compilerOptions": {
                            "module": "system",
                            "outFile": "/a/b/out.js"
                        }
                    }`
                };

                const host = createServerHost([moduleFile1, file1Consumer1, configFile, libFile]);
                const typingsInstaller = createTestTypingsInstaller(host);
                const session = createSession(host, typingsInstaller);
                openFilesForSession([moduleFile1], session);

                const file1ChangeShapeRequest = makeSessionRequest<server.protocol.ChangeRequestArgs>(CommandNames.Change, {
                    file: moduleFile1.path,
                    line: 1,
                    offset: 27,
                    endLine: 1,
                    endOffset: 27,
                    insertString: `Point,`
                });
                session.executeCommand(file1ChangeShapeRequest);
                sendAffectedFileRequestAndCheckResult(session, moduleFile1FileListRequest, [{ projectFileName: configFile.path, files: [moduleFile1] }]);
            });

            it("should return cascaded affected file list", () => {
                const file1Consumer1Consumer1: FileOrFolder = {
                    path: "/a/b/file1Consumer1Consumer1.ts",
                    content: `import {y} from "./file1Consumer1";`
                };
                const host = createServerHost([moduleFile1, file1Consumer1, file1Consumer1Consumer1, globalFile3, configFile, libFile]);
                const typingsInstaller = createTestTypingsInstaller(host);
                const session = createSession(host, typingsInstaller);

                openFilesForSession([moduleFile1, file1Consumer1], session);
                sendAffectedFileRequestAndCheckResult(session, moduleFile1FileListRequest, [{ projectFileName: configFile.path, files: [moduleFile1, file1Consumer1, file1Consumer1Consumer1] }]);

                const changeFile1Consumer1ShapeRequest = makeSessionRequest<server.protocol.ChangeRequestArgs>(CommandNames.Change, {
                    file: file1Consumer1.path,
                    line: 2,
                    offset: 1,
                    endLine: 2,
                    endOffset: 1,
                    insertString: `export var T: number;`
                });
                session.executeCommand(changeModuleFile1ShapeRequest1);
                session.executeCommand(changeFile1Consumer1ShapeRequest);
                sendAffectedFileRequestAndCheckResult(session, moduleFile1FileListRequest, [{ projectFileName: configFile.path, files: [moduleFile1, file1Consumer1, file1Consumer1Consumer1] }]);
            });

            it("should work fine for files with circular references", () => {
                const file1: FileOrFolder = {
                    path: "/a/b/file1.ts",
                    content: `
                    /// <reference path="./file2.ts" />
                    export var t1 = 10;`
                };
                const file2: FileOrFolder = {
                    path: "/a/b/file2.ts",
                    content: `
                    /// <reference path="./file1.ts" />
                    export var t2 = 10;`
                };
                const host = createServerHost([file1, file2, configFile]);
                const typingsInstaller = createTestTypingsInstaller(host);
                const session = createSession(host, typingsInstaller);

                openFilesForSession([file1, file2], session);
                const file1AffectedListRequest = makeSessionRequest<server.protocol.FileRequestArgs>(CommandNames.CompileOnSaveAffectedFileList, { file: file1.path });
                sendAffectedFileRequestAndCheckResult(session, file1AffectedListRequest, [{ projectFileName: configFile.path, files: [file1, file2] }]);
            });

            it("should return results for all projects if not specifying projectFileName", () => {
                const file1: FileOrFolder = { path: "/a/b/file1.ts", content: "export var t = 10;" };
                const file2: FileOrFolder = { path: "/a/b/file2.ts", content: `import {t} from "./file1"; var t2 = 11;` };
                const file3: FileOrFolder = { path: "/a/c/file2.ts", content: `import {t} from "../b/file1"; var t3 = 11;` };
                const configFile1: FileOrFolder = { path: "/a/b/tsconfig.json", content: `{ "compileOnSave": true }` };
                const configFile2: FileOrFolder = { path: "/a/c/tsconfig.json", content: `{ "compileOnSave": true }` };

                const host = createServerHost([file1, file2, file3, configFile1, configFile2]);
                const session = createSession(host);

                openFilesForSession([file1, file2, file3], session);
                const file1AffectedListRequest = makeSessionRequest<server.protocol.FileRequestArgs>(CommandNames.CompileOnSaveAffectedFileList, { file: file1.path });

                sendAffectedFileRequestAndCheckResult(session, file1AffectedListRequest, [
                    { projectFileName: configFile1.path, files: [file1, file2] },
                    { projectFileName: configFile2.path, files: [file1, file3] }
                ]);
            });

            it("should detect removed code file", () => {
                const referenceFile1: FileOrFolder = {
                    path: "/a/b/referenceFile1.ts",
                    content: `
                    /// <reference path="./moduleFile1.ts" />
                    export var x = Foo();`
                };
                const host = createServerHost([moduleFile1, referenceFile1, configFile]);
                const session = createSession(host);

                openFilesForSession([referenceFile1], session);
                host.reloadFS([referenceFile1, configFile]);

                const request = makeSessionRequest<server.protocol.FileRequestArgs>(CommandNames.CompileOnSaveAffectedFileList, { file: referenceFile1.path });
                sendAffectedFileRequestAndCheckResult(session, request, [
                    { projectFileName: configFile.path, files: [referenceFile1] }
                ]);
                const requestForMissingFile = makeSessionRequest<server.protocol.FileRequestArgs>(CommandNames.CompileOnSaveAffectedFileList, { file: moduleFile1.path });
                sendAffectedFileRequestAndCheckResult(session, requestForMissingFile, []);
            });

            it("should detect non-existing code file", () => {
                const referenceFile1: FileOrFolder = {
                    path: "/a/b/referenceFile1.ts",
                    content: `
                    /// <reference path="./moduleFile2.ts" />
                    export var x = Foo();`
                };
                const host = createServerHost([referenceFile1, configFile]);
                const session = createSession(host);

                openFilesForSession([referenceFile1], session);
                const request = makeSessionRequest<server.protocol.FileRequestArgs>(CommandNames.CompileOnSaveAffectedFileList, { file: referenceFile1.path });
                sendAffectedFileRequestAndCheckResult(session, request, [
                    { projectFileName: configFile.path, files: [referenceFile1] }
                ]);
            });
        });
    });

    describe("EmitFile test", () => {
        it("should respect line endings", () => {
            test("\n");
            test("\r\n");

            function test(newLine: string) {
                const lines = ["var x = 1;", "var y = 2;"];
                const path = "/a/app";
                const f = {
                    path: path + ts.Extension.Ts,
                    content: lines.join(newLine)
                };
                const host = createServerHost([f], { newLine });
                const session = createSession(host);
                const openRequest: server.protocol.OpenRequest = {
                    seq: 1,
                    type: "request",
                    command: server.protocol.CommandTypes.Open,
                    arguments: { file: f.path }
                };
                session.executeCommand(openRequest);
                const emitFileRequest: server.protocol.CompileOnSaveEmitFileRequest = {
                    seq: 2,
                    type: "request",
                    command: server.protocol.CommandTypes.CompileOnSaveEmitFile,
                    arguments: { file: f.path }
                };
                session.executeCommand(emitFileRequest);
                const emitOutput = host.readFile(path + ts.Extension.Js);
                assert.equal(emitOutput, f.content + newLine, "content of emit output should be identical with the input + newline");
            }
        });

        it("should emit specified file", () => {
            const file1 = {
                path: "/a/b/f1.ts",
                content: `export function Foo() { return 10; }`
            };
            const file2 = {
                path: "/a/b/f2.ts",
                content: `import {Foo} from "./f1"; let y = Foo();`
            };
            const configFile = {
                path: "/a/b/tsconfig.json",
                content: `{}`
            };
            const host = createServerHost([file1, file2, configFile, libFile], { newLine: "\r\n" });
            const typingsInstaller = createTestTypingsInstaller(host);
            const session = createSession(host, { typingsInstaller });

            openFilesForSession([file1, file2], session);
            const compileFileRequest = makeSessionRequest<server.protocol.CompileOnSaveEmitFileRequestArgs>(CommandNames.CompileOnSaveEmitFile, { file: file1.path, projectFileName: configFile.path });
            session.executeCommand(compileFileRequest);

            const expectedEmittedFileName = "/a/b/f1.js";
            assert.isTrue(host.fileExists(expectedEmittedFileName));
            assert.equal(host.readFile(expectedEmittedFileName), `"use strict";\r\nexports.__esModule = true;\r\nfunction Foo() { return 10; }\r\nexports.Foo = Foo;\r\n`);
        });

        it("shoud not emit js files in external projects", () => {
            const file1 = {
                path: "/a/b/file1.ts",
                content: "consonle.log('file1');"
            };
            // file2 has errors. The emitting should not be blocked.
            const file2 = {
                path: "/a/b/file2.js",
                content: "console.log'file2');"
            };
            const file3 = {
                path: "/a/b/file3.js",
                content: "console.log('file3');"
            };
            const externalProjectName = "/a/b/externalproject";
            const host = createServerHost([file1, file2, file3, libFile]);
            const session = createSession(host);
            const projectService = session.getProjectService();

            projectService.openExternalProject({
                rootFiles: toExternalFiles([file1.path, file2.path]),
                options: {
                    allowJs: true,
                    outFile: "dist.js",
                    compileOnSave: true
                },
                projectFileName: externalProjectName
            });

            const emitRequest = makeSessionRequest<server.protocol.CompileOnSaveEmitFileRequestArgs>(CommandNames.CompileOnSaveEmitFile, { file: file1.path });
            session.executeCommand(emitRequest);

            const expectedOutFileName = "/a/b/dist.js";
<<<<<<< HEAD
            assert(host.fileExists(expectedOutFileName));
            const outFileContent = host.readFile(expectedOutFileName)!;
            assert(outFileContent.indexOf(file1.content) !== -1);
            assert(outFileContent.indexOf(file2.content) === -1);
            assert(outFileContent.indexOf(file3.content) === -1);
=======
            assert.isTrue(host.fileExists(expectedOutFileName));
            const outFileContent = host.readFile(expectedOutFileName);
            assert.isTrue(outFileContent.indexOf(file1.content) !== -1);
            assert.isTrue(outFileContent.indexOf(file2.content) === -1);
            assert.isTrue(outFileContent.indexOf(file3.content) === -1);
>>>>>>> dde7f039
        });

        it("should use project root as current directory so that compile on save results in correct file mapping", () => {
            const inputFileName = "Foo.ts";
            const file1 = {
                path: `/root/TypeScriptProject3/TypeScriptProject3/${inputFileName}`,
                content: "consonle.log('file1');"
            };
            const externalProjectName = "/root/TypeScriptProject3/TypeScriptProject3/TypeScriptProject3.csproj";
            const host = createServerHost([file1, libFile]);
            const session = createSession(host);
            const projectService = session.getProjectService();

            const outFileName = "bar.js";
            projectService.openExternalProject({
                rootFiles: toExternalFiles([file1.path]),
                options: {
                    outFile: outFileName,
                    sourceMap: true,
                    compileOnSave: true
                },
                projectFileName: externalProjectName
            });

            const emitRequest = makeSessionRequest<server.protocol.CompileOnSaveEmitFileRequestArgs>(CommandNames.CompileOnSaveEmitFile, { file: file1.path });
            session.executeCommand(emitRequest);

            // Verify js file
            const expectedOutFileName = "/root/TypeScriptProject3/TypeScriptProject3/" + outFileName;
<<<<<<< HEAD
            assert(host.fileExists(expectedOutFileName));
            const outFileContent = host.readFile(expectedOutFileName)!;
=======
            assert.isTrue(host.fileExists(expectedOutFileName));
            const outFileContent = host.readFile(expectedOutFileName);
>>>>>>> dde7f039
            verifyContentHasString(outFileContent, file1.content);
            verifyContentHasString(outFileContent, `//# ${"sourceMappingURL"}=${outFileName}.map`); // Sometimes tools can sometimes see this line as a source mapping url comment, so we obfuscate it a little

            // Verify map file
            const expectedMapFileName = expectedOutFileName + ".map";
<<<<<<< HEAD
            assert(host.fileExists(expectedMapFileName));
            const mapFileContent = host.readFile(expectedMapFileName)!;
=======
            assert.isTrue(host.fileExists(expectedMapFileName));
            const mapFileContent = host.readFile(expectedMapFileName);
>>>>>>> dde7f039
            verifyContentHasString(mapFileContent, `"sources":["${inputFileName}"]`);

            function verifyContentHasString(content: string, str: string) {
                assert.isTrue(stringContains(content, str), `Expected "${content}" to have "${str}"`);
            }
        });
    });
}
<|MERGE_RESOLUTION|>--- conflicted
+++ resolved
@@ -1,671 +1,653 @@
-/// <reference path="../harness.ts" />
-/// <reference path="./tsserverProjectSystem.ts" />
-/// <reference path="../../server/typingsInstaller/typingsInstaller.ts" />
-
-namespace ts.projectSystem {
-    import CommandNames = server.CommandNames;
-    const nullCancellationToken = server.nullCancellationToken;
-
-    function createTestTypingsInstaller(host: server.ServerHost) {
-        return new TestTypingsInstaller("/a/data/", /*throttleLimit*/5, host);
-    }
-
-    describe("CompileOnSave affected list", () => {
-        function sendAffectedFileRequestAndCheckResult(session: server.Session, request: server.protocol.Request, expectedFileList: { projectFileName: string, files: FileOrFolder[] }[]) {
-            const response = session.executeCommand(request).response as server.protocol.CompileOnSaveAffectedFileListSingleProject[];
-            const actualResult = response.sort((list1, list2) => ts.compareStringsCaseSensitive(list1.projectFileName, list2.projectFileName));
-            expectedFileList = expectedFileList.sort((list1, list2) => ts.compareStringsCaseSensitive(list1.projectFileName, list2.projectFileName));
-
-            assert.equal(actualResult.length, expectedFileList.length, `Actual result project number is different from the expected project number`);
-
-            for (let i = 0; i < actualResult.length; i++) {
-                const actualResultSingleProject = actualResult[i];
-                const expectedResultSingleProject = expectedFileList[i];
-                assert.equal(actualResultSingleProject.projectFileName, expectedResultSingleProject.projectFileName, `Actual result contains different projects than the expected result`);
-
-                const actualResultSingleProjectFileNameList = actualResultSingleProject.fileNames.sort();
-                const expectedResultSingleProjectFileNameList = map(expectedResultSingleProject.files, f => f.path).sort();
-                assert.isTrue(
-                    arrayIsEqualTo(actualResultSingleProjectFileNameList, expectedResultSingleProjectFileNameList),
-                    `For project ${actualResultSingleProject.projectFileName}, the actual result is ${actualResultSingleProjectFileNameList}, while expected ${expectedResultSingleProjectFileNameList}`);
-            }
-        }
-
-        function createSession(host: server.ServerHost, typingsInstaller?: server.ITypingsInstaller): server.Session {
-            const opts: server.SessionOptions = {
-                host,
-                cancellationToken: nullCancellationToken,
-                useSingleInferredProject: false,
-                useInferredProjectPerProjectRoot: false,
-                typingsInstaller: typingsInstaller || server.nullTypingsInstaller,
-                byteLength: Utils.byteLength,
-                hrtime: process.hrtime,
-                logger: nullLogger,
-                canUseEvents: false
-            };
-            return new server.Session(opts);
-        }
-
-        describe("for configured projects", () => {
-            let moduleFile1: FileOrFolder;
-            let file1Consumer1: FileOrFolder;
-            let file1Consumer2: FileOrFolder;
-            let moduleFile2: FileOrFolder;
-            let globalFile3: FileOrFolder;
-            let configFile: FileOrFolder;
-            let changeModuleFile1ShapeRequest1: server.protocol.Request;
-            let changeModuleFile1InternalRequest1: server.protocol.Request;
-            // A compile on save affected file request using file1
-            let moduleFile1FileListRequest: server.protocol.Request;
-
-            beforeEach(() => {
-                moduleFile1 = {
-                    path: "/a/b/moduleFile1.ts",
-                    content: "export function Foo() { };"
-                };
-
-                file1Consumer1 = {
-                    path: "/a/b/file1Consumer1.ts",
-                    content: `import {Foo} from "./moduleFile1"; export var y = 10;`
-                };
-
-                file1Consumer2 = {
-                    path: "/a/b/file1Consumer2.ts",
-                    content: `import {Foo} from "./moduleFile1"; let z = 10;`
-                };
-
-                moduleFile2 = {
-                    path: "/a/b/moduleFile2.ts",
-                    content: `export var Foo4 = 10;`
-                };
-
-                globalFile3 = {
-                    path: "/a/b/globalFile3.ts",
-                    content: `interface GlobalFoo { age: number }`
-                };
-
-                configFile = {
-                    path: "/a/b/tsconfig.json",
-                    content: `{
-                        "compileOnSave": true
-                    }`
-                };
-
-                // Change the content of file1 to `export var T: number;export function Foo() { };`
-                changeModuleFile1ShapeRequest1 = makeSessionRequest<server.protocol.ChangeRequestArgs>(CommandNames.Change, {
-                    file: moduleFile1.path,
-                    line: 1,
-                    offset: 1,
-                    endLine: 1,
-                    endOffset: 1,
-                    insertString: `export var T: number;`
-                });
-
-                // Change the content of file1 to `export var T: number;export function Foo() { };`
-                changeModuleFile1InternalRequest1 = makeSessionRequest<server.protocol.ChangeRequestArgs>(CommandNames.Change, {
-                    file: moduleFile1.path,
-                    line: 1,
-                    offset: 1,
-                    endLine: 1,
-                    endOffset: 1,
-                    insertString: `var T1: number;`
-                });
-
-                moduleFile1FileListRequest = makeSessionRequest<server.protocol.FileRequestArgs>(CommandNames.CompileOnSaveAffectedFileList, { file: moduleFile1.path, projectFileName: configFile.path });
-            });
-
-            it("should contains only itself if a module file's shape didn't change, and all files referencing it if its shape changed", () => {
-                const host = createServerHost([moduleFile1, file1Consumer1, file1Consumer2, globalFile3, moduleFile2, configFile, libFile]);
-                const typingsInstaller = createTestTypingsInstaller(host);
-                const session = createSession(host, typingsInstaller);
-
-                openFilesForSession([moduleFile1, file1Consumer1], session);
-
-                // Send an initial compileOnSave request
-                sendAffectedFileRequestAndCheckResult(session, moduleFile1FileListRequest, [{ projectFileName: configFile.path, files: [moduleFile1, file1Consumer1, file1Consumer2] }]);
-                session.executeCommand(changeModuleFile1ShapeRequest1);
-                sendAffectedFileRequestAndCheckResult(session, moduleFile1FileListRequest, [{ projectFileName: configFile.path, files: [moduleFile1, file1Consumer1, file1Consumer2] }]);
-
-                // Change the content of file1 to `export var T: number;export function Foo() { console.log('hi'); };`
-                const changeFile1InternalRequest = makeSessionRequest<server.protocol.ChangeRequestArgs>(CommandNames.Change, {
-                    file: moduleFile1.path,
-                    line: 1,
-                    offset: 46,
-                    endLine: 1,
-                    endOffset: 46,
-                    insertString: `console.log('hi');`
-                });
-                session.executeCommand(changeFile1InternalRequest);
-                sendAffectedFileRequestAndCheckResult(session, moduleFile1FileListRequest, [{ projectFileName: configFile.path, files: [moduleFile1] }]);
-            });
-
-            it("should be up-to-date with the reference map changes", () => {
-                const host = createServerHost([moduleFile1, file1Consumer1, file1Consumer2, globalFile3, moduleFile2, configFile, libFile]);
-                const typingsInstaller = createTestTypingsInstaller(host);
-                const session = createSession(host, typingsInstaller);
-
-                openFilesForSession([moduleFile1, file1Consumer1], session);
-
-                // Send an initial compileOnSave request
-                sendAffectedFileRequestAndCheckResult(session, moduleFile1FileListRequest, [{ projectFileName: configFile.path, files: [moduleFile1, file1Consumer1, file1Consumer2] }]);
-
-                // Change file2 content to `let y = Foo();`
-                const removeFile1Consumer1ImportRequest = makeSessionRequest<server.protocol.ChangeRequestArgs>(CommandNames.Change, {
-                    file: file1Consumer1.path,
-                    line: 1,
-                    offset: 1,
-                    endLine: 1,
-                    endOffset: 28,
-                    insertString: ""
-                });
-                session.executeCommand(removeFile1Consumer1ImportRequest);
-                session.executeCommand(changeModuleFile1ShapeRequest1);
-                sendAffectedFileRequestAndCheckResult(session, moduleFile1FileListRequest, [{ projectFileName: configFile.path, files: [moduleFile1, file1Consumer2] }]);
-
-                // Add the import statements back to file2
-                const addFile2ImportRequest = makeSessionRequest<server.protocol.ChangeRequestArgs>(CommandNames.Change, {
-                    file: file1Consumer1.path,
-                    line: 1,
-                    offset: 1,
-                    endLine: 1,
-                    endOffset: 1,
-                    insertString: `import {Foo} from "./moduleFile1";`
-                });
-                session.executeCommand(addFile2ImportRequest);
-
-                // Change the content of file1 to `export var T2: string;export var T: number;export function Foo() { };`
-                const changeModuleFile1ShapeRequest2 = makeSessionRequest<server.protocol.ChangeRequestArgs>(CommandNames.Change, {
-                    file: moduleFile1.path,
-                    line: 1,
-                    offset: 1,
-                    endLine: 1,
-                    endOffset: 1,
-                    insertString: `export var T2: string;`
-                });
-                session.executeCommand(changeModuleFile1ShapeRequest2);
-                sendAffectedFileRequestAndCheckResult(session, moduleFile1FileListRequest, [{ projectFileName: configFile.path, files: [moduleFile1, file1Consumer1, file1Consumer2] }]);
-            });
-
-            it("should be up-to-date with changes made in non-open files", () => {
-                const host = createServerHost([moduleFile1, file1Consumer1, file1Consumer2, globalFile3, moduleFile2, configFile, libFile]);
-                const typingsInstaller = createTestTypingsInstaller(host);
-                const session = createSession(host, typingsInstaller);
-
-                openFilesForSession([moduleFile1], session);
-
-                // Send an initial compileOnSave request
-                sendAffectedFileRequestAndCheckResult(session, moduleFile1FileListRequest, [{ projectFileName: configFile.path, files: [moduleFile1, file1Consumer1, file1Consumer2] }]);
-
-                file1Consumer1.content = `let y = 10;`;
-                host.reloadFS([moduleFile1, file1Consumer1, file1Consumer2, configFile, libFile]);
-
-                session.executeCommand(changeModuleFile1ShapeRequest1);
-                sendAffectedFileRequestAndCheckResult(session, moduleFile1FileListRequest, [{ projectFileName: configFile.path, files: [moduleFile1, file1Consumer2] }]);
-            });
-
-            it("should be up-to-date with deleted files", () => {
-                const host = createServerHost([moduleFile1, file1Consumer1, file1Consumer2, globalFile3, moduleFile2, configFile, libFile]);
-                const typingsInstaller = createTestTypingsInstaller(host);
-                const session = createSession(host, typingsInstaller);
-
-                openFilesForSession([moduleFile1], session);
-                sendAffectedFileRequestAndCheckResult(session, moduleFile1FileListRequest, [{ projectFileName: configFile.path, files: [moduleFile1, file1Consumer1, file1Consumer2] }]);
-
-                session.executeCommand(changeModuleFile1ShapeRequest1);
-                // Delete file1Consumer2
-                host.reloadFS([moduleFile1, file1Consumer1, configFile, libFile]);
-                sendAffectedFileRequestAndCheckResult(session, moduleFile1FileListRequest, [{ projectFileName: configFile.path, files: [moduleFile1, file1Consumer1] }]);
-            });
-
-            it("should be up-to-date with newly created files", () => {
-                const host = createServerHost([moduleFile1, file1Consumer1, file1Consumer2, globalFile3, moduleFile2, configFile, libFile]);
-                const typingsInstaller = createTestTypingsInstaller(host);
-                const session = createSession(host, typingsInstaller);
-
-                openFilesForSession([moduleFile1], session);
-                sendAffectedFileRequestAndCheckResult(session, moduleFile1FileListRequest, [{ projectFileName: configFile.path, files: [moduleFile1, file1Consumer1, file1Consumer2] }]);
-
-                const file1Consumer3: FileOrFolder = {
-                    path: "/a/b/file1Consumer3.ts",
-                    content: `import {Foo} from "./moduleFile1"; let y = Foo();`
-                };
-                host.reloadFS([moduleFile1, file1Consumer1, file1Consumer2, file1Consumer3, globalFile3, configFile, libFile]);
-                host.runQueuedTimeoutCallbacks();
-                session.executeCommand(changeModuleFile1ShapeRequest1);
-                sendAffectedFileRequestAndCheckResult(session, moduleFile1FileListRequest, [{ projectFileName: configFile.path, files: [moduleFile1, file1Consumer1, file1Consumer2, file1Consumer3] }]);
-            });
-
-            it("should detect changes in non-root files", () => {
-                moduleFile1 = {
-                    path: "/a/b/moduleFile1.ts",
-                    content: "export function Foo() { };"
-                };
-
-                file1Consumer1 = {
-                    path: "/a/b/file1Consumer1.ts",
-                    content: `import {Foo} from "./moduleFile1"; let y = Foo();`
-                };
-
-                configFile = {
-                    path: "/a/b/tsconfig.json",
-                    content: `{
-                        "compileOnSave": true,
-                        "files": ["${file1Consumer1.path}"]
-                    }`
-                };
-
-                const host = createServerHost([moduleFile1, file1Consumer1, configFile, libFile]);
-                const typingsInstaller = createTestTypingsInstaller(host);
-                const session = createSession(host, typingsInstaller);
-
-                openFilesForSession([moduleFile1, file1Consumer1], session);
-                sendAffectedFileRequestAndCheckResult(session, moduleFile1FileListRequest, [{ projectFileName: configFile.path, files: [moduleFile1, file1Consumer1] }]);
-
-                // change file1 shape now, and verify both files are affected
-                session.executeCommand(changeModuleFile1ShapeRequest1);
-                sendAffectedFileRequestAndCheckResult(session, moduleFile1FileListRequest, [{ projectFileName: configFile.path, files: [moduleFile1, file1Consumer1] }]);
-
-                // change file1 internal, and verify only file1 is affected
-                session.executeCommand(changeModuleFile1InternalRequest1);
-                sendAffectedFileRequestAndCheckResult(session, moduleFile1FileListRequest, [{ projectFileName: configFile.path, files: [moduleFile1] }]);
-            });
-
-            it("should return all files if a global file changed shape", () => {
-                const host = createServerHost([moduleFile1, file1Consumer1, file1Consumer2, globalFile3, moduleFile2, configFile, libFile]);
-                const typingsInstaller = createTestTypingsInstaller(host);
-                const session = createSession(host, typingsInstaller);
-
-                openFilesForSession([globalFile3], session);
-                const changeGlobalFile3ShapeRequest = makeSessionRequest<server.protocol.ChangeRequestArgs>(CommandNames.Change, {
-                    file: globalFile3.path,
-                    line: 1,
-                    offset: 1,
-                    endLine: 1,
-                    endOffset: 1,
-                    insertString: `var T2: string;`
-                });
-
-                // check after file1 shape changes
-                session.executeCommand(changeGlobalFile3ShapeRequest);
-                const globalFile3FileListRequest = makeSessionRequest<server.protocol.FileRequestArgs>(CommandNames.CompileOnSaveAffectedFileList, { file: globalFile3.path });
-                sendAffectedFileRequestAndCheckResult(session, globalFile3FileListRequest, [{ projectFileName: configFile.path, files: [moduleFile1, file1Consumer1, file1Consumer2, globalFile3, moduleFile2] }]);
-            });
-
-            it("should return empty array if CompileOnSave is not enabled", () => {
-                configFile = {
-                    path: "/a/b/tsconfig.json",
-                    content: `{}`
-                };
-
-                const host = createServerHost([moduleFile1, file1Consumer1, file1Consumer2, configFile, libFile]);
-                const typingsInstaller = createTestTypingsInstaller(host);
-                const session = createSession(host, typingsInstaller);
-                openFilesForSession([moduleFile1], session);
-                sendAffectedFileRequestAndCheckResult(session, moduleFile1FileListRequest, []);
-            });
-
-            it("should return empty array if noEmit is set", () => {
-                configFile = {
-                    path: "/a/b/tsconfig.json",
-                    content: `{
-                        "compileOnSave": true,
-                        "compilerOptions": {
-                            "noEmit": true
-                        }
-                    }`
-                };
-
-                const host = createServerHost([moduleFile1, file1Consumer1, file1Consumer2, configFile, libFile]);
-                const typingsInstaller = createTestTypingsInstaller(host);
-                const session = createSession(host, typingsInstaller);
-                openFilesForSession([moduleFile1], session);
-                sendAffectedFileRequestAndCheckResult(session, moduleFile1FileListRequest, []);
-            });
-
-            it("should save when compileOnSave is enabled in base tsconfig.json", () => {
-                configFile = {
-                    path: "/a/b/tsconfig.json",
-                    content: `{
-                        "extends": "/a/tsconfig.json"
-                    }`
-                };
-
-                const configFile2: FileOrFolder = {
-                    path: "/a/tsconfig.json",
-                    content: `{
-                        "compileOnSave": true
-                    }`
-                };
-
-                const host = createServerHost([moduleFile1, file1Consumer1, file1Consumer2, configFile2, configFile, libFile]);
-                const typingsInstaller = createTestTypingsInstaller(host);
-                const session = createSession(host, typingsInstaller);
-
-                openFilesForSession([moduleFile1, file1Consumer1], session);
-                sendAffectedFileRequestAndCheckResult(session, moduleFile1FileListRequest, [{ projectFileName: configFile.path, files: [moduleFile1, file1Consumer1, file1Consumer2] }]);
-            });
-
-            it("should always return the file itself if '--isolatedModules' is specified", () => {
-                configFile = {
-                    path: "/a/b/tsconfig.json",
-                    content: `{
-                        "compileOnSave": true,
-                        "compilerOptions": {
-                            "isolatedModules": true
-                        }
-                    }`
-                };
-
-                const host = createServerHost([moduleFile1, file1Consumer1, configFile, libFile]);
-                const typingsInstaller = createTestTypingsInstaller(host);
-                const session = createSession(host, typingsInstaller);
-                openFilesForSession([moduleFile1], session);
-
-                const file1ChangeShapeRequest = makeSessionRequest<server.protocol.ChangeRequestArgs>(CommandNames.Change, {
-                    file: moduleFile1.path,
-                    line: 1,
-                    offset: 27,
-                    endLine: 1,
-                    endOffset: 27,
-                    insertString: `Point,`
-                });
-                session.executeCommand(file1ChangeShapeRequest);
-                sendAffectedFileRequestAndCheckResult(session, moduleFile1FileListRequest, [{ projectFileName: configFile.path, files: [moduleFile1] }]);
-            });
-
-            it("should always return the file itself if '--out' or '--outFile' is specified", () => {
-                configFile = {
-                    path: "/a/b/tsconfig.json",
-                    content: `{
-                        "compileOnSave": true,
-                        "compilerOptions": {
-                            "module": "system",
-                            "outFile": "/a/b/out.js"
-                        }
-                    }`
-                };
-
-                const host = createServerHost([moduleFile1, file1Consumer1, configFile, libFile]);
-                const typingsInstaller = createTestTypingsInstaller(host);
-                const session = createSession(host, typingsInstaller);
-                openFilesForSession([moduleFile1], session);
-
-                const file1ChangeShapeRequest = makeSessionRequest<server.protocol.ChangeRequestArgs>(CommandNames.Change, {
-                    file: moduleFile1.path,
-                    line: 1,
-                    offset: 27,
-                    endLine: 1,
-                    endOffset: 27,
-                    insertString: `Point,`
-                });
-                session.executeCommand(file1ChangeShapeRequest);
-                sendAffectedFileRequestAndCheckResult(session, moduleFile1FileListRequest, [{ projectFileName: configFile.path, files: [moduleFile1] }]);
-            });
-
-            it("should return cascaded affected file list", () => {
-                const file1Consumer1Consumer1: FileOrFolder = {
-                    path: "/a/b/file1Consumer1Consumer1.ts",
-                    content: `import {y} from "./file1Consumer1";`
-                };
-                const host = createServerHost([moduleFile1, file1Consumer1, file1Consumer1Consumer1, globalFile3, configFile, libFile]);
-                const typingsInstaller = createTestTypingsInstaller(host);
-                const session = createSession(host, typingsInstaller);
-
-                openFilesForSession([moduleFile1, file1Consumer1], session);
-                sendAffectedFileRequestAndCheckResult(session, moduleFile1FileListRequest, [{ projectFileName: configFile.path, files: [moduleFile1, file1Consumer1, file1Consumer1Consumer1] }]);
-
-                const changeFile1Consumer1ShapeRequest = makeSessionRequest<server.protocol.ChangeRequestArgs>(CommandNames.Change, {
-                    file: file1Consumer1.path,
-                    line: 2,
-                    offset: 1,
-                    endLine: 2,
-                    endOffset: 1,
-                    insertString: `export var T: number;`
-                });
-                session.executeCommand(changeModuleFile1ShapeRequest1);
-                session.executeCommand(changeFile1Consumer1ShapeRequest);
-                sendAffectedFileRequestAndCheckResult(session, moduleFile1FileListRequest, [{ projectFileName: configFile.path, files: [moduleFile1, file1Consumer1, file1Consumer1Consumer1] }]);
-            });
-
-            it("should work fine for files with circular references", () => {
-                const file1: FileOrFolder = {
-                    path: "/a/b/file1.ts",
-                    content: `
-                    /// <reference path="./file2.ts" />
-                    export var t1 = 10;`
-                };
-                const file2: FileOrFolder = {
-                    path: "/a/b/file2.ts",
-                    content: `
-                    /// <reference path="./file1.ts" />
-                    export var t2 = 10;`
-                };
-                const host = createServerHost([file1, file2, configFile]);
-                const typingsInstaller = createTestTypingsInstaller(host);
-                const session = createSession(host, typingsInstaller);
-
-                openFilesForSession([file1, file2], session);
-                const file1AffectedListRequest = makeSessionRequest<server.protocol.FileRequestArgs>(CommandNames.CompileOnSaveAffectedFileList, { file: file1.path });
-                sendAffectedFileRequestAndCheckResult(session, file1AffectedListRequest, [{ projectFileName: configFile.path, files: [file1, file2] }]);
-            });
-
-            it("should return results for all projects if not specifying projectFileName", () => {
-                const file1: FileOrFolder = { path: "/a/b/file1.ts", content: "export var t = 10;" };
-                const file2: FileOrFolder = { path: "/a/b/file2.ts", content: `import {t} from "./file1"; var t2 = 11;` };
-                const file3: FileOrFolder = { path: "/a/c/file2.ts", content: `import {t} from "../b/file1"; var t3 = 11;` };
-                const configFile1: FileOrFolder = { path: "/a/b/tsconfig.json", content: `{ "compileOnSave": true }` };
-                const configFile2: FileOrFolder = { path: "/a/c/tsconfig.json", content: `{ "compileOnSave": true }` };
-
-                const host = createServerHost([file1, file2, file3, configFile1, configFile2]);
-                const session = createSession(host);
-
-                openFilesForSession([file1, file2, file3], session);
-                const file1AffectedListRequest = makeSessionRequest<server.protocol.FileRequestArgs>(CommandNames.CompileOnSaveAffectedFileList, { file: file1.path });
-
-                sendAffectedFileRequestAndCheckResult(session, file1AffectedListRequest, [
-                    { projectFileName: configFile1.path, files: [file1, file2] },
-                    { projectFileName: configFile2.path, files: [file1, file3] }
-                ]);
-            });
-
-            it("should detect removed code file", () => {
-                const referenceFile1: FileOrFolder = {
-                    path: "/a/b/referenceFile1.ts",
-                    content: `
-                    /// <reference path="./moduleFile1.ts" />
-                    export var x = Foo();`
-                };
-                const host = createServerHost([moduleFile1, referenceFile1, configFile]);
-                const session = createSession(host);
-
-                openFilesForSession([referenceFile1], session);
-                host.reloadFS([referenceFile1, configFile]);
-
-                const request = makeSessionRequest<server.protocol.FileRequestArgs>(CommandNames.CompileOnSaveAffectedFileList, { file: referenceFile1.path });
-                sendAffectedFileRequestAndCheckResult(session, request, [
-                    { projectFileName: configFile.path, files: [referenceFile1] }
-                ]);
-                const requestForMissingFile = makeSessionRequest<server.protocol.FileRequestArgs>(CommandNames.CompileOnSaveAffectedFileList, { file: moduleFile1.path });
-                sendAffectedFileRequestAndCheckResult(session, requestForMissingFile, []);
-            });
-
-            it("should detect non-existing code file", () => {
-                const referenceFile1: FileOrFolder = {
-                    path: "/a/b/referenceFile1.ts",
-                    content: `
-                    /// <reference path="./moduleFile2.ts" />
-                    export var x = Foo();`
-                };
-                const host = createServerHost([referenceFile1, configFile]);
-                const session = createSession(host);
-
-                openFilesForSession([referenceFile1], session);
-                const request = makeSessionRequest<server.protocol.FileRequestArgs>(CommandNames.CompileOnSaveAffectedFileList, { file: referenceFile1.path });
-                sendAffectedFileRequestAndCheckResult(session, request, [
-                    { projectFileName: configFile.path, files: [referenceFile1] }
-                ]);
-            });
-        });
-    });
-
-    describe("EmitFile test", () => {
-        it("should respect line endings", () => {
-            test("\n");
-            test("\r\n");
-
-            function test(newLine: string) {
-                const lines = ["var x = 1;", "var y = 2;"];
-                const path = "/a/app";
-                const f = {
-                    path: path + ts.Extension.Ts,
-                    content: lines.join(newLine)
-                };
-                const host = createServerHost([f], { newLine });
-                const session = createSession(host);
-                const openRequest: server.protocol.OpenRequest = {
-                    seq: 1,
-                    type: "request",
-                    command: server.protocol.CommandTypes.Open,
-                    arguments: { file: f.path }
-                };
-                session.executeCommand(openRequest);
-                const emitFileRequest: server.protocol.CompileOnSaveEmitFileRequest = {
-                    seq: 2,
-                    type: "request",
-                    command: server.protocol.CommandTypes.CompileOnSaveEmitFile,
-                    arguments: { file: f.path }
-                };
-                session.executeCommand(emitFileRequest);
-                const emitOutput = host.readFile(path + ts.Extension.Js);
-                assert.equal(emitOutput, f.content + newLine, "content of emit output should be identical with the input + newline");
-            }
-        });
-
-        it("should emit specified file", () => {
-            const file1 = {
-                path: "/a/b/f1.ts",
-                content: `export function Foo() { return 10; }`
-            };
-            const file2 = {
-                path: "/a/b/f2.ts",
-                content: `import {Foo} from "./f1"; let y = Foo();`
-            };
-            const configFile = {
-                path: "/a/b/tsconfig.json",
-                content: `{}`
-            };
-            const host = createServerHost([file1, file2, configFile, libFile], { newLine: "\r\n" });
-            const typingsInstaller = createTestTypingsInstaller(host);
-            const session = createSession(host, { typingsInstaller });
-
-            openFilesForSession([file1, file2], session);
-            const compileFileRequest = makeSessionRequest<server.protocol.CompileOnSaveEmitFileRequestArgs>(CommandNames.CompileOnSaveEmitFile, { file: file1.path, projectFileName: configFile.path });
-            session.executeCommand(compileFileRequest);
-
-            const expectedEmittedFileName = "/a/b/f1.js";
-            assert.isTrue(host.fileExists(expectedEmittedFileName));
-            assert.equal(host.readFile(expectedEmittedFileName), `"use strict";\r\nexports.__esModule = true;\r\nfunction Foo() { return 10; }\r\nexports.Foo = Foo;\r\n`);
-        });
-
-        it("shoud not emit js files in external projects", () => {
-            const file1 = {
-                path: "/a/b/file1.ts",
-                content: "consonle.log('file1');"
-            };
-            // file2 has errors. The emitting should not be blocked.
-            const file2 = {
-                path: "/a/b/file2.js",
-                content: "console.log'file2');"
-            };
-            const file3 = {
-                path: "/a/b/file3.js",
-                content: "console.log('file3');"
-            };
-            const externalProjectName = "/a/b/externalproject";
-            const host = createServerHost([file1, file2, file3, libFile]);
-            const session = createSession(host);
-            const projectService = session.getProjectService();
-
-            projectService.openExternalProject({
-                rootFiles: toExternalFiles([file1.path, file2.path]),
-                options: {
-                    allowJs: true,
-                    outFile: "dist.js",
-                    compileOnSave: true
-                },
-                projectFileName: externalProjectName
-            });
-
-            const emitRequest = makeSessionRequest<server.protocol.CompileOnSaveEmitFileRequestArgs>(CommandNames.CompileOnSaveEmitFile, { file: file1.path });
-            session.executeCommand(emitRequest);
-
-            const expectedOutFileName = "/a/b/dist.js";
-<<<<<<< HEAD
-            assert(host.fileExists(expectedOutFileName));
-            const outFileContent = host.readFile(expectedOutFileName)!;
-            assert(outFileContent.indexOf(file1.content) !== -1);
-            assert(outFileContent.indexOf(file2.content) === -1);
-            assert(outFileContent.indexOf(file3.content) === -1);
-=======
-            assert.isTrue(host.fileExists(expectedOutFileName));
-            const outFileContent = host.readFile(expectedOutFileName);
-            assert.isTrue(outFileContent.indexOf(file1.content) !== -1);
-            assert.isTrue(outFileContent.indexOf(file2.content) === -1);
-            assert.isTrue(outFileContent.indexOf(file3.content) === -1);
->>>>>>> dde7f039
-        });
-
-        it("should use project root as current directory so that compile on save results in correct file mapping", () => {
-            const inputFileName = "Foo.ts";
-            const file1 = {
-                path: `/root/TypeScriptProject3/TypeScriptProject3/${inputFileName}`,
-                content: "consonle.log('file1');"
-            };
-            const externalProjectName = "/root/TypeScriptProject3/TypeScriptProject3/TypeScriptProject3.csproj";
-            const host = createServerHost([file1, libFile]);
-            const session = createSession(host);
-            const projectService = session.getProjectService();
-
-            const outFileName = "bar.js";
-            projectService.openExternalProject({
-                rootFiles: toExternalFiles([file1.path]),
-                options: {
-                    outFile: outFileName,
-                    sourceMap: true,
-                    compileOnSave: true
-                },
-                projectFileName: externalProjectName
-            });
-
-            const emitRequest = makeSessionRequest<server.protocol.CompileOnSaveEmitFileRequestArgs>(CommandNames.CompileOnSaveEmitFile, { file: file1.path });
-            session.executeCommand(emitRequest);
-
-            // Verify js file
-            const expectedOutFileName = "/root/TypeScriptProject3/TypeScriptProject3/" + outFileName;
-<<<<<<< HEAD
-            assert(host.fileExists(expectedOutFileName));
-            const outFileContent = host.readFile(expectedOutFileName)!;
-=======
-            assert.isTrue(host.fileExists(expectedOutFileName));
-            const outFileContent = host.readFile(expectedOutFileName);
->>>>>>> dde7f039
-            verifyContentHasString(outFileContent, file1.content);
-            verifyContentHasString(outFileContent, `//# ${"sourceMappingURL"}=${outFileName}.map`); // Sometimes tools can sometimes see this line as a source mapping url comment, so we obfuscate it a little
-
-            // Verify map file
-            const expectedMapFileName = expectedOutFileName + ".map";
-<<<<<<< HEAD
-            assert(host.fileExists(expectedMapFileName));
-            const mapFileContent = host.readFile(expectedMapFileName)!;
-=======
-            assert.isTrue(host.fileExists(expectedMapFileName));
-            const mapFileContent = host.readFile(expectedMapFileName);
->>>>>>> dde7f039
-            verifyContentHasString(mapFileContent, `"sources":["${inputFileName}"]`);
-
-            function verifyContentHasString(content: string, str: string) {
-                assert.isTrue(stringContains(content, str), `Expected "${content}" to have "${str}"`);
-            }
-        });
-    });
-}
+/// <reference path="../harness.ts" />
+/// <reference path="./tsserverProjectSystem.ts" />
+/// <reference path="../../server/typingsInstaller/typingsInstaller.ts" />
+
+namespace ts.projectSystem {
+    import CommandNames = server.CommandNames;
+    const nullCancellationToken = server.nullCancellationToken;
+
+    function createTestTypingsInstaller(host: server.ServerHost) {
+        return new TestTypingsInstaller("/a/data/", /*throttleLimit*/5, host);
+    }
+
+    describe("CompileOnSave affected list", () => {
+        function sendAffectedFileRequestAndCheckResult(session: server.Session, request: server.protocol.Request, expectedFileList: { projectFileName: string, files: FileOrFolder[] }[]) {
+            const response = session.executeCommand(request).response as server.protocol.CompileOnSaveAffectedFileListSingleProject[];
+            const actualResult = response.sort((list1, list2) => ts.compareStringsCaseSensitive(list1.projectFileName, list2.projectFileName));
+            expectedFileList = expectedFileList.sort((list1, list2) => ts.compareStringsCaseSensitive(list1.projectFileName, list2.projectFileName));
+
+            assert.equal(actualResult.length, expectedFileList.length, `Actual result project number is different from the expected project number`);
+
+            for (let i = 0; i < actualResult.length; i++) {
+                const actualResultSingleProject = actualResult[i];
+                const expectedResultSingleProject = expectedFileList[i];
+                assert.equal(actualResultSingleProject.projectFileName, expectedResultSingleProject.projectFileName, `Actual result contains different projects than the expected result`);
+
+                const actualResultSingleProjectFileNameList = actualResultSingleProject.fileNames.sort();
+                const expectedResultSingleProjectFileNameList = map(expectedResultSingleProject.files, f => f.path).sort();
+                assert.isTrue(
+                    arrayIsEqualTo(actualResultSingleProjectFileNameList, expectedResultSingleProjectFileNameList),
+                    `For project ${actualResultSingleProject.projectFileName}, the actual result is ${actualResultSingleProjectFileNameList}, while expected ${expectedResultSingleProjectFileNameList}`);
+            }
+        }
+
+        function createSession(host: server.ServerHost, typingsInstaller?: server.ITypingsInstaller): server.Session {
+            const opts: server.SessionOptions = {
+                host,
+                cancellationToken: nullCancellationToken,
+                useSingleInferredProject: false,
+                useInferredProjectPerProjectRoot: false,
+                typingsInstaller: typingsInstaller || server.nullTypingsInstaller,
+                byteLength: Utils.byteLength,
+                hrtime: process.hrtime,
+                logger: nullLogger,
+                canUseEvents: false
+            };
+            return new server.Session(opts);
+        }
+
+        describe("for configured projects", () => {
+            let moduleFile1: FileOrFolder;
+            let file1Consumer1: FileOrFolder;
+            let file1Consumer2: FileOrFolder;
+            let moduleFile2: FileOrFolder;
+            let globalFile3: FileOrFolder;
+            let configFile: FileOrFolder;
+            let changeModuleFile1ShapeRequest1: server.protocol.Request;
+            let changeModuleFile1InternalRequest1: server.protocol.Request;
+            // A compile on save affected file request using file1
+            let moduleFile1FileListRequest: server.protocol.Request;
+
+            beforeEach(() => {
+                moduleFile1 = {
+                    path: "/a/b/moduleFile1.ts",
+                    content: "export function Foo() { };"
+                };
+
+                file1Consumer1 = {
+                    path: "/a/b/file1Consumer1.ts",
+                    content: `import {Foo} from "./moduleFile1"; export var y = 10;`
+                };
+
+                file1Consumer2 = {
+                    path: "/a/b/file1Consumer2.ts",
+                    content: `import {Foo} from "./moduleFile1"; let z = 10;`
+                };
+
+                moduleFile2 = {
+                    path: "/a/b/moduleFile2.ts",
+                    content: `export var Foo4 = 10;`
+                };
+
+                globalFile3 = {
+                    path: "/a/b/globalFile3.ts",
+                    content: `interface GlobalFoo { age: number }`
+                };
+
+                configFile = {
+                    path: "/a/b/tsconfig.json",
+                    content: `{
+                        "compileOnSave": true
+                    }`
+                };
+
+                // Change the content of file1 to `export var T: number;export function Foo() { };`
+                changeModuleFile1ShapeRequest1 = makeSessionRequest<server.protocol.ChangeRequestArgs>(CommandNames.Change, {
+                    file: moduleFile1.path,
+                    line: 1,
+                    offset: 1,
+                    endLine: 1,
+                    endOffset: 1,
+                    insertString: `export var T: number;`
+                });
+
+                // Change the content of file1 to `export var T: number;export function Foo() { };`
+                changeModuleFile1InternalRequest1 = makeSessionRequest<server.protocol.ChangeRequestArgs>(CommandNames.Change, {
+                    file: moduleFile1.path,
+                    line: 1,
+                    offset: 1,
+                    endLine: 1,
+                    endOffset: 1,
+                    insertString: `var T1: number;`
+                });
+
+                moduleFile1FileListRequest = makeSessionRequest<server.protocol.FileRequestArgs>(CommandNames.CompileOnSaveAffectedFileList, { file: moduleFile1.path, projectFileName: configFile.path });
+            });
+
+            it("should contains only itself if a module file's shape didn't change, and all files referencing it if its shape changed", () => {
+                const host = createServerHost([moduleFile1, file1Consumer1, file1Consumer2, globalFile3, moduleFile2, configFile, libFile]);
+                const typingsInstaller = createTestTypingsInstaller(host);
+                const session = createSession(host, typingsInstaller);
+
+                openFilesForSession([moduleFile1, file1Consumer1], session);
+
+                // Send an initial compileOnSave request
+                sendAffectedFileRequestAndCheckResult(session, moduleFile1FileListRequest, [{ projectFileName: configFile.path, files: [moduleFile1, file1Consumer1, file1Consumer2] }]);
+                session.executeCommand(changeModuleFile1ShapeRequest1);
+                sendAffectedFileRequestAndCheckResult(session, moduleFile1FileListRequest, [{ projectFileName: configFile.path, files: [moduleFile1, file1Consumer1, file1Consumer2] }]);
+
+                // Change the content of file1 to `export var T: number;export function Foo() { console.log('hi'); };`
+                const changeFile1InternalRequest = makeSessionRequest<server.protocol.ChangeRequestArgs>(CommandNames.Change, {
+                    file: moduleFile1.path,
+                    line: 1,
+                    offset: 46,
+                    endLine: 1,
+                    endOffset: 46,
+                    insertString: `console.log('hi');`
+                });
+                session.executeCommand(changeFile1InternalRequest);
+                sendAffectedFileRequestAndCheckResult(session, moduleFile1FileListRequest, [{ projectFileName: configFile.path, files: [moduleFile1] }]);
+            });
+
+            it("should be up-to-date with the reference map changes", () => {
+                const host = createServerHost([moduleFile1, file1Consumer1, file1Consumer2, globalFile3, moduleFile2, configFile, libFile]);
+                const typingsInstaller = createTestTypingsInstaller(host);
+                const session = createSession(host, typingsInstaller);
+
+                openFilesForSession([moduleFile1, file1Consumer1], session);
+
+                // Send an initial compileOnSave request
+                sendAffectedFileRequestAndCheckResult(session, moduleFile1FileListRequest, [{ projectFileName: configFile.path, files: [moduleFile1, file1Consumer1, file1Consumer2] }]);
+
+                // Change file2 content to `let y = Foo();`
+                const removeFile1Consumer1ImportRequest = makeSessionRequest<server.protocol.ChangeRequestArgs>(CommandNames.Change, {
+                    file: file1Consumer1.path,
+                    line: 1,
+                    offset: 1,
+                    endLine: 1,
+                    endOffset: 28,
+                    insertString: ""
+                });
+                session.executeCommand(removeFile1Consumer1ImportRequest);
+                session.executeCommand(changeModuleFile1ShapeRequest1);
+                sendAffectedFileRequestAndCheckResult(session, moduleFile1FileListRequest, [{ projectFileName: configFile.path, files: [moduleFile1, file1Consumer2] }]);
+
+                // Add the import statements back to file2
+                const addFile2ImportRequest = makeSessionRequest<server.protocol.ChangeRequestArgs>(CommandNames.Change, {
+                    file: file1Consumer1.path,
+                    line: 1,
+                    offset: 1,
+                    endLine: 1,
+                    endOffset: 1,
+                    insertString: `import {Foo} from "./moduleFile1";`
+                });
+                session.executeCommand(addFile2ImportRequest);
+
+                // Change the content of file1 to `export var T2: string;export var T: number;export function Foo() { };`
+                const changeModuleFile1ShapeRequest2 = makeSessionRequest<server.protocol.ChangeRequestArgs>(CommandNames.Change, {
+                    file: moduleFile1.path,
+                    line: 1,
+                    offset: 1,
+                    endLine: 1,
+                    endOffset: 1,
+                    insertString: `export var T2: string;`
+                });
+                session.executeCommand(changeModuleFile1ShapeRequest2);
+                sendAffectedFileRequestAndCheckResult(session, moduleFile1FileListRequest, [{ projectFileName: configFile.path, files: [moduleFile1, file1Consumer1, file1Consumer2] }]);
+            });
+
+            it("should be up-to-date with changes made in non-open files", () => {
+                const host = createServerHost([moduleFile1, file1Consumer1, file1Consumer2, globalFile3, moduleFile2, configFile, libFile]);
+                const typingsInstaller = createTestTypingsInstaller(host);
+                const session = createSession(host, typingsInstaller);
+
+                openFilesForSession([moduleFile1], session);
+
+                // Send an initial compileOnSave request
+                sendAffectedFileRequestAndCheckResult(session, moduleFile1FileListRequest, [{ projectFileName: configFile.path, files: [moduleFile1, file1Consumer1, file1Consumer2] }]);
+
+                file1Consumer1.content = `let y = 10;`;
+                host.reloadFS([moduleFile1, file1Consumer1, file1Consumer2, configFile, libFile]);
+
+                session.executeCommand(changeModuleFile1ShapeRequest1);
+                sendAffectedFileRequestAndCheckResult(session, moduleFile1FileListRequest, [{ projectFileName: configFile.path, files: [moduleFile1, file1Consumer2] }]);
+            });
+
+            it("should be up-to-date with deleted files", () => {
+                const host = createServerHost([moduleFile1, file1Consumer1, file1Consumer2, globalFile3, moduleFile2, configFile, libFile]);
+                const typingsInstaller = createTestTypingsInstaller(host);
+                const session = createSession(host, typingsInstaller);
+
+                openFilesForSession([moduleFile1], session);
+                sendAffectedFileRequestAndCheckResult(session, moduleFile1FileListRequest, [{ projectFileName: configFile.path, files: [moduleFile1, file1Consumer1, file1Consumer2] }]);
+
+                session.executeCommand(changeModuleFile1ShapeRequest1);
+                // Delete file1Consumer2
+                host.reloadFS([moduleFile1, file1Consumer1, configFile, libFile]);
+                sendAffectedFileRequestAndCheckResult(session, moduleFile1FileListRequest, [{ projectFileName: configFile.path, files: [moduleFile1, file1Consumer1] }]);
+            });
+
+            it("should be up-to-date with newly created files", () => {
+                const host = createServerHost([moduleFile1, file1Consumer1, file1Consumer2, globalFile3, moduleFile2, configFile, libFile]);
+                const typingsInstaller = createTestTypingsInstaller(host);
+                const session = createSession(host, typingsInstaller);
+
+                openFilesForSession([moduleFile1], session);
+                sendAffectedFileRequestAndCheckResult(session, moduleFile1FileListRequest, [{ projectFileName: configFile.path, files: [moduleFile1, file1Consumer1, file1Consumer2] }]);
+
+                const file1Consumer3: FileOrFolder = {
+                    path: "/a/b/file1Consumer3.ts",
+                    content: `import {Foo} from "./moduleFile1"; let y = Foo();`
+                };
+                host.reloadFS([moduleFile1, file1Consumer1, file1Consumer2, file1Consumer3, globalFile3, configFile, libFile]);
+                host.runQueuedTimeoutCallbacks();
+                session.executeCommand(changeModuleFile1ShapeRequest1);
+                sendAffectedFileRequestAndCheckResult(session, moduleFile1FileListRequest, [{ projectFileName: configFile.path, files: [moduleFile1, file1Consumer1, file1Consumer2, file1Consumer3] }]);
+            });
+
+            it("should detect changes in non-root files", () => {
+                moduleFile1 = {
+                    path: "/a/b/moduleFile1.ts",
+                    content: "export function Foo() { };"
+                };
+
+                file1Consumer1 = {
+                    path: "/a/b/file1Consumer1.ts",
+                    content: `import {Foo} from "./moduleFile1"; let y = Foo();`
+                };
+
+                configFile = {
+                    path: "/a/b/tsconfig.json",
+                    content: `{
+                        "compileOnSave": true,
+                        "files": ["${file1Consumer1.path}"]
+                    }`
+                };
+
+                const host = createServerHost([moduleFile1, file1Consumer1, configFile, libFile]);
+                const typingsInstaller = createTestTypingsInstaller(host);
+                const session = createSession(host, typingsInstaller);
+
+                openFilesForSession([moduleFile1, file1Consumer1], session);
+                sendAffectedFileRequestAndCheckResult(session, moduleFile1FileListRequest, [{ projectFileName: configFile.path, files: [moduleFile1, file1Consumer1] }]);
+
+                // change file1 shape now, and verify both files are affected
+                session.executeCommand(changeModuleFile1ShapeRequest1);
+                sendAffectedFileRequestAndCheckResult(session, moduleFile1FileListRequest, [{ projectFileName: configFile.path, files: [moduleFile1, file1Consumer1] }]);
+
+                // change file1 internal, and verify only file1 is affected
+                session.executeCommand(changeModuleFile1InternalRequest1);
+                sendAffectedFileRequestAndCheckResult(session, moduleFile1FileListRequest, [{ projectFileName: configFile.path, files: [moduleFile1] }]);
+            });
+
+            it("should return all files if a global file changed shape", () => {
+                const host = createServerHost([moduleFile1, file1Consumer1, file1Consumer2, globalFile3, moduleFile2, configFile, libFile]);
+                const typingsInstaller = createTestTypingsInstaller(host);
+                const session = createSession(host, typingsInstaller);
+
+                openFilesForSession([globalFile3], session);
+                const changeGlobalFile3ShapeRequest = makeSessionRequest<server.protocol.ChangeRequestArgs>(CommandNames.Change, {
+                    file: globalFile3.path,
+                    line: 1,
+                    offset: 1,
+                    endLine: 1,
+                    endOffset: 1,
+                    insertString: `var T2: string;`
+                });
+
+                // check after file1 shape changes
+                session.executeCommand(changeGlobalFile3ShapeRequest);
+                const globalFile3FileListRequest = makeSessionRequest<server.protocol.FileRequestArgs>(CommandNames.CompileOnSaveAffectedFileList, { file: globalFile3.path });
+                sendAffectedFileRequestAndCheckResult(session, globalFile3FileListRequest, [{ projectFileName: configFile.path, files: [moduleFile1, file1Consumer1, file1Consumer2, globalFile3, moduleFile2] }]);
+            });
+
+            it("should return empty array if CompileOnSave is not enabled", () => {
+                configFile = {
+                    path: "/a/b/tsconfig.json",
+                    content: `{}`
+                };
+
+                const host = createServerHost([moduleFile1, file1Consumer1, file1Consumer2, configFile, libFile]);
+                const typingsInstaller = createTestTypingsInstaller(host);
+                const session = createSession(host, typingsInstaller);
+                openFilesForSession([moduleFile1], session);
+                sendAffectedFileRequestAndCheckResult(session, moduleFile1FileListRequest, []);
+            });
+
+            it("should return empty array if noEmit is set", () => {
+                configFile = {
+                    path: "/a/b/tsconfig.json",
+                    content: `{
+                        "compileOnSave": true,
+                        "compilerOptions": {
+                            "noEmit": true
+                        }
+                    }`
+                };
+
+                const host = createServerHost([moduleFile1, file1Consumer1, file1Consumer2, configFile, libFile]);
+                const typingsInstaller = createTestTypingsInstaller(host);
+                const session = createSession(host, typingsInstaller);
+                openFilesForSession([moduleFile1], session);
+                sendAffectedFileRequestAndCheckResult(session, moduleFile1FileListRequest, []);
+            });
+
+            it("should save when compileOnSave is enabled in base tsconfig.json", () => {
+                configFile = {
+                    path: "/a/b/tsconfig.json",
+                    content: `{
+                        "extends": "/a/tsconfig.json"
+                    }`
+                };
+
+                const configFile2: FileOrFolder = {
+                    path: "/a/tsconfig.json",
+                    content: `{
+                        "compileOnSave": true
+                    }`
+                };
+
+                const host = createServerHost([moduleFile1, file1Consumer1, file1Consumer2, configFile2, configFile, libFile]);
+                const typingsInstaller = createTestTypingsInstaller(host);
+                const session = createSession(host, typingsInstaller);
+
+                openFilesForSession([moduleFile1, file1Consumer1], session);
+                sendAffectedFileRequestAndCheckResult(session, moduleFile1FileListRequest, [{ projectFileName: configFile.path, files: [moduleFile1, file1Consumer1, file1Consumer2] }]);
+            });
+
+            it("should always return the file itself if '--isolatedModules' is specified", () => {
+                configFile = {
+                    path: "/a/b/tsconfig.json",
+                    content: `{
+                        "compileOnSave": true,
+                        "compilerOptions": {
+                            "isolatedModules": true
+                        }
+                    }`
+                };
+
+                const host = createServerHost([moduleFile1, file1Consumer1, configFile, libFile]);
+                const typingsInstaller = createTestTypingsInstaller(host);
+                const session = createSession(host, typingsInstaller);
+                openFilesForSession([moduleFile1], session);
+
+                const file1ChangeShapeRequest = makeSessionRequest<server.protocol.ChangeRequestArgs>(CommandNames.Change, {
+                    file: moduleFile1.path,
+                    line: 1,
+                    offset: 27,
+                    endLine: 1,
+                    endOffset: 27,
+                    insertString: `Point,`
+                });
+                session.executeCommand(file1ChangeShapeRequest);
+                sendAffectedFileRequestAndCheckResult(session, moduleFile1FileListRequest, [{ projectFileName: configFile.path, files: [moduleFile1] }]);
+            });
+
+            it("should always return the file itself if '--out' or '--outFile' is specified", () => {
+                configFile = {
+                    path: "/a/b/tsconfig.json",
+                    content: `{
+                        "compileOnSave": true,
+                        "compilerOptions": {
+                            "module": "system",
+                            "outFile": "/a/b/out.js"
+                        }
+                    }`
+                };
+
+                const host = createServerHost([moduleFile1, file1Consumer1, configFile, libFile]);
+                const typingsInstaller = createTestTypingsInstaller(host);
+                const session = createSession(host, typingsInstaller);
+                openFilesForSession([moduleFile1], session);
+
+                const file1ChangeShapeRequest = makeSessionRequest<server.protocol.ChangeRequestArgs>(CommandNames.Change, {
+                    file: moduleFile1.path,
+                    line: 1,
+                    offset: 27,
+                    endLine: 1,
+                    endOffset: 27,
+                    insertString: `Point,`
+                });
+                session.executeCommand(file1ChangeShapeRequest);
+                sendAffectedFileRequestAndCheckResult(session, moduleFile1FileListRequest, [{ projectFileName: configFile.path, files: [moduleFile1] }]);
+            });
+
+            it("should return cascaded affected file list", () => {
+                const file1Consumer1Consumer1: FileOrFolder = {
+                    path: "/a/b/file1Consumer1Consumer1.ts",
+                    content: `import {y} from "./file1Consumer1";`
+                };
+                const host = createServerHost([moduleFile1, file1Consumer1, file1Consumer1Consumer1, globalFile3, configFile, libFile]);
+                const typingsInstaller = createTestTypingsInstaller(host);
+                const session = createSession(host, typingsInstaller);
+
+                openFilesForSession([moduleFile1, file1Consumer1], session);
+                sendAffectedFileRequestAndCheckResult(session, moduleFile1FileListRequest, [{ projectFileName: configFile.path, files: [moduleFile1, file1Consumer1, file1Consumer1Consumer1] }]);
+
+                const changeFile1Consumer1ShapeRequest = makeSessionRequest<server.protocol.ChangeRequestArgs>(CommandNames.Change, {
+                    file: file1Consumer1.path,
+                    line: 2,
+                    offset: 1,
+                    endLine: 2,
+                    endOffset: 1,
+                    insertString: `export var T: number;`
+                });
+                session.executeCommand(changeModuleFile1ShapeRequest1);
+                session.executeCommand(changeFile1Consumer1ShapeRequest);
+                sendAffectedFileRequestAndCheckResult(session, moduleFile1FileListRequest, [{ projectFileName: configFile.path, files: [moduleFile1, file1Consumer1, file1Consumer1Consumer1] }]);
+            });
+
+            it("should work fine for files with circular references", () => {
+                const file1: FileOrFolder = {
+                    path: "/a/b/file1.ts",
+                    content: `
+                    /// <reference path="./file2.ts" />
+                    export var t1 = 10;`
+                };
+                const file2: FileOrFolder = {
+                    path: "/a/b/file2.ts",
+                    content: `
+                    /// <reference path="./file1.ts" />
+                    export var t2 = 10;`
+                };
+                const host = createServerHost([file1, file2, configFile]);
+                const typingsInstaller = createTestTypingsInstaller(host);
+                const session = createSession(host, typingsInstaller);
+
+                openFilesForSession([file1, file2], session);
+                const file1AffectedListRequest = makeSessionRequest<server.protocol.FileRequestArgs>(CommandNames.CompileOnSaveAffectedFileList, { file: file1.path });
+                sendAffectedFileRequestAndCheckResult(session, file1AffectedListRequest, [{ projectFileName: configFile.path, files: [file1, file2] }]);
+            });
+
+            it("should return results for all projects if not specifying projectFileName", () => {
+                const file1: FileOrFolder = { path: "/a/b/file1.ts", content: "export var t = 10;" };
+                const file2: FileOrFolder = { path: "/a/b/file2.ts", content: `import {t} from "./file1"; var t2 = 11;` };
+                const file3: FileOrFolder = { path: "/a/c/file2.ts", content: `import {t} from "../b/file1"; var t3 = 11;` };
+                const configFile1: FileOrFolder = { path: "/a/b/tsconfig.json", content: `{ "compileOnSave": true }` };
+                const configFile2: FileOrFolder = { path: "/a/c/tsconfig.json", content: `{ "compileOnSave": true }` };
+
+                const host = createServerHost([file1, file2, file3, configFile1, configFile2]);
+                const session = createSession(host);
+
+                openFilesForSession([file1, file2, file3], session);
+                const file1AffectedListRequest = makeSessionRequest<server.protocol.FileRequestArgs>(CommandNames.CompileOnSaveAffectedFileList, { file: file1.path });
+
+                sendAffectedFileRequestAndCheckResult(session, file1AffectedListRequest, [
+                    { projectFileName: configFile1.path, files: [file1, file2] },
+                    { projectFileName: configFile2.path, files: [file1, file3] }
+                ]);
+            });
+
+            it("should detect removed code file", () => {
+                const referenceFile1: FileOrFolder = {
+                    path: "/a/b/referenceFile1.ts",
+                    content: `
+                    /// <reference path="./moduleFile1.ts" />
+                    export var x = Foo();`
+                };
+                const host = createServerHost([moduleFile1, referenceFile1, configFile]);
+                const session = createSession(host);
+
+                openFilesForSession([referenceFile1], session);
+                host.reloadFS([referenceFile1, configFile]);
+
+                const request = makeSessionRequest<server.protocol.FileRequestArgs>(CommandNames.CompileOnSaveAffectedFileList, { file: referenceFile1.path });
+                sendAffectedFileRequestAndCheckResult(session, request, [
+                    { projectFileName: configFile.path, files: [referenceFile1] }
+                ]);
+                const requestForMissingFile = makeSessionRequest<server.protocol.FileRequestArgs>(CommandNames.CompileOnSaveAffectedFileList, { file: moduleFile1.path });
+                sendAffectedFileRequestAndCheckResult(session, requestForMissingFile, []);
+            });
+
+            it("should detect non-existing code file", () => {
+                const referenceFile1: FileOrFolder = {
+                    path: "/a/b/referenceFile1.ts",
+                    content: `
+                    /// <reference path="./moduleFile2.ts" />
+                    export var x = Foo();`
+                };
+                const host = createServerHost([referenceFile1, configFile]);
+                const session = createSession(host);
+
+                openFilesForSession([referenceFile1], session);
+                const request = makeSessionRequest<server.protocol.FileRequestArgs>(CommandNames.CompileOnSaveAffectedFileList, { file: referenceFile1.path });
+                sendAffectedFileRequestAndCheckResult(session, request, [
+                    { projectFileName: configFile.path, files: [referenceFile1] }
+                ]);
+            });
+        });
+    });
+
+    describe("EmitFile test", () => {
+        it("should respect line endings", () => {
+            test("\n");
+            test("\r\n");
+
+            function test(newLine: string) {
+                const lines = ["var x = 1;", "var y = 2;"];
+                const path = "/a/app";
+                const f = {
+                    path: path + ts.Extension.Ts,
+                    content: lines.join(newLine)
+                };
+                const host = createServerHost([f], { newLine });
+                const session = createSession(host);
+                const openRequest: server.protocol.OpenRequest = {
+                    seq: 1,
+                    type: "request",
+                    command: server.protocol.CommandTypes.Open,
+                    arguments: { file: f.path }
+                };
+                session.executeCommand(openRequest);
+                const emitFileRequest: server.protocol.CompileOnSaveEmitFileRequest = {
+                    seq: 2,
+                    type: "request",
+                    command: server.protocol.CommandTypes.CompileOnSaveEmitFile,
+                    arguments: { file: f.path }
+                };
+                session.executeCommand(emitFileRequest);
+                const emitOutput = host.readFile(path + ts.Extension.Js);
+                assert.equal(emitOutput, f.content + newLine, "content of emit output should be identical with the input + newline");
+            }
+        });
+
+        it("should emit specified file", () => {
+            const file1 = {
+                path: "/a/b/f1.ts",
+                content: `export function Foo() { return 10; }`
+            };
+            const file2 = {
+                path: "/a/b/f2.ts",
+                content: `import {Foo} from "./f1"; let y = Foo();`
+            };
+            const configFile = {
+                path: "/a/b/tsconfig.json",
+                content: `{}`
+            };
+            const host = createServerHost([file1, file2, configFile, libFile], { newLine: "\r\n" });
+            const typingsInstaller = createTestTypingsInstaller(host);
+            const session = createSession(host, { typingsInstaller });
+
+            openFilesForSession([file1, file2], session);
+            const compileFileRequest = makeSessionRequest<server.protocol.CompileOnSaveEmitFileRequestArgs>(CommandNames.CompileOnSaveEmitFile, { file: file1.path, projectFileName: configFile.path });
+            session.executeCommand(compileFileRequest);
+
+            const expectedEmittedFileName = "/a/b/f1.js";
+            assert.isTrue(host.fileExists(expectedEmittedFileName));
+            assert.equal(host.readFile(expectedEmittedFileName), `"use strict";\r\nexports.__esModule = true;\r\nfunction Foo() { return 10; }\r\nexports.Foo = Foo;\r\n`);
+        });
+
+        it("shoud not emit js files in external projects", () => {
+            const file1 = {
+                path: "/a/b/file1.ts",
+                content: "consonle.log('file1');"
+            };
+            // file2 has errors. The emitting should not be blocked.
+            const file2 = {
+                path: "/a/b/file2.js",
+                content: "console.log'file2');"
+            };
+            const file3 = {
+                path: "/a/b/file3.js",
+                content: "console.log('file3');"
+            };
+            const externalProjectName = "/a/b/externalproject";
+            const host = createServerHost([file1, file2, file3, libFile]);
+            const session = createSession(host);
+            const projectService = session.getProjectService();
+
+            projectService.openExternalProject({
+                rootFiles: toExternalFiles([file1.path, file2.path]),
+                options: {
+                    allowJs: true,
+                    outFile: "dist.js",
+                    compileOnSave: true
+                },
+                projectFileName: externalProjectName
+            });
+
+            const emitRequest = makeSessionRequest<server.protocol.CompileOnSaveEmitFileRequestArgs>(CommandNames.CompileOnSaveEmitFile, { file: file1.path });
+            session.executeCommand(emitRequest);
+
+            const expectedOutFileName = "/a/b/dist.js";
+            assert.isTrue(host.fileExists(expectedOutFileName));
+            const outFileContent = host.readFile(expectedOutFileName)!;
+            assert.isTrue(outFileContent.indexOf(file1.content) !== -1);
+            assert.isTrue(outFileContent.indexOf(file2.content) === -1);
+            assert.isTrue(outFileContent.indexOf(file3.content) === -1);
+        });
+
+        it("should use project root as current directory so that compile on save results in correct file mapping", () => {
+            const inputFileName = "Foo.ts";
+            const file1 = {
+                path: `/root/TypeScriptProject3/TypeScriptProject3/${inputFileName}`,
+                content: "consonle.log('file1');"
+            };
+            const externalProjectName = "/root/TypeScriptProject3/TypeScriptProject3/TypeScriptProject3.csproj";
+            const host = createServerHost([file1, libFile]);
+            const session = createSession(host);
+            const projectService = session.getProjectService();
+
+            const outFileName = "bar.js";
+            projectService.openExternalProject({
+                rootFiles: toExternalFiles([file1.path]),
+                options: {
+                    outFile: outFileName,
+                    sourceMap: true,
+                    compileOnSave: true
+                },
+                projectFileName: externalProjectName
+            });
+
+            const emitRequest = makeSessionRequest<server.protocol.CompileOnSaveEmitFileRequestArgs>(CommandNames.CompileOnSaveEmitFile, { file: file1.path });
+            session.executeCommand(emitRequest);
+
+            // Verify js file
+            const expectedOutFileName = "/root/TypeScriptProject3/TypeScriptProject3/" + outFileName;
+            assert.isTrue(host.fileExists(expectedOutFileName));
+            const outFileContent = host.readFile(expectedOutFileName)!;
+            verifyContentHasString(outFileContent, file1.content);
+            verifyContentHasString(outFileContent, `//# ${"sourceMappingURL"}=${outFileName}.map`); // Sometimes tools can sometimes see this line as a source mapping url comment, so we obfuscate it a little
+
+            // Verify map file
+            const expectedMapFileName = expectedOutFileName + ".map";
+            assert.isTrue(host.fileExists(expectedMapFileName));
+            const mapFileContent = host.readFile(expectedMapFileName)!;
+            verifyContentHasString(mapFileContent, `"sources":["${inputFileName}"]`);
+
+            function verifyContentHasString(content: string, str: string) {
+                assert.isTrue(stringContains(content, str), `Expected "${content}" to have "${str}"`);
+            }
+        });
+    });
+}