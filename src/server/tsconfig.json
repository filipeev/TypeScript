--- conflicted
+++ resolved
@@ -7,22 +7,14 @@
         "pretty": true,
         "out": "../../built/local/tsserver.js",
         "sourceMap": true,
-<<<<<<< HEAD
-        "stripInternal": true
-=======
         "stripInternal": true,
         "types": [
             "node"
         ]
->>>>>>> 36b61133
     },
     "files": [
         "../services/shims.ts",
         "../services/utilities.ts",
-<<<<<<< HEAD
-        "node.d.ts",
-=======
->>>>>>> 36b61133
         "editorServices.ts",
         "protocol.d.ts",
         "session.ts",
