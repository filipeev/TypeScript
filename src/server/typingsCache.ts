/// <reference path="project.ts"/>

namespace ts.server {
    export interface InstallPackageOptionsWithProject extends InstallPackageOptions {
        projectName: string;
        projectRootPath: Path;
    }

    // tslint:disable-next-line interface-name (for backwards-compatibility)
    export interface ITypingsInstaller {
        isKnownTypesPackageName(name: string): boolean;
<<<<<<< HEAD
        installPackage(options: InstallPackageOptionsWithProjectRootPath): Promise<ApplyCodeActionCommandResult>;
        enqueueInstallTypingsRequest(p: Project, typeAcquisition: TypeAcquisition, unresolvedImports: SortedReadonlyArray<string> | undefined): void;
=======
        installPackage(options: InstallPackageOptionsWithProject): Promise<ApplyCodeActionCommandResult>;
        enqueueInstallTypingsRequest(p: Project, typeAcquisition: TypeAcquisition, unresolvedImports: SortedReadonlyArray<string>): void;
>>>>>>> 8d209a36
        attach(projectService: ProjectService): void;
        onProjectClosed(p: Project): void;
        readonly globalTypingsCacheLocation: string;
    }

    export const nullTypingsInstaller: ITypingsInstaller = {
        isKnownTypesPackageName: returnFalse,
        // Should never be called because we never provide a types registry.
        installPackage: notImplemented,
        enqueueInstallTypingsRequest: noop,
        attach: noop,
        onProjectClosed: noop,
        globalTypingsCacheLocation: undefined! // TODO: GH#18217
    };

    class TypingsCacheEntry {
        readonly typeAcquisition: TypeAcquisition;
        readonly compilerOptions: CompilerOptions;
        readonly typings: SortedReadonlyArray<string>;
        readonly unresolvedImports: SortedReadonlyArray<string> | undefined;
        /* mainly useful for debugging */
        poisoned: boolean;
    }

    function setIsEqualTo(arr1: string[] | undefined, arr2: string[] | undefined): boolean {
        if (arr1 === arr2) {
            return true;
        }
        if ((arr1 || emptyArray).length === 0 && (arr2 || emptyArray).length === 0) {
            return true;
        }
        const set: Map<boolean> = createMap<boolean>();
        let unique = 0;

        for (const v of arr1!) {
            if (set.get(v) !== true) {
                set.set(v, true);
                unique++;
            }
        }
        for (const v of arr2!) {
            const isSet = set.get(v);
            if (isSet === undefined) {
                return false;
            }
            if (isSet === true) {
                set.set(v, false);
                unique--;
            }
        }
        return unique === 0;
    }

    function typeAcquisitionChanged(opt1: TypeAcquisition, opt2: TypeAcquisition): boolean {
        return opt1.enable !== opt2.enable ||
            !setIsEqualTo(opt1.include, opt2.include) ||
            !setIsEqualTo(opt1.exclude, opt2.exclude);
    }

    function compilerOptionsChanged(opt1: CompilerOptions, opt2: CompilerOptions): boolean {
        // TODO: add more relevant properties
        return opt1.allowJs !== opt2.allowJs;
    }

    function unresolvedImportsChanged(imports1: SortedReadonlyArray<string> | undefined, imports2: SortedReadonlyArray<string> | undefined): boolean {
        if (imports1 === imports2) {
            return false;
        }
        return !arrayIsEqualTo(imports1, imports2);
    }

    export class TypingsCache {
        private readonly perProjectCache: Map<TypingsCacheEntry> = createMap<TypingsCacheEntry>();

        constructor(private readonly installer: ITypingsInstaller) {
        }

        isKnownTypesPackageName(name: string): boolean {
            return this.installer.isKnownTypesPackageName(name);
        }

        installPackage(options: InstallPackageOptionsWithProject): Promise<ApplyCodeActionCommandResult> {
            return this.installer.installPackage(options);
        }

        getTypingsForProject(project: Project, unresolvedImports: SortedReadonlyArray<string> | undefined, forceRefresh: boolean): SortedReadonlyArray<string> {
            const typeAcquisition = project.getTypeAcquisition();

            if (!typeAcquisition || !typeAcquisition.enable) {
                return <any>emptyArray;
            }

            const entry = this.perProjectCache.get(project.getProjectName());
            const result: SortedReadonlyArray<string> = entry ? entry.typings : <any>emptyArray;
            if (forceRefresh ||
                !entry ||
                typeAcquisitionChanged(typeAcquisition, entry.typeAcquisition) ||
                compilerOptionsChanged(project.getCompilationSettings(), entry.compilerOptions) ||
                unresolvedImportsChanged(unresolvedImports, entry.unresolvedImports)) {
                // Note: entry is now poisoned since it does not really contain typings for a given combination of compiler options\typings options.
                // instead it acts as a placeholder to prevent issuing multiple requests
                this.perProjectCache.set(project.getProjectName(), {
                    compilerOptions: project.getCompilationSettings(),
                    typeAcquisition,
                    typings: result,
                    unresolvedImports,
                    poisoned: true
                });
                // something has been changed, issue a request to update typings
                this.installer.enqueueInstallTypingsRequest(project, typeAcquisition, unresolvedImports);
            }
            return result;
        }

        updateTypingsForProject(projectName: string, compilerOptions: CompilerOptions, typeAcquisition: TypeAcquisition, unresolvedImports: SortedReadonlyArray<string>, newTypings: string[]) {
            this.perProjectCache.set(projectName, {
                compilerOptions,
                typeAcquisition,
                typings: toSortedArray(newTypings),
                unresolvedImports,
                poisoned: false
            });
        }

        deleteTypingsForProject(projectName: string) {
            this.perProjectCache.delete(projectName);
        }

        onProjectClosed(project: Project) {
            this.perProjectCache.delete(project.getProjectName());
            this.installer.onProjectClosed(project);
        }
    }
}
<|MERGE_RESOLUTION|>--- conflicted
+++ resolved
@@ -1,152 +1,147 @@
-/// <reference path="project.ts"/>
-
-namespace ts.server {
-    export interface InstallPackageOptionsWithProject extends InstallPackageOptions {
-        projectName: string;
-        projectRootPath: Path;
-    }
-
-    // tslint:disable-next-line interface-name (for backwards-compatibility)
-    export interface ITypingsInstaller {
-        isKnownTypesPackageName(name: string): boolean;
-<<<<<<< HEAD
-        installPackage(options: InstallPackageOptionsWithProjectRootPath): Promise<ApplyCodeActionCommandResult>;
-        enqueueInstallTypingsRequest(p: Project, typeAcquisition: TypeAcquisition, unresolvedImports: SortedReadonlyArray<string> | undefined): void;
-=======
-        installPackage(options: InstallPackageOptionsWithProject): Promise<ApplyCodeActionCommandResult>;
-        enqueueInstallTypingsRequest(p: Project, typeAcquisition: TypeAcquisition, unresolvedImports: SortedReadonlyArray<string>): void;
->>>>>>> 8d209a36
-        attach(projectService: ProjectService): void;
-        onProjectClosed(p: Project): void;
-        readonly globalTypingsCacheLocation: string;
-    }
-
-    export const nullTypingsInstaller: ITypingsInstaller = {
-        isKnownTypesPackageName: returnFalse,
-        // Should never be called because we never provide a types registry.
-        installPackage: notImplemented,
-        enqueueInstallTypingsRequest: noop,
-        attach: noop,
-        onProjectClosed: noop,
-        globalTypingsCacheLocation: undefined! // TODO: GH#18217
-    };
-
-    class TypingsCacheEntry {
-        readonly typeAcquisition: TypeAcquisition;
-        readonly compilerOptions: CompilerOptions;
-        readonly typings: SortedReadonlyArray<string>;
-        readonly unresolvedImports: SortedReadonlyArray<string> | undefined;
-        /* mainly useful for debugging */
-        poisoned: boolean;
-    }
-
-    function setIsEqualTo(arr1: string[] | undefined, arr2: string[] | undefined): boolean {
-        if (arr1 === arr2) {
-            return true;
-        }
-        if ((arr1 || emptyArray).length === 0 && (arr2 || emptyArray).length === 0) {
-            return true;
-        }
-        const set: Map<boolean> = createMap<boolean>();
-        let unique = 0;
-
-        for (const v of arr1!) {
-            if (set.get(v) !== true) {
-                set.set(v, true);
-                unique++;
-            }
-        }
-        for (const v of arr2!) {
-            const isSet = set.get(v);
-            if (isSet === undefined) {
-                return false;
-            }
-            if (isSet === true) {
-                set.set(v, false);
-                unique--;
-            }
-        }
-        return unique === 0;
-    }
-
-    function typeAcquisitionChanged(opt1: TypeAcquisition, opt2: TypeAcquisition): boolean {
-        return opt1.enable !== opt2.enable ||
-            !setIsEqualTo(opt1.include, opt2.include) ||
-            !setIsEqualTo(opt1.exclude, opt2.exclude);
-    }
-
-    function compilerOptionsChanged(opt1: CompilerOptions, opt2: CompilerOptions): boolean {
-        // TODO: add more relevant properties
-        return opt1.allowJs !== opt2.allowJs;
-    }
-
-    function unresolvedImportsChanged(imports1: SortedReadonlyArray<string> | undefined, imports2: SortedReadonlyArray<string> | undefined): boolean {
-        if (imports1 === imports2) {
-            return false;
-        }
-        return !arrayIsEqualTo(imports1, imports2);
-    }
-
-    export class TypingsCache {
-        private readonly perProjectCache: Map<TypingsCacheEntry> = createMap<TypingsCacheEntry>();
-
-        constructor(private readonly installer: ITypingsInstaller) {
-        }
-
-        isKnownTypesPackageName(name: string): boolean {
-            return this.installer.isKnownTypesPackageName(name);
-        }
-
-        installPackage(options: InstallPackageOptionsWithProject): Promise<ApplyCodeActionCommandResult> {
-            return this.installer.installPackage(options);
-        }
-
-        getTypingsForProject(project: Project, unresolvedImports: SortedReadonlyArray<string> | undefined, forceRefresh: boolean): SortedReadonlyArray<string> {
-            const typeAcquisition = project.getTypeAcquisition();
-
-            if (!typeAcquisition || !typeAcquisition.enable) {
-                return <any>emptyArray;
-            }
-
-            const entry = this.perProjectCache.get(project.getProjectName());
-            const result: SortedReadonlyArray<string> = entry ? entry.typings : <any>emptyArray;
-            if (forceRefresh ||
-                !entry ||
-                typeAcquisitionChanged(typeAcquisition, entry.typeAcquisition) ||
-                compilerOptionsChanged(project.getCompilationSettings(), entry.compilerOptions) ||
-                unresolvedImportsChanged(unresolvedImports, entry.unresolvedImports)) {
-                // Note: entry is now poisoned since it does not really contain typings for a given combination of compiler options\typings options.
-                // instead it acts as a placeholder to prevent issuing multiple requests
-                this.perProjectCache.set(project.getProjectName(), {
-                    compilerOptions: project.getCompilationSettings(),
-                    typeAcquisition,
-                    typings: result,
-                    unresolvedImports,
-                    poisoned: true
-                });
-                // something has been changed, issue a request to update typings
-                this.installer.enqueueInstallTypingsRequest(project, typeAcquisition, unresolvedImports);
-            }
-            return result;
-        }
-
-        updateTypingsForProject(projectName: string, compilerOptions: CompilerOptions, typeAcquisition: TypeAcquisition, unresolvedImports: SortedReadonlyArray<string>, newTypings: string[]) {
-            this.perProjectCache.set(projectName, {
-                compilerOptions,
-                typeAcquisition,
-                typings: toSortedArray(newTypings),
-                unresolvedImports,
-                poisoned: false
-            });
-        }
-
-        deleteTypingsForProject(projectName: string) {
-            this.perProjectCache.delete(projectName);
-        }
-
-        onProjectClosed(project: Project) {
-            this.perProjectCache.delete(project.getProjectName());
-            this.installer.onProjectClosed(project);
-        }
-    }
-}
+/// <reference path="project.ts"/>
+
+namespace ts.server {
+    export interface InstallPackageOptionsWithProject extends InstallPackageOptions {
+        projectName: string;
+        projectRootPath: Path;
+    }
+
+    // tslint:disable-next-line interface-name (for backwards-compatibility)
+    export interface ITypingsInstaller {
+        isKnownTypesPackageName(name: string): boolean;
+        installPackage(options: InstallPackageOptionsWithProject): Promise<ApplyCodeActionCommandResult>;
+        enqueueInstallTypingsRequest(p: Project, typeAcquisition: TypeAcquisition, unresolvedImports: SortedReadonlyArray<string> | undefined): void;
+        attach(projectService: ProjectService): void;
+        onProjectClosed(p: Project): void;
+        readonly globalTypingsCacheLocation: string;
+    }
+
+    export const nullTypingsInstaller: ITypingsInstaller = {
+        isKnownTypesPackageName: returnFalse,
+        // Should never be called because we never provide a types registry.
+        installPackage: notImplemented,
+        enqueueInstallTypingsRequest: noop,
+        attach: noop,
+        onProjectClosed: noop,
+        globalTypingsCacheLocation: undefined! // TODO: GH#18217
+    };
+
+    class TypingsCacheEntry {
+        readonly typeAcquisition: TypeAcquisition;
+        readonly compilerOptions: CompilerOptions;
+        readonly typings: SortedReadonlyArray<string>;
+        readonly unresolvedImports: SortedReadonlyArray<string> | undefined;
+        /* mainly useful for debugging */
+        poisoned: boolean;
+    }
+
+    function setIsEqualTo(arr1: string[] | undefined, arr2: string[] | undefined): boolean {
+        if (arr1 === arr2) {
+            return true;
+        }
+        if ((arr1 || emptyArray).length === 0 && (arr2 || emptyArray).length === 0) {
+            return true;
+        }
+        const set: Map<boolean> = createMap<boolean>();
+        let unique = 0;
+
+        for (const v of arr1!) {
+            if (set.get(v) !== true) {
+                set.set(v, true);
+                unique++;
+            }
+        }
+        for (const v of arr2!) {
+            const isSet = set.get(v);
+            if (isSet === undefined) {
+                return false;
+            }
+            if (isSet === true) {
+                set.set(v, false);
+                unique--;
+            }
+        }
+        return unique === 0;
+    }
+
+    function typeAcquisitionChanged(opt1: TypeAcquisition, opt2: TypeAcquisition): boolean {
+        return opt1.enable !== opt2.enable ||
+            !setIsEqualTo(opt1.include, opt2.include) ||
+            !setIsEqualTo(opt1.exclude, opt2.exclude);
+    }
+
+    function compilerOptionsChanged(opt1: CompilerOptions, opt2: CompilerOptions): boolean {
+        // TODO: add more relevant properties
+        return opt1.allowJs !== opt2.allowJs;
+    }
+
+    function unresolvedImportsChanged(imports1: SortedReadonlyArray<string> | undefined, imports2: SortedReadonlyArray<string> | undefined): boolean {
+        if (imports1 === imports2) {
+            return false;
+        }
+        return !arrayIsEqualTo(imports1, imports2);
+    }
+
+    export class TypingsCache {
+        private readonly perProjectCache: Map<TypingsCacheEntry> = createMap<TypingsCacheEntry>();
+
+        constructor(private readonly installer: ITypingsInstaller) {
+        }
+
+        isKnownTypesPackageName(name: string): boolean {
+            return this.installer.isKnownTypesPackageName(name);
+        }
+
+        installPackage(options: InstallPackageOptionsWithProject): Promise<ApplyCodeActionCommandResult> {
+            return this.installer.installPackage(options);
+        }
+
+        getTypingsForProject(project: Project, unresolvedImports: SortedReadonlyArray<string> | undefined, forceRefresh: boolean): SortedReadonlyArray<string> {
+            const typeAcquisition = project.getTypeAcquisition();
+
+            if (!typeAcquisition || !typeAcquisition.enable) {
+                return <any>emptyArray;
+            }
+
+            const entry = this.perProjectCache.get(project.getProjectName());
+            const result: SortedReadonlyArray<string> = entry ? entry.typings : <any>emptyArray;
+            if (forceRefresh ||
+                !entry ||
+                typeAcquisitionChanged(typeAcquisition, entry.typeAcquisition) ||
+                compilerOptionsChanged(project.getCompilationSettings(), entry.compilerOptions) ||
+                unresolvedImportsChanged(unresolvedImports, entry.unresolvedImports)) {
+                // Note: entry is now poisoned since it does not really contain typings for a given combination of compiler options\typings options.
+                // instead it acts as a placeholder to prevent issuing multiple requests
+                this.perProjectCache.set(project.getProjectName(), {
+                    compilerOptions: project.getCompilationSettings(),
+                    typeAcquisition,
+                    typings: result,
+                    unresolvedImports,
+                    poisoned: true
+                });
+                // something has been changed, issue a request to update typings
+                this.installer.enqueueInstallTypingsRequest(project, typeAcquisition, unresolvedImports);
+            }
+            return result;
+        }
+
+        updateTypingsForProject(projectName: string, compilerOptions: CompilerOptions, typeAcquisition: TypeAcquisition, unresolvedImports: SortedReadonlyArray<string>, newTypings: string[]) {
+            this.perProjectCache.set(projectName, {
+                compilerOptions,
+                typeAcquisition,
+                typings: toSortedArray(newTypings),
+                unresolvedImports,
+                poisoned: false
+            });
+        }
+
+        deleteTypingsForProject(projectName: string) {
+            this.perProjectCache.delete(projectName);
+        }
+
+        onProjectClosed(project: Project) {
+            this.perProjectCache.delete(project.getProjectName());
+            this.installer.onProjectClosed(project);
+        }
+    }
+}