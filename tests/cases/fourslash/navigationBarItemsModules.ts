/// <reference path="fourslash.ts"/>

////declare module "X.Y.Z" {}
////
////declare module 'X2.Y2.Z2' {}
////
////module A.B.C {
////    export var x;
////}
////
////module A.B {
////    export var y;
////}
////
////module A {
////    export var z;
////}
////
////module A {
////    module B {
////        module C {
////            declare var x;
////        }
////    }
////}

//We have 8 module keywords, and 4 var keywords.
//The declarations of A.B.C.x do not get merged, so the 4 vars are independent.
//The two 'A' modules, however, do get merged, so in reality we have 7 modules.
verify.navigationBar([
<<<<<<< HEAD
  {
    "text": "<global>",
    "kind": "module",
    "childItems": [
      {
        "text": "A.B.C",
        "kind": "module"
      },
      {
        "text": "A.B",
        "kind": "module"
      },
      {
        "text": "A",
        "kind": "module"
      },
      {
        "text": "\"X.Y.Z\"",
        "kind": "module",
        "kindModifiers": "declare"
      },
      {
        "text": "'X2.Y2.Z2'",
        "kind": "module",
        "kindModifiers": "declare"
      }
    ]
  },
  {
    "text": "A.B.C",
    "kind": "module",
    "childItems": [
      {
        "text": "x",
        "kind": "var",
        "kindModifiers": "export"
      }
    ],
    "indent": 1
  },
  {
    "text": "A.B",
    "kind": "module",
    "childItems": [
      {
        "text": "y",
        "kind": "var",
        "kindModifiers": "export"
      }
    ],
    "indent": 1
  },
  {
    "text": "A",
    "kind": "module",
    "childItems": [
      {
        "text": "z",
        "kind": "var",
        "kindModifiers": "export"
      },
      {
        "text": "B",
        "kind": "module"
      }
    ],
    "indent": 1
  },
  {
    "text": "B",
    "kind": "module",
    "childItems": [
      {
        "text": "C",
        "kind": "module"
      }
    ],
    "indent": 2
  },
  {
    "text": "C",
    "kind": "module",
    "childItems": [
      {
        "text": "x",
        "kind": "var",
        "kindModifiers": "declare"
      }
    ],
    "indent": 3
  },
  {
    "text": "\"X.Y.Z\"",
    "kind": "module",
    "kindModifiers": "declare",
    "indent": 1
  },
  {
    "text": "'X2.Y2.Z2'",
    "kind": "module",
    "kindModifiers": "declare",
    "indent": 1
  }
=======
    {
        "text": "<global>",
        "kind": "module",
        "childItems": [
            {
                "text": "'X2.Y2.Z2'",
                "kind": "module",
                "kindModifiers": "declare"
            },
            {
                "text": "\"X.Y.Z\"",
                "kind": "module",
                "kindModifiers": "declare"
            },
            {
                "text": "A",
                "kind": "module"
            },
            {
                "text": "A.B",
                "kind": "module"
            },
            {
                "text": "A.B.C",
                "kind": "module"
            }
        ]
    },
    {
        "text": "'X2.Y2.Z2'",
        "kind": "module",
        "kindModifiers": "declare",
        "indent": 1
    },
    {
        "text": "\"X.Y.Z\"",
        "kind": "module",
        "kindModifiers": "declare",
        "indent": 1
    },
    {
        "text": "A",
        "kind": "module",
        "childItems": [
            {
                "text": "B",
                "kind": "module"
            },
            {
                "text": "z",
                "kind": "var",
                "kindModifiers": "export"
            }
        ],
        "indent": 1
    },
    {
        "text": "B",
        "kind": "module",
        "childItems": [
            {
                "text": "C",
                "kind": "module"
            }
        ],
        "indent": 2
    },
    {
        "text": "C",
        "kind": "module",
        "childItems": [
            {
                "text": "x",
                "kind": "var",
                "kindModifiers": "declare"
            }
        ],
        "indent": 3
    },
    {
        "text": "A.B",
        "kind": "module",
        "childItems": [
            {
                "text": "y",
                "kind": "var",
                "kindModifiers": "export"
            }
        ],
        "indent": 1
    },
    {
        "text": "A.B.C",
        "kind": "module",
        "childItems": [
            {
                "text": "x",
                "kind": "var",
                "kindModifiers": "export"
            }
        ],
        "indent": 1
    }
>>>>>>> b8074872
]);
<|MERGE_RESOLUTION|>--- conflicted
+++ resolved
@@ -1,240 +1,134 @@
-/// <reference path="fourslash.ts"/>
-
-////declare module "X.Y.Z" {}
-////
-////declare module 'X2.Y2.Z2' {}
-////
-////module A.B.C {
-////    export var x;
-////}
-////
-////module A.B {
-////    export var y;
-////}
-////
-////module A {
-////    export var z;
-////}
-////
-////module A {
-////    module B {
-////        module C {
-////            declare var x;
-////        }
-////    }
-////}
-
-//We have 8 module keywords, and 4 var keywords.
-//The declarations of A.B.C.x do not get merged, so the 4 vars are independent.
-//The two 'A' modules, however, do get merged, so in reality we have 7 modules.
-verify.navigationBar([
-<<<<<<< HEAD
-  {
-    "text": "<global>",
-    "kind": "module",
-    "childItems": [
-      {
-        "text": "A.B.C",
-        "kind": "module"
-      },
-      {
-        "text": "A.B",
-        "kind": "module"
-      },
-      {
-        "text": "A",
-        "kind": "module"
-      },
-      {
-        "text": "\"X.Y.Z\"",
-        "kind": "module",
-        "kindModifiers": "declare"
-      },
-      {
-        "text": "'X2.Y2.Z2'",
-        "kind": "module",
-        "kindModifiers": "declare"
-      }
-    ]
-  },
-  {
-    "text": "A.B.C",
-    "kind": "module",
-    "childItems": [
-      {
-        "text": "x",
-        "kind": "var",
-        "kindModifiers": "export"
-      }
-    ],
-    "indent": 1
-  },
-  {
-    "text": "A.B",
-    "kind": "module",
-    "childItems": [
-      {
-        "text": "y",
-        "kind": "var",
-        "kindModifiers": "export"
-      }
-    ],
-    "indent": 1
-  },
-  {
-    "text": "A",
-    "kind": "module",
-    "childItems": [
-      {
-        "text": "z",
-        "kind": "var",
-        "kindModifiers": "export"
-      },
-      {
-        "text": "B",
-        "kind": "module"
-      }
-    ],
-    "indent": 1
-  },
-  {
-    "text": "B",
-    "kind": "module",
-    "childItems": [
-      {
-        "text": "C",
-        "kind": "module"
-      }
-    ],
-    "indent": 2
-  },
-  {
-    "text": "C",
-    "kind": "module",
-    "childItems": [
-      {
-        "text": "x",
-        "kind": "var",
-        "kindModifiers": "declare"
-      }
-    ],
-    "indent": 3
-  },
-  {
-    "text": "\"X.Y.Z\"",
-    "kind": "module",
-    "kindModifiers": "declare",
-    "indent": 1
-  },
-  {
-    "text": "'X2.Y2.Z2'",
-    "kind": "module",
-    "kindModifiers": "declare",
-    "indent": 1
-  }
-=======
-    {
-        "text": "<global>",
-        "kind": "module",
-        "childItems": [
-            {
-                "text": "'X2.Y2.Z2'",
-                "kind": "module",
-                "kindModifiers": "declare"
-            },
-            {
-                "text": "\"X.Y.Z\"",
-                "kind": "module",
-                "kindModifiers": "declare"
-            },
-            {
-                "text": "A",
-                "kind": "module"
-            },
-            {
-                "text": "A.B",
-                "kind": "module"
-            },
-            {
-                "text": "A.B.C",
-                "kind": "module"
-            }
-        ]
-    },
-    {
-        "text": "'X2.Y2.Z2'",
-        "kind": "module",
-        "kindModifiers": "declare",
-        "indent": 1
-    },
-    {
-        "text": "\"X.Y.Z\"",
-        "kind": "module",
-        "kindModifiers": "declare",
-        "indent": 1
-    },
-    {
-        "text": "A",
-        "kind": "module",
-        "childItems": [
-            {
-                "text": "B",
-                "kind": "module"
-            },
-            {
-                "text": "z",
-                "kind": "var",
-                "kindModifiers": "export"
-            }
-        ],
-        "indent": 1
-    },
-    {
-        "text": "B",
-        "kind": "module",
-        "childItems": [
-            {
-                "text": "C",
-                "kind": "module"
-            }
-        ],
-        "indent": 2
-    },
-    {
-        "text": "C",
-        "kind": "module",
-        "childItems": [
-            {
-                "text": "x",
-                "kind": "var",
-                "kindModifiers": "declare"
-            }
-        ],
-        "indent": 3
-    },
-    {
-        "text": "A.B",
-        "kind": "module",
-        "childItems": [
-            {
-                "text": "y",
-                "kind": "var",
-                "kindModifiers": "export"
-            }
-        ],
-        "indent": 1
-    },
-    {
-        "text": "A.B.C",
-        "kind": "module",
-        "childItems": [
-            {
-                "text": "x",
-                "kind": "var",
-                "kindModifiers": "export"
-            }
-        ],
-        "indent": 1
-    }
->>>>>>> b8074872
-]);
+/// <reference path="fourslash.ts"/>
+
+////declare module "X.Y.Z" {}
+////
+////declare module 'X2.Y2.Z2' {}
+////
+////module A.B.C {
+////    export var x;
+////}
+////
+////module A.B {
+////    export var y;
+////}
+////
+////module A {
+////    export var z;
+////}
+////
+////module A {
+////    module B {
+////        module C {
+////            declare var x;
+////        }
+////    }
+////}
+
+//We have 8 module keywords, and 4 var keywords.
+//The declarations of A.B.C.x do not get merged, so the 4 vars are independent.
+//The two 'A' modules, however, do get merged, so in reality we have 7 modules.
+verify.navigationBar([
+    {
+        "text": "<global>",
+        "kind": "module",
+        "childItems": [
+            {
+                "text": "'X2.Y2.Z2'",
+                "kind": "module",
+                "kindModifiers": "declare"
+            },
+            {
+                "text": "\"X.Y.Z\"",
+                "kind": "module",
+                "kindModifiers": "declare"
+            },
+            {
+                "text": "A",
+                "kind": "module"
+            },
+            {
+                "text": "A.B",
+                "kind": "module"
+            },
+            {
+                "text": "A.B.C",
+                "kind": "module"
+            }
+        ]
+    },
+    {
+        "text": "'X2.Y2.Z2'",
+        "kind": "module",
+        "kindModifiers": "declare",
+        "indent": 1
+    },
+    {
+        "text": "\"X.Y.Z\"",
+        "kind": "module",
+        "kindModifiers": "declare",
+        "indent": 1
+    },
+    {
+        "text": "A",
+        "kind": "module",
+        "childItems": [
+            {
+                "text": "B",
+                "kind": "module"
+            },
+            {
+                "text": "z",
+                "kind": "var",
+                "kindModifiers": "export"
+            }
+        ],
+        "indent": 1
+    },
+    {
+        "text": "B",
+        "kind": "module",
+        "childItems": [
+            {
+                "text": "C",
+                "kind": "module"
+            }
+        ],
+        "indent": 2
+    },
+    {
+        "text": "C",
+        "kind": "module",
+        "childItems": [
+            {
+                "text": "x",
+                "kind": "var",
+                "kindModifiers": "declare"
+            }
+        ],
+        "indent": 3
+    },
+    {
+        "text": "A.B",
+        "kind": "module",
+        "childItems": [
+            {
+                "text": "y",
+                "kind": "var",
+                "kindModifiers": "export"
+            }
+        ],
+        "indent": 1
+    },
+    {
+        "text": "A.B.C",
+        "kind": "module",
+        "childItems": [
+            {
+                "text": "x",
+                "kind": "var",
+                "kindModifiers": "export"
+            }
+        ],
+        "indent": 1
+    }
+]);