--- conflicted
+++ resolved
@@ -1,92 +1,65 @@
-=== tests/cases/conformance/jsx/file.tsx ===
-declare module JSX {
->JSX : Symbol(JSX, Decl(file.tsx, 0, 0))
-
-	interface Element { }
->Element : Symbol(Element, Decl(file.tsx, 0, 20))
-
-	interface IntrinsicElements {
->IntrinsicElements : Symbol(IntrinsicElements, Decl(file.tsx, 1, 22))
-
-		[s: string]: any;
->s : Symbol(s, Decl(file.tsx, 3, 3))
-	}
-}
-declare var React: any;
->React : Symbol(React, Decl(file.tsx, 6, 11))
-
-var p1, p2, p3;
->p1 : Symbol(p1, Decl(file.tsx, 8, 3))
->p2 : Symbol(p2, Decl(file.tsx, 8, 7))
->p3 : Symbol(p3, Decl(file.tsx, 8, 11))
-
-var spreads1 = <div {...p1}>{p2}</div>;
-<<<<<<< HEAD
->spreads1 : Symbol(spreads1, Decl(file.tsx, 9, 3))
->div : Symbol(JSX.IntrinsicElements, Decl(file.tsx, 1, 22))
->p2 : Symbol(p2, Decl(file.tsx, 8, 7))
->div : Symbol(JSX.IntrinsicElements, Decl(file.tsx, 1, 22))
-
-var spreads2 = <div {...p1}>{p2}</div>;
->spreads2 : Symbol(spreads2, Decl(file.tsx, 10, 3))
->div : Symbol(JSX.IntrinsicElements, Decl(file.tsx, 1, 22))
->p2 : Symbol(p2, Decl(file.tsx, 8, 7))
->div : Symbol(JSX.IntrinsicElements, Decl(file.tsx, 1, 22))
-=======
->spreads1 : Symbol(spreads1, Decl(tsxReactEmit2.tsx, 9, 3))
->div : Symbol(JSX.IntrinsicElements, Decl(tsxReactEmit2.tsx, 1, 22))
->p1 : Symbol(p1, Decl(tsxReactEmit2.tsx, 8, 3))
->p2 : Symbol(p2, Decl(tsxReactEmit2.tsx, 8, 7))
->div : Symbol(JSX.IntrinsicElements, Decl(tsxReactEmit2.tsx, 1, 22))
-
-var spreads2 = <div {...p1}>{p2}</div>;
->spreads2 : Symbol(spreads2, Decl(tsxReactEmit2.tsx, 10, 3))
->div : Symbol(JSX.IntrinsicElements, Decl(tsxReactEmit2.tsx, 1, 22))
->p1 : Symbol(p1, Decl(tsxReactEmit2.tsx, 8, 3))
->p2 : Symbol(p2, Decl(tsxReactEmit2.tsx, 8, 7))
->div : Symbol(JSX.IntrinsicElements, Decl(tsxReactEmit2.tsx, 1, 22))
->>>>>>> 53cff210
-
-var spreads3 = <div x={p3} {...p1}>{p2}</div>;
->spreads3 : Symbol(spreads3, Decl(file.tsx, 11, 3))
->div : Symbol(JSX.IntrinsicElements, Decl(file.tsx, 1, 22))
->x : Symbol(unknown)
-<<<<<<< HEAD
->p3 : Symbol(p3, Decl(file.tsx, 8, 11))
->p2 : Symbol(p2, Decl(file.tsx, 8, 7))
->div : Symbol(JSX.IntrinsicElements, Decl(file.tsx, 1, 22))
-
-var spreads4 = <div {...p1} x={p3} >{p2}</div>;
->spreads4 : Symbol(spreads4, Decl(file.tsx, 12, 3))
->div : Symbol(JSX.IntrinsicElements, Decl(file.tsx, 1, 22))
-=======
->p3 : Symbol(p3, Decl(tsxReactEmit2.tsx, 8, 11))
->p1 : Symbol(p1, Decl(tsxReactEmit2.tsx, 8, 3))
->p2 : Symbol(p2, Decl(tsxReactEmit2.tsx, 8, 7))
->div : Symbol(JSX.IntrinsicElements, Decl(tsxReactEmit2.tsx, 1, 22))
-
-var spreads4 = <div {...p1} x={p3} >{p2}</div>;
->spreads4 : Symbol(spreads4, Decl(tsxReactEmit2.tsx, 12, 3))
->div : Symbol(JSX.IntrinsicElements, Decl(tsxReactEmit2.tsx, 1, 22))
->p1 : Symbol(p1, Decl(tsxReactEmit2.tsx, 8, 3))
->>>>>>> 53cff210
->x : Symbol(unknown)
->p3 : Symbol(p3, Decl(file.tsx, 8, 11))
->p2 : Symbol(p2, Decl(file.tsx, 8, 7))
->div : Symbol(JSX.IntrinsicElements, Decl(file.tsx, 1, 22))
-
-var spreads5 = <div x={p2} {...p1} y={p3}>{p2}</div>;
->spreads5 : Symbol(spreads5, Decl(file.tsx, 13, 3))
->div : Symbol(JSX.IntrinsicElements, Decl(file.tsx, 1, 22))
->x : Symbol(unknown)
-<<<<<<< HEAD
->p2 : Symbol(p2, Decl(file.tsx, 8, 7))
-=======
->p2 : Symbol(p2, Decl(tsxReactEmit2.tsx, 8, 7))
->p1 : Symbol(p1, Decl(tsxReactEmit2.tsx, 8, 3))
->>>>>>> 53cff210
->y : Symbol(unknown)
->p3 : Symbol(p3, Decl(file.tsx, 8, 11))
->p2 : Symbol(p2, Decl(file.tsx, 8, 7))
->div : Symbol(JSX.IntrinsicElements, Decl(file.tsx, 1, 22))
-
+=== tests/cases/conformance/jsx/file.tsx ===
+declare module JSX {
+>JSX : Symbol(JSX, Decl(file.tsx, 0, 0))
+
+	interface Element { }
+>Element : Symbol(Element, Decl(file.tsx, 0, 20))
+
+	interface IntrinsicElements {
+>IntrinsicElements : Symbol(IntrinsicElements, Decl(file.tsx, 1, 22))
+
+		[s: string]: any;
+>s : Symbol(s, Decl(file.tsx, 3, 3))
+	}
+}
+declare var React: any;
+>React : Symbol(React, Decl(file.tsx, 6, 11))
+
+var p1, p2, p3;
+>p1 : Symbol(p1, Decl(file.tsx, 8, 3))
+>p2 : Symbol(p2, Decl(file.tsx, 8, 7))
+>p3 : Symbol(p3, Decl(file.tsx, 8, 11))
+
+var spreads1 = <div {...p1}>{p2}</div>;
+>spreads1 : Symbol(spreads1, Decl(file.tsx, 9, 3))
+>div : Symbol(JSX.IntrinsicElements, Decl(file.tsx, 1, 22))
+>p1 : Symbol(p1, Decl(file.tsx, 8, 3))
+>p2 : Symbol(p2, Decl(file.tsx, 8, 7))
+>div : Symbol(JSX.IntrinsicElements, Decl(file.tsx, 1, 22))
+
+var spreads2 = <div {...p1}>{p2}</div>;
+>spreads2 : Symbol(spreads2, Decl(file.tsx, 10, 3))
+>div : Symbol(JSX.IntrinsicElements, Decl(file.tsx, 1, 22))
+>p1 : Symbol(p1, Decl(file.tsx, 8, 3))
+>p2 : Symbol(p2, Decl(file.tsx, 8, 7))
+>div : Symbol(JSX.IntrinsicElements, Decl(file.tsx, 1, 22))
+
+var spreads3 = <div x={p3} {...p1}>{p2}</div>;
+>spreads3 : Symbol(spreads3, Decl(file.tsx, 11, 3))
+>div : Symbol(JSX.IntrinsicElements, Decl(file.tsx, 1, 22))
+>x : Symbol(unknown)
+>p3 : Symbol(p3, Decl(file.tsx, 8, 11))
+>p1 : Symbol(p1, Decl(file.tsx, 8, 3))
+>p2 : Symbol(p2, Decl(file.tsx, 8, 7))
+>div : Symbol(JSX.IntrinsicElements, Decl(file.tsx, 1, 22))
+
+var spreads4 = <div {...p1} x={p3} >{p2}</div>;
+>spreads4 : Symbol(spreads4, Decl(file.tsx, 12, 3))
+>div : Symbol(JSX.IntrinsicElements, Decl(file.tsx, 1, 22))
+>p1 : Symbol(p1, Decl(file.tsx, 8, 3))
+>x : Symbol(unknown)
+>p3 : Symbol(p3, Decl(file.tsx, 8, 11))
+>p2 : Symbol(p2, Decl(file.tsx, 8, 7))
+>div : Symbol(JSX.IntrinsicElements, Decl(file.tsx, 1, 22))
+
+var spreads5 = <div x={p2} {...p1} y={p3}>{p2}</div>;
+>spreads5 : Symbol(spreads5, Decl(file.tsx, 13, 3))
+>div : Symbol(JSX.IntrinsicElements, Decl(file.tsx, 1, 22))
+>x : Symbol(unknown)
+>p2 : Symbol(p2, Decl(file.tsx, 8, 7))
+>p1 : Symbol(p1, Decl(file.tsx, 8, 3))
+>y : Symbol(unknown)
+>p3 : Symbol(p3, Decl(file.tsx, 8, 11))
+>p2 : Symbol(p2, Decl(file.tsx, 8, 7))
+>div : Symbol(JSX.IntrinsicElements, Decl(file.tsx, 1, 22))
+