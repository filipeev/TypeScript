--- conflicted
+++ resolved
@@ -1,37 +1,28 @@
-=== tests/cases/conformance/jsx/react.d.ts ===
-<<<<<<< HEAD
-
-declare module "react" {
->"react" : typeof "react"
-
-}
-
-=== tests/cases/conformance/jsx/file1.tsx ===
-=======
-declare module "react" {
-No type information for this code.
-No type information for this code.}
-No type information for this code.
-No type information for this code.=== tests/cases/conformance/jsx/file1.tsx ===
->>>>>>> 6f568b3f
-declare module JSX {
->JSX : any
-
-    interface Element { }
->Element : Element
-}
-export class MyClass { }
->MyClass : MyClass
-
-=== tests/cases/conformance/jsx/file2.tsx ===
-// Should not elide React import
-import * as React from 'react';
->React : typeof React
-
-import {MyClass} from './file1';
->MyClass : typeof MyClass
-
-<MyClass />;
-><MyClass /> : any
->MyClass : typeof MyClass
-
+=== tests/cases/conformance/jsx/react.d.ts ===
+declare module "react" {
+>"react" : typeof "react"
+
+}
+
+=== tests/cases/conformance/jsx/file1.tsx ===
+declare module JSX {
+>JSX : any
+
+    interface Element { }
+>Element : Element
+}
+export class MyClass { }
+>MyClass : MyClass
+
+=== tests/cases/conformance/jsx/file2.tsx ===
+// Should not elide React import
+import * as React from 'react';
+>React : typeof React
+
+import {MyClass} from './file1';
+>MyClass : typeof MyClass
+
+<MyClass />;
+><MyClass /> : any
+>MyClass : typeof MyClass
+